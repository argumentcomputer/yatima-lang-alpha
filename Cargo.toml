[workspace]
members = [ "hashexpr" ]

[package]
name = "yatima"
description = "A dependently typed programming language for the decentralized web"
version = "0.1.0"
authors = ["John C. Burnham <john@yatima.io>", "Anders C. Sørby <anders@yatima.io>", "Gabriel Barreto <gabriel@yatima.io>", "Samuel Burnham <samuel@yatima.io>"]
edition = "2018"

[lib]
name = "yatima"
crate-type = ["cdylib", "lib"]

[dependencies]
hashexpr = { path = "hashexpr"}
num-bigint = "0.3.1"
blake3 = "0.3.7"
im  = "15.0.0"
structopt = "0.3.21"
nom = "6.0.1"
nom_locate = "3.0.0"
bit-vec = "0.6.3"
base-x = "0.2.8"
futures = "0.3.13"

# WASM dependencies
[target.'cfg(target_arch = "wasm32")'.dependencies]
wasm-bindgen = { version = "0.2.72", features = ["serde-serialize"]  }
js-sys = "0.3.49"
wasm-bindgen-futures = "0.4.22"
serde = { version = "1.0.80", features = ["derive"] }
serde_derive = "^1.0.59"

[target.'cfg(target_arch = "wasm32")'.dependencies.web-sys]
version = "0.3.49"
features = [
  'Document',
  'Element',
  'HtmlElement',
  'Node',
  'Headers',
  'Request',
  'RequestInit',
  'RequestMode',
  'Response',
  'Window',
  'Storage',
  'console',
]

# Not WASM dependencies
[target.'cfg(not(target_arch = "wasm32"))'.dependencies]
rustyline = "7.1.0"
directories-next = "2.0.0"
rocket = "0.4.6"
log = "0.4.6"

[target.'cfg(not(target_arch = "wasm32"))'.dependencies.rocket_contrib]
version = "0.4.7"
default-features = false
features = ["serve", "templates", "handlebars_templates"]

[dev-dependencies]
quickcheck = "1.0.3"
rand = "0.8.3"
quickcheck_macros = "1.0.0"
<<<<<<< HEAD
criterion = "0.3.4"

[[bench]]
name = "runtime_benchmark"
harness = false
=======

[provile.dev]
debug = 2
>>>>>>> 39309b4e
<|MERGE_RESOLUTION|>--- conflicted
+++ resolved
@@ -65,14 +65,11 @@
 quickcheck = "1.0.3"
 rand = "0.8.3"
 quickcheck_macros = "1.0.0"
-<<<<<<< HEAD
 criterion = "0.3.4"
 
 [[bench]]
 name = "runtime_benchmark"
 harness = false
-=======
 
 [provile.dev]
-debug = 2
->>>>>>> 39309b4e
+debug = 2