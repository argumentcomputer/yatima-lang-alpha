[workspace]
members = [
  "core",
  "cli",
  "utils",
  "web",
<<<<<<< HEAD
  "sp-ipld"
=======
  "sp_im",
  "sp_ipld"
>>>>>>> 8661216b
]
exclude = [
  "bytecursor",
  "sp-cid",
  "sp-multihash",
]


[profile.dev]
debug = 2

[profile.release]
# Tell `rustc` to optimize for small code size.
opt-level = "s"<|MERGE_RESOLUTION|>--- conflicted
+++ resolved
@@ -4,19 +4,7 @@
   "cli",
   "utils",
   "web",
-<<<<<<< HEAD
-  "sp-ipld"
-=======
-  "sp_im",
-  "sp_ipld"
->>>>>>> 8661216b
 ]
-exclude = [
-  "bytecursor",
-  "sp-cid",
-  "sp-multihash",
-]
-
 
 [profile.dev]
 debug = 2
