// Bottom-up reduction of lambda DAGs. Based on the paper by Olin Shivers and
// Mitchel Wand "Bottom-up β-reduction: uplinks and λ-DAGs" (https://www.brics.dk/RS/04/38/BRICS-RS-04-38.pdf)

use crate::{
  defs::Def,
  dll::*,
  graph,
  literal::{
    LitType,
    Literal,
  },
  position::Pos,
  primop::PrimOp,
  term::Term,
  uses::Uses,
};

use core::ptr::NonNull;
use im::{
  HashMap,
  Vector,
};
use std::{
  collections::HashSet,
  fmt,
  mem,
};

use libipld::Cid;

pub struct DAG {
  pub head: DAGPtr,
}

// A top-down λ-DAG pointer. Keeps track of what kind of node it points to.
#[derive(Clone, Copy, PartialEq, Eq, Hash)]
pub enum DAGPtr {
  Var(NonNull<Var>),
  Lam(NonNull<Lam>),
  App(NonNull<App>),
  All(NonNull<All>),
  Slf(NonNull<Slf>),
  Dat(NonNull<Dat>),
  Cse(NonNull<Cse>),
  Ref(NonNull<Ref>),
  Let(NonNull<Let>),
  Typ(NonNull<Typ>),
  Ann(NonNull<Ann>),
  Lit(NonNull<Lit>),
  LTy(NonNull<LTy>),
  Opr(NonNull<Opr>),
}

// Doubly-linked list of parent nodes
pub type Parents = DLL<ParentPtr>;

// A bottom-up (parent) λ-DAG pointer. Keeps track of the relation between
// the child and the parent.
#[derive(Clone, Copy, PartialEq, Eq, Hash)]
pub enum ParentPtr {
  Root,
  LamBod(NonNull<Lam>),
  SlfBod(NonNull<Slf>),
  DatBod(NonNull<Dat>),
  CseBod(NonNull<Cse>),
  AppFun(NonNull<App>),
  AppArg(NonNull<App>),
  AllDom(NonNull<All>),
  AllImg(NonNull<All>),
  AnnTyp(NonNull<Ann>),
  AnnExp(NonNull<Ann>),
  LetTyp(NonNull<Let>),
  LetExp(NonNull<Let>),
  LetBod(NonNull<Let>),
}

#[derive(Clone, Copy, PartialEq, Eq, Hash, Debug)]
pub enum BinderPtr {
  Free,
  Lam(NonNull<Lam>),
  All(NonNull<All>),
  Slf(NonNull<Slf>),
  Let(NonNull<Let>),
}

// The λ-DAG nodes
#[derive(Clone, Debug)]
#[repr(C)]
pub struct Var {
  pub nam: String,
  // The field `rec` is only used to preserve the Term <-> DAG isomorphism for
  // open Terms
  pub rec: bool,
  // The field `depth` is only used by the type checker to track free
  // variables. Otherwise it is irrelevant.
  pub dep: u64,
  pub binder: BinderPtr,
  pub parents: Option<NonNull<Parents>>,
}

#[repr(C)]
pub struct Lam {
  pub bod: DAGPtr,
  pub bod_ref: Parents,
  pub var: Var,
  pub parents: Option<NonNull<Parents>>,
}

#[repr(C)]
pub struct App {
  pub fun: DAGPtr,
  pub arg: DAGPtr,
  pub fun_ref: Parents,
  pub arg_ref: Parents,
  pub copy: Option<NonNull<App>>,
  pub parents: Option<NonNull<Parents>>,
}

#[repr(C)]
pub struct All {
  pub uses: Uses,
  pub dom: DAGPtr,
  pub img: DAGPtr,
  pub dom_ref: Parents,
  pub img_ref: Parents,
  pub var: Var,
  pub copy: Option<NonNull<All>>,
  pub parents: Option<NonNull<Parents>>,
}

#[repr(C)]
pub struct Slf {
  pub bod: DAGPtr,
  pub bod_ref: Parents,
  pub var: Var,
  pub parents: Option<NonNull<Parents>>,
}

#[repr(C)]
pub struct Dat {
  pub bod: DAGPtr,
  pub bod_ref: Parents,
  pub parents: Option<NonNull<Parents>>,
}

#[repr(C)]
pub struct Cse {
  pub bod: DAGPtr,
  pub bod_ref: Parents,
  pub parents: Option<NonNull<Parents>>,
}

#[repr(C)]
pub struct Ann {
  pub typ: DAGPtr,
  pub exp: DAGPtr,
  pub typ_ref: Parents,
  pub exp_ref: Parents,
  pub copy: Option<NonNull<Ann>>,
  pub parents: Option<NonNull<Parents>>,
}

#[repr(C)]
pub struct Let {
  pub uses: Uses,
  pub typ: DAGPtr,
  pub exp: DAGPtr,
  pub bod: DAGPtr,
  pub typ_ref: Parents,
  pub exp_ref: Parents,
  pub bod_ref: Parents,
  pub copy: Option<NonNull<Let>>,
  pub var: Var,
  pub parents: Option<NonNull<Parents>>,
}

#[repr(C)]
pub struct Ref {
  pub nam: String,
  pub rec: bool,
  pub exp: Cid,
  pub ast: Cid,
  pub parents: Option<NonNull<Parents>>,
}

#[repr(C)]
pub struct Typ {
  pub parents: Option<NonNull<Parents>>,
}

#[repr(C)]
pub struct Lit {
  pub lit: Literal,
  pub parents: Option<NonNull<Parents>>,
}

#[repr(C)]
pub struct LTy {
  pub lty: LitType,
  pub parents: Option<NonNull<Parents>>,
}

#[repr(C)]
pub struct Opr {
  pub opr: PrimOp,
  pub parents: Option<NonNull<Parents>>,
}

// Auxiliary allocation functions
#[inline]
pub fn alloc_val<T>(val: T) -> NonNull<T> {
  NonNull::new(Box::leak(Box::new(val))).unwrap()
}

#[inline]
pub fn alloc_lam(
  var_nam: String,
  var_dep: u64,
  var_parents: Option<NonNull<Parents>>,
  bod: DAGPtr,
  parents: Option<NonNull<Parents>>,
) -> NonNull<Lam> {
  unsafe {
    let lam = alloc_val(Lam {
      var: Var {
        nam: var_nam,
        rec: false,
        dep: var_dep,
        binder: mem::zeroed(),
        parents: var_parents,
      },
      bod,
      bod_ref: mem::zeroed(),
      parents,
    });
    (*lam.as_ptr()).var.binder = BinderPtr::Lam(lam);
    (*lam.as_ptr()).bod_ref = DLL::singleton(ParentPtr::LamBod(lam));
    lam
  }
}

#[inline]
pub fn alloc_slf(
  var_nam: String,
  var_dep: u64,
  var_parents: Option<NonNull<Parents>>,
  bod: DAGPtr,
  parents: Option<NonNull<Parents>>,
) -> NonNull<Slf> {
  unsafe {
    let slf = alloc_val(Slf {
      var: Var {
        nam: var_nam,
        rec: false,
        dep: var_dep,
        binder: mem::zeroed(),
        parents: var_parents,
      },
      bod,
      bod_ref: mem::zeroed(),
      parents,
    });
    (*slf.as_ptr()).var.binder = BinderPtr::Slf(slf);
    (*slf.as_ptr()).bod_ref = DLL::singleton(ParentPtr::SlfBod(slf));
    slf
  }
}

#[inline]
pub fn alloc_dat(
  bod: DAGPtr,
  parents: Option<NonNull<Parents>>,
) -> NonNull<Dat> {
  unsafe {
    let dat = alloc_val(Dat { bod, bod_ref: mem::zeroed(), parents });
    (*dat.as_ptr()).bod_ref = DLL::singleton(ParentPtr::DatBod(dat));
    dat
  }
}

#[inline]
pub fn alloc_cse(
  bod: DAGPtr,
  parents: Option<NonNull<Parents>>,
) -> NonNull<Cse> {
  unsafe {
    let cse = alloc_val(Cse { bod, bod_ref: mem::zeroed(), parents });
    (*cse.as_ptr()).bod_ref = DLL::singleton(ParentPtr::CseBod(cse));
    cse
  }
}

#[inline]
pub fn alloc_all(
  var_nam: String,
  var_dep: u64,
  var_parents: Option<NonNull<Parents>>,
  uses: Uses,
  dom: DAGPtr,
  img: DAGPtr,
  parents: Option<NonNull<Parents>>,
) -> NonNull<All> {
  unsafe {
    let all = alloc_val(All {
      var: Var {
        nam: var_nam,
        rec: false,
        dep: var_dep,
        binder: mem::zeroed(),
        parents: var_parents,
      },
      uses,
      dom,
      img,
      copy: None,
      dom_ref: mem::zeroed(),
      img_ref: mem::zeroed(),
      parents,
    });
    (*all.as_ptr()).var.binder = BinderPtr::All(all);
    (*all.as_ptr()).dom_ref = DLL::singleton(ParentPtr::AllDom(all));
    (*all.as_ptr()).img_ref = DLL::singleton(ParentPtr::AllImg(all));
    all
  }
}

#[inline]
pub fn alloc_app(
  fun: DAGPtr,
  arg: DAGPtr,
  parents: Option<NonNull<Parents>>,
) -> NonNull<App> {
  unsafe {
    let app = alloc_val(App {
      fun,
      arg,
      copy: None,
      fun_ref: mem::zeroed(),
      arg_ref: mem::zeroed(),
      parents,
    });
    (*app.as_ptr()).fun_ref = DLL::singleton(ParentPtr::AppFun(app));
    (*app.as_ptr()).arg_ref = DLL::singleton(ParentPtr::AppArg(app));
    app
  }
}

#[inline]
pub fn alloc_ann(
  typ: DAGPtr,
  exp: DAGPtr,
  parents: Option<NonNull<Parents>>,
) -> NonNull<Ann> {
  unsafe {
    let ann = alloc_val(Ann {
      typ,
      exp,
      copy: None,
      typ_ref: mem::zeroed(),
      exp_ref: mem::zeroed(),
      parents,
    });
    (*ann.as_ptr()).typ_ref = DLL::singleton(ParentPtr::AnnTyp(ann));
    (*ann.as_ptr()).exp_ref = DLL::singleton(ParentPtr::AnnExp(ann));
    ann
  }
}

#[inline]
#[allow(clippy::too_many_arguments)]
pub fn alloc_let(
  var_nam: String,
  var_dep: u64,
  var_parents: Option<NonNull<Parents>>,
  uses: Uses,
  typ: DAGPtr,
  exp: DAGPtr,
  bod: DAGPtr,
  parents: Option<NonNull<Parents>>,
) -> NonNull<Let> {
  unsafe {
    let let_ = alloc_val(Let {
      var: Var {
        nam: var_nam,
        rec: false,
        dep: var_dep,
        binder: mem::zeroed(),
        parents: var_parents,
      },
      uses,
      typ,
      exp,
      bod,
      copy: None,
      typ_ref: mem::zeroed(),
      exp_ref: mem::zeroed(),
      bod_ref: mem::zeroed(),
      parents,
    });
    (*let_.as_ptr()).var.binder = BinderPtr::Let(let_);
    (*let_.as_ptr()).typ_ref = DLL::singleton(ParentPtr::LetTyp(let_));
    (*let_.as_ptr()).exp_ref = DLL::singleton(ParentPtr::LetExp(let_));
    (*let_.as_ptr()).bod_ref = DLL::singleton(ParentPtr::LetBod(let_));
    let_
  }
}

// Auxiliary parent functions
#[inline]
pub fn get_parents(term: DAGPtr) -> Option<NonNull<Parents>> {
  unsafe {
    match term {
      DAGPtr::Var(link) => (*link.as_ptr()).parents,
      DAGPtr::Lam(link) => (*link.as_ptr()).parents,
      DAGPtr::App(link) => (*link.as_ptr()).parents,
      DAGPtr::All(link) => (*link.as_ptr()).parents,
      DAGPtr::Slf(link) => (*link.as_ptr()).parents,
      DAGPtr::Dat(link) => (*link.as_ptr()).parents,
      DAGPtr::Cse(link) => (*link.as_ptr()).parents,
      DAGPtr::Ref(link) => (*link.as_ptr()).parents,
      DAGPtr::Let(link) => (*link.as_ptr()).parents,
      DAGPtr::Typ(link) => (*link.as_ptr()).parents,
      DAGPtr::Ann(link) => (*link.as_ptr()).parents,
      DAGPtr::Lit(link) => (*link.as_ptr()).parents,
      DAGPtr::LTy(link) => (*link.as_ptr()).parents,
      DAGPtr::Opr(link) => (*link.as_ptr()).parents,
    }
  }
}

#[inline]
pub fn set_parents(term: DAGPtr, pref: Option<NonNull<Parents>>) {
  unsafe {
    match term {
      DAGPtr::Var(link) => (*link.as_ptr()).parents = pref,
      DAGPtr::Lam(link) => (*link.as_ptr()).parents = pref,
      DAGPtr::App(link) => (*link.as_ptr()).parents = pref,
      DAGPtr::All(link) => (*link.as_ptr()).parents = pref,
      DAGPtr::Slf(link) => (*link.as_ptr()).parents = pref,
      DAGPtr::Dat(link) => (*link.as_ptr()).parents = pref,
      DAGPtr::Cse(link) => (*link.as_ptr()).parents = pref,
      DAGPtr::Ref(link) => (*link.as_ptr()).parents = pref,
      DAGPtr::Let(link) => (*link.as_ptr()).parents = pref,
      DAGPtr::Typ(link) => (*link.as_ptr()).parents = pref,
      DAGPtr::Ann(link) => (*link.as_ptr()).parents = pref,
      DAGPtr::Lit(link) => (*link.as_ptr()).parents = pref,
      DAGPtr::LTy(link) => (*link.as_ptr()).parents = pref,
      DAGPtr::Opr(link) => (*link.as_ptr()).parents = pref,
    }
  }
}

#[inline]
pub fn install_child(parent: &mut ParentPtr, newchild: DAGPtr) {
  unsafe {
    match parent {
      ParentPtr::LamBod(parent) => (*parent.as_ptr()).bod = newchild,
      ParentPtr::SlfBod(parent) => (*parent.as_ptr()).bod = newchild,
      ParentPtr::DatBod(parent) => (*parent.as_ptr()).bod = newchild,
      ParentPtr::CseBod(parent) => (*parent.as_ptr()).bod = newchild,
      ParentPtr::AppFun(parent) => (*parent.as_ptr()).fun = newchild,
      ParentPtr::AppArg(parent) => (*parent.as_ptr()).arg = newchild,
      ParentPtr::AllDom(parent) => (*parent.as_ptr()).dom = newchild,
      ParentPtr::AllImg(parent) => (*parent.as_ptr()).img = newchild,
      ParentPtr::AnnExp(parent) => (*parent.as_ptr()).exp = newchild,
      ParentPtr::AnnTyp(parent) => (*parent.as_ptr()).typ = newchild,
      ParentPtr::LetExp(parent) => (*parent.as_ptr()).exp = newchild,
      ParentPtr::LetTyp(parent) => (*parent.as_ptr()).typ = newchild,
      ParentPtr::LetBod(parent) => (*parent.as_ptr()).bod = newchild,
      ParentPtr::Root => (),
    }
  }
}
// Replace one child w/another in the tree.
pub fn replace_child(oldchild: DAGPtr, newchild: DAGPtr) {
<<<<<<< HEAD
  // println!("replace_child({}, {})", oldchild, newchild);
=======
>>>>>>> 77dc5751
  unsafe {
    let oldpref = get_parents(oldchild);
    if let Some(old_parents) = oldpref {
      let mut iter = (*old_parents.as_ptr()).iter();
      let newpref = get_parents(newchild);
      let mut last_old = None;
      let first_new = newpref.map(DLL::first);
      while let Some(parent) = iter.next() {
        if iter.is_last() {
          last_old = iter.this();
          last_old.map_or((), |last_old| (*last_old.as_ptr()).next = first_new);
        }
        install_child(parent, newchild);
      }
      first_new.map_or((), |first_new| (*first_new.as_ptr()).prev = last_old);
      set_parents(newchild, oldpref);
    }
    set_parents(oldchild, None);
  }
}

#[inline]
pub fn add_to_parents(node: DAGPtr, plink: NonNull<Parents>) {
  let parents = get_parents(node);
  match parents {
    Some(parents) => unsafe { (*parents.as_ptr()).merge(plink) },
    None => set_parents(node, Some(plink)),
  }
}

// Free parentless nodes.
pub fn free_dead_node(node: DAGPtr) {
  unsafe {
    match node {
      DAGPtr::Lam(link) => {
        let Lam { bod, bod_ref, .. } = &link.as_ref();
        let new_bod_parents = bod_ref.unlink_node();
        set_parents(*bod, new_bod_parents);
        if new_bod_parents.is_none() {
          free_dead_node(*bod)
        }
        Box::from_raw(link.as_ptr());
      }
      DAGPtr::Slf(mut link) => {
        let Slf { bod, bod_ref, .. } = &link.as_mut();
        let new_bod_parents = bod_ref.unlink_node();
        set_parents(*bod, new_bod_parents);
        if new_bod_parents.is_none() {
          free_dead_node(*bod)
        }
        Box::from_raw(link.as_ptr());
      }
      DAGPtr::Cse(link) => {
        let Cse { bod, bod_ref, .. } = link.as_ref();
        let new_bod_parents = bod_ref.unlink_node();
        set_parents(*bod, new_bod_parents);
        if new_bod_parents.is_none() {
          free_dead_node(*bod)
        }
        Box::from_raw(link.as_ptr());
      }
      DAGPtr::Dat(link) => {
        let Dat { bod, bod_ref, .. } = &link.as_ref();
        let new_bod_parents = bod_ref.unlink_node();
        set_parents(*bod, new_bod_parents);
        if new_bod_parents.is_none() {
          free_dead_node(*bod)
        }
        Box::from_raw(link.as_ptr());
      }
      DAGPtr::All(link) => {
        let All { dom, img, dom_ref, img_ref, .. } = link.as_ref();
        let new_dom_parents = dom_ref.unlink_node();
        set_parents(*dom, new_dom_parents);
        if new_dom_parents.is_none() {
          free_dead_node(*dom)
        }
        let new_img_parents = img_ref.unlink_node();
        set_parents(*img, new_img_parents);
        if new_img_parents.is_none() {
          free_dead_node(*img)
        }
        Box::from_raw(link.as_ptr());
      }
      DAGPtr::App(link) => {
        let App { fun, arg, fun_ref, arg_ref, .. } = link.as_ref();
        let new_fun_parents = fun_ref.unlink_node();
        set_parents(*fun, new_fun_parents);
        if new_fun_parents.is_none() {
          free_dead_node(*fun)
        }
        let new_arg_parents = arg_ref.unlink_node();
        set_parents(*arg, new_arg_parents);
        if new_arg_parents.is_none() {
          free_dead_node(*arg)
        }
        Box::from_raw(link.as_ptr());
      }
      DAGPtr::Ann(link) => {
        let Ann { exp, typ, exp_ref, typ_ref, .. } = link.as_ref();
        let new_exp_parents = exp_ref.unlink_node();
        set_parents(*exp, new_exp_parents);
        if new_exp_parents.is_none() {
          free_dead_node(*exp)
        }
        let new_typ_parents = typ_ref.unlink_node();
        set_parents(*typ, new_typ_parents);
        if new_typ_parents.is_none() {
          free_dead_node(*typ)
        }
        Box::from_raw(link.as_ptr());
      }
      DAGPtr::Let(link) => {
        let Let { exp, typ, exp_ref, typ_ref, bod, bod_ref, .. } =
          link.as_ref();
        let new_exp_parents = exp_ref.unlink_node();
        set_parents(*exp, new_exp_parents);
        if new_exp_parents.is_none() {
          free_dead_node(*exp)
        }
        let new_typ_parents = typ_ref.unlink_node();
        set_parents(*typ, new_typ_parents);
        if new_typ_parents.is_none() {
          free_dead_node(*typ)
        }
        let new_bod_parents = bod_ref.unlink_node();
        set_parents(*bod, new_bod_parents);
        if new_bod_parents.is_none() {
          free_dead_node(*bod)
        }
        Box::from_raw(link.as_ptr());
      }
      DAGPtr::Var(link) => {
        let Var { binder, .. } = link.as_ref();
        // only free Free variables, bound variables are freed with their binder
        if let BinderPtr::Free = binder {
          Box::from_raw(link.as_ptr());
        }
      }
      DAGPtr::Ref(link) => {
        Box::from_raw(link.as_ptr());
      }
      DAGPtr::Typ(link) => {
        Box::from_raw(link.as_ptr());
      }
      DAGPtr::Lit(link) => {
        Box::from_raw(link.as_ptr());
      }
      DAGPtr::LTy(link) => {
        Box::from_raw(link.as_ptr());
      }
      DAGPtr::Opr(link) => {
        Box::from_raw(link.as_ptr());
      }
    }
  }
}

impl DAG {
  pub fn new(head: DAGPtr) -> DAG { DAG { head } }

  pub fn free(self) {
    match get_parents(self.head) {
      None => (),
      Some(pref) => unsafe {
        Box::from_raw(pref.as_ptr());
        set_parents(self.head, None);
      },
    }
    free_dead_node(self.head)
  }

  pub fn dag_ptr_to_term(
    node: &DAGPtr,
    map: &mut HashMap<*mut Var, u64>,
    depth: u64,
  ) -> Term {
    match node {
      DAGPtr::Var(link) => {
        let Var { nam, dep: var_depth, rec, .. } = unsafe { link.as_ref() };
        if *rec {
          Term::Rec(Pos::None)
        }
        else if let Some(level) = map.get(&link.as_ptr()) {
          Term::Var(Pos::None, nam.clone(), depth - level - 1)
        }
        else {
          Term::Var(Pos::None, nam.clone(), *var_depth)
        }
      }
      DAGPtr::Typ(_) => Term::Typ(Pos::None),
      DAGPtr::LTy(link) => {
        let LTy { lty, .. } = unsafe { link.as_ref() };
        Term::LTy(Pos::None, *lty)
      }
      DAGPtr::Lit(link) => {
        let Lit { lit, .. } = unsafe { link.as_ref() };
        Term::Lit(Pos::None, lit.clone())
      }
      DAGPtr::Opr(link) => {
        let Opr { opr, .. } = unsafe { link.as_ref() };
        Term::Opr(Pos::None, *opr)
      }
      DAGPtr::Ref(link) => {
        let Ref { nam, exp, ast, rec, .. } = unsafe { link.as_ref() };
        if *rec {
          Term::Rec(Pos::None)
        }
        else {
          Term::Ref(Pos::None, nam.clone(), *exp, *ast)
        }
      }
      DAGPtr::Lam(link) => {
        let Lam { var, bod, .. } = unsafe { &mut *link.as_ptr() };
        let nam = var.nam.clone();
        map.insert(var, depth);
        let body = DAG::dag_ptr_to_term(bod, map, depth + 1);
        Term::Lam(Pos::None, nam, Box::new(body))
      }
      DAGPtr::Slf(link) => {
        let Slf { var, bod, .. } = unsafe { &mut *link.as_ptr() };
        let nam = var.nam.clone();
        map.insert(var, depth);
        let body = DAG::dag_ptr_to_term(bod, map, depth + 1);
        Term::Slf(Pos::None, nam, Box::new(body))
      }
      DAGPtr::Cse(link) => {
        let Cse { bod, .. } = unsafe { link.as_ref() };
        Term::Cse(Pos::None, Box::new(DAG::dag_ptr_to_term(bod, map, depth)))
      }
      DAGPtr::Dat(link) => {
        let Dat { bod, .. } = unsafe { link.as_ref() };
        Term::Dat(Pos::None, Box::new(DAG::dag_ptr_to_term(bod, map, depth)))
      }
      DAGPtr::App(link) => {
        let App { fun, arg, .. } = unsafe { link.as_ref() };
        let fun_map = &mut map.clone();
        Term::App(
          Pos::None,
          Box::new((
            DAG::dag_ptr_to_term(fun, fun_map, depth),
            DAG::dag_ptr_to_term(arg, map, depth),
          )),
        )
      }
      DAGPtr::Ann(link) => {
        let Ann { typ, exp, .. } = unsafe { link.as_ref() };
        let typ_map = &mut map.clone();
        Term::Ann(
          Pos::None,
          Box::new((
            DAG::dag_ptr_to_term(typ, typ_map, depth),
            DAG::dag_ptr_to_term(exp, map, depth),
          )),
        )
      }
      DAGPtr::All(link) => {
        let All { var, uses, dom, img, .. } = unsafe { &mut *link.as_ptr() };
        let nam = var.nam.clone();
        let dom_map = &mut map.clone();
        map.insert(var, depth);
        Term::All(
          Pos::None,
          *uses,
          nam,
          Box::new((
            DAG::dag_ptr_to_term(dom, dom_map, depth),
            DAG::dag_ptr_to_term(img, map, depth + 1),
          )),
        )
      }
      DAGPtr::Let(link) => {
        let Let { var, uses, typ, exp, bod, .. } =
          unsafe { &mut *link.as_ptr() };
        let nam = var.nam.clone();
        let typ_map = &mut map.clone();
        let exp_map = &mut map.clone();
        map.insert(var, depth);
        Term::Let(
          Pos::None,
          false,
          *uses,
          nam,
          Box::new((
            DAG::dag_ptr_to_term(typ, typ_map, depth),
            DAG::dag_ptr_to_term(exp, exp_map, depth),
            DAG::dag_ptr_to_term(bod, map, depth + 1),
          )),
        )
      }
    }
  }

  pub fn to_term(&self) -> Term {
    let mut map = HashMap::new();
    DAG::dag_ptr_to_term(&self.head, &mut map, 0)
  }

  pub fn from_term(tree: &Term) -> Self {
    let root = alloc_val(DLL::singleton(ParentPtr::Root));
    DAG::new(DAG::from_term_inner(tree, 0, Vector::new(), Some(root), None))
  }

  pub fn from_def(def: &Def, name: String) -> Self {
    let root = alloc_val(DLL::singleton(ParentPtr::Root));
    let (d, _, a) = def.embed();
    let def_cid = d.cid();
    let ast_cid = a.cid();
    DAG::new(DAG::from_term_inner(
      &def.term,
      0,
      Vector::new(),
      Some(root),
      Some((name, def_cid, ast_cid)),
    ))
  }

  pub fn from_ref(
    def: &Def,
    name: String,
    def_cid: Cid,
    ast_cid: Cid,
    parents: Option<NonNull<Parents>>,
  ) -> DAGPtr {
    DAG::from_term_inner(
      &def.term,
      0,
      Vector::new(),
      parents,
      Some((name, def_cid, ast_cid)),
    )
  }

  pub fn from_term_inner(
    tree: &Term,
    depth: u64,
    mut ctx: Vector<DAGPtr>,
    parents: Option<NonNull<Parents>>,
    rec_ref: Option<(String, Cid, Cid)>,
  ) -> DAGPtr {
    match tree {
      Term::Rec(_) => match rec_ref {
        Some((nam, exp, ast)) => {
          let ref_ = alloc_val(Ref { nam, rec: true, exp, ast, parents });
          DAGPtr::Ref(ref_)
        }
        None => {
          let var = alloc_val(Var {
            nam: "#^".to_owned(),
            rec: true,
            dep: depth,
            binder: BinderPtr::Free,
            parents,
          });
          DAGPtr::Var(var)
        }
      },
      Term::Var(_, name, idx) => match ctx.get(*idx as usize) {
        Some(val) => {
          if let Some(parents) = parents {
            DLL::concat(parents, get_parents(*val));
            set_parents(*val, Some(parents));
          }
          *val
        }
        None => {
          let var = alloc_val(Var {
            nam: name.clone(),
            rec: false,
            dep: depth - 1 - idx,
            binder: BinderPtr::Free,
            parents,
          });
          DAGPtr::Var(var)
        }
      },
      Term::Typ(_) => DAGPtr::Typ(alloc_val(Typ { parents })),
      Term::LTy(_, lty) => DAGPtr::LTy(alloc_val(LTy { lty: *lty, parents })),
      Term::Lit(_, lit) => {
        DAGPtr::Lit(alloc_val(Lit { lit: lit.clone(), parents }))
      }
      Term::Opr(_, opr) => DAGPtr::Opr(alloc_val(Opr { opr: *opr, parents })),
      Term::Ref(_, nam, exp, ast) => DAGPtr::Ref(alloc_val(Ref {
        nam: nam.clone(),
        rec: false,
        exp: *exp,
        ast: *ast,
        parents,
      })),
      Term::Lam(_, nam, bod) => unsafe {
        let lam = alloc_lam(nam.clone(), 0, None, mem::zeroed(), parents);
        let Lam { var, bod_ref, .. } = &mut *lam.as_ptr();
        ctx.push_front(DAGPtr::Var(NonNull::new(var).unwrap()));
        let bod = DAG::from_term_inner(
          &**bod,
          depth + 1,
          ctx,
          NonNull::new(bod_ref),
          rec_ref.clone(),
        );
        (*lam.as_ptr()).bod = bod;
        DAGPtr::Lam(lam)
      },
      Term::Slf(_, nam, bod) => unsafe {
        let slf = alloc_slf(nam.clone(), 0, None, mem::zeroed(), parents);
        let Slf { var, bod_ref, .. } = &mut *slf.as_ptr();
        ctx.push_front(DAGPtr::Var(NonNull::new(var).unwrap()));
        let bod = DAG::from_term_inner(
          &**bod,
          depth + 1,
          ctx,
          NonNull::new(bod_ref),
          rec_ref.clone(),
        );
        (*slf.as_ptr()).bod = bod;
        DAGPtr::Slf(slf)
      },
      Term::Dat(_, bod) => unsafe {
        let dat = alloc_dat(mem::zeroed(), parents);
        let Dat { bod_ref, .. } = &mut *dat.as_ptr();
        let bod = DAG::from_term_inner(
          &**bod,
          depth,
          ctx,
          NonNull::new(bod_ref),
          rec_ref.clone(),
        );
        (*dat.as_ptr()).bod = bod;
        DAGPtr::Dat(dat)
      },
      Term::Cse(_, bod) => unsafe {
        let cse = alloc_cse(mem::zeroed(), parents);
        let Cse { bod_ref, .. } = &mut *cse.as_ptr();
        let bod = DAG::from_term_inner(
          &**bod,
          depth,
          ctx,
          NonNull::new(bod_ref),
          rec_ref.clone(),
        );
        (*cse.as_ptr()).bod = bod;
        DAGPtr::Cse(cse)
      },
      Term::All(_, uses, nam, dom_img) => unsafe {
        let (dom, img) = (**dom_img).clone();
        let all = alloc_all(
          nam.clone(),
          0,
          None,
          *uses,
          mem::zeroed(),
          mem::zeroed(),
          parents,
        );
        let All { var, dom_ref, img_ref, .. } = &mut *all.as_ptr();
        let mut img_ctx = ctx.clone();
        let dom = DAG::from_term_inner(
          &dom,
          depth,
          ctx,
          NonNull::new(dom_ref),
          rec_ref.clone(),
        );
        img_ctx.push_front(DAGPtr::Var(NonNull::new(var).unwrap()));
        let img = DAG::from_term_inner(
          &img,
          depth + 1,
          img_ctx,
          NonNull::new(img_ref),
          rec_ref.clone(),
        );
        (*all.as_ptr()).dom = dom;
        (*all.as_ptr()).img = img;
        DAGPtr::All(all)
      },
      Term::App(_, fun_arg) => unsafe {
        let (fun, arg) = (**fun_arg).clone();
        let app = alloc_app(mem::zeroed(), mem::zeroed(), parents);
        let App { fun_ref, arg_ref, .. } = &mut *app.as_ptr();
        let fun = DAG::from_term_inner(
          &fun,
          depth,
          ctx.clone(),
          NonNull::new(fun_ref),
          rec_ref.clone(),
        );
        let arg = DAG::from_term_inner(
          &arg,
          depth,
          ctx,
          NonNull::new(arg_ref),
          rec_ref.clone(),
        );
        (*app.as_ptr()).fun = fun;
        (*app.as_ptr()).arg = arg;
        DAGPtr::App(app)
      },
      Term::Ann(_, typ_exp) => unsafe {
        let (typ, exp) = (**typ_exp).clone();
        let ann = alloc_ann(mem::zeroed(), mem::zeroed(), parents);
        let Ann { typ_ref, exp_ref, .. } = &mut *ann.as_ptr();
        let typ = DAG::from_term_inner(
          &typ,
          depth,
          ctx.clone(),
          NonNull::new(typ_ref),
          rec_ref.clone(),
        );
        let exp = DAG::from_term_inner(
          &exp,
          depth,
          ctx,
          NonNull::new(exp_ref),
          rec_ref.clone(),
        );
        (*ann.as_ptr()).typ = typ;
        (*ann.as_ptr()).exp = exp;
        DAGPtr::Ann(ann)
      },
      Term::Let(_, true, _uses, _name, _typ_exp_bod) => {
        panic!("letrec not implemented")
      }
      Term::Let(_, false, uses, nam, typ_exp_bod) => unsafe {
        let (typ, exp, bod) = (**typ_exp_bod).clone();
        let let_ = alloc_let(
          nam.clone(),
          0,
          None,
          *uses,
          mem::zeroed(),
          mem::zeroed(),
          mem::zeroed(),
          parents,
        );
        let Let { var, typ_ref, exp_ref, bod_ref, .. } = &mut *let_.as_ptr();
        let typ = DAG::from_term_inner(
          &typ,
          depth,
          ctx.clone(),
          NonNull::new(typ_ref),
          rec_ref.clone(),
        );
        let exp = DAG::from_term_inner(
          &exp,
          depth,
          ctx.clone(),
          NonNull::new(exp_ref),
          rec_ref.clone(),
        );
        ctx.push_front(DAGPtr::Var(NonNull::new(var).unwrap()));
        let bod = DAG::from_term_inner(
          &bod,
          depth + 1,
          ctx,
          NonNull::new(bod_ref),
          rec_ref.clone(),
        );
        (*let_.as_ptr()).typ = typ;
        (*let_.as_ptr()).exp = exp;
        (*let_.as_ptr()).bod = bod;
        DAGPtr::Let(let_)
      },
    }
  }

  pub fn from_subdag(
    node: DAGPtr,
    map: &mut HashMap<DAGPtr, DAGPtr>,
    parents: Option<NonNull<Parents>>,
  ) -> DAGPtr {
    // If the node is in the hash map then it was already copied,
    // so we update the parent list and return the copy
    if let Some(copy) = (*map).get(&node) {
      if let Some(parents) = parents {
        DLL::concat(parents, get_parents(*copy));
        set_parents(*copy, Some(parents));
      }
      return *copy;
    }
    // Otherwise create a new DAG node and add it to the map
    let new_node = match node {
      DAGPtr::Var(link) => unsafe {
        let Var { nam, dep, rec, .. } = &*link.as_ptr();
        let var = alloc_val(Var {
          nam: nam.clone(),
          rec: *rec,
          dep: *dep,
          binder: BinderPtr::Free,
          parents,
        });
        DAGPtr::Var(var)
      },
      DAGPtr::Ref(link) => unsafe {
        let Ref { nam, exp, ast, rec, .. } = &*link.as_ptr();
        let node = alloc_val(Ref {
          nam: nam.clone(),
          rec: *rec,
          exp: *exp,
          ast: *ast,
          parents,
        });
        DAGPtr::Ref(node)
      },
      DAGPtr::Lam(link) => unsafe {
        let Lam { var, bod, .. } = &mut *link.as_ptr();
        let lam =
          alloc_lam(var.nam.clone(), var.dep, None, mem::zeroed(), parents);
        let Lam { var: new_var, bod: new_bod, bod_ref, .. } =
          &mut *lam.as_ptr();
        map.insert(
          DAGPtr::Var(NonNull::new(var).unwrap()),
          DAGPtr::Var(NonNull::new(new_var).unwrap()),
        );
        *new_bod = DAG::from_subdag(*bod, map, NonNull::new(bod_ref));
        DAGPtr::Lam(lam)
      },
      DAGPtr::Slf(link) => unsafe {
        let Slf { var, bod, .. } = &mut *link.as_ptr();
        let slf =
          alloc_slf(var.nam.clone(), var.dep, None, mem::zeroed(), parents);
        let Slf { var: new_var, bod: new_bod, bod_ref, .. } =
          &mut *slf.as_ptr();
        map.insert(
          DAGPtr::Var(NonNull::new(var).unwrap()),
          DAGPtr::Var(NonNull::new(new_var).unwrap()),
        );
        *new_bod = DAG::from_subdag(*bod, map, NonNull::new(bod_ref));
        DAGPtr::Slf(slf)
      },
      DAGPtr::Cse(link) => unsafe {
        let Cse { bod, .. } = &mut *link.as_ptr();
        let cse = alloc_cse(mem::zeroed(), parents);
        let Cse { bod: new_bod, bod_ref, .. } = &mut *cse.as_ptr();
        *new_bod = DAG::from_subdag(*bod, map, NonNull::new(bod_ref));
        DAGPtr::Cse(cse)
      },
      DAGPtr::Dat(link) => unsafe {
        let Dat { bod, .. } = &mut *link.as_ptr();
        let dat = alloc_dat(mem::zeroed(), parents);
        let Dat { bod: new_bod, bod_ref, .. } = &mut *dat.as_ptr();
        *new_bod = DAG::from_subdag(*bod, map, NonNull::new(bod_ref));
        DAGPtr::Dat(dat)
      },
      DAGPtr::App(link) => unsafe {
        let App { fun, arg, .. } = &mut *link.as_ptr();
        let app = alloc_app(mem::zeroed(), mem::zeroed(), parents);
        let App { fun: new_fun, fun_ref, arg: new_arg, arg_ref, .. } =
          &mut *app.as_ptr();
        *new_fun = DAG::from_subdag(*fun, map, NonNull::new(fun_ref));
        *new_arg = DAG::from_subdag(*arg, map, NonNull::new(arg_ref));
        DAGPtr::App(app)
      },
      DAGPtr::All(link) => unsafe {
        let All { var, uses, dom, img, .. } = &mut *link.as_ptr();
        let all = alloc_all(
          var.nam.clone(),
          var.dep,
          None,
          *uses,
          mem::zeroed(),
          mem::zeroed(),
          parents,
        );
        let All {
          var: new_var,
          dom: new_dom,
          dom_ref,
          img: new_img,
          img_ref,
          ..
        } = &mut *all.as_ptr();
        map.insert(
          DAGPtr::Var(NonNull::new(var).unwrap()),
          DAGPtr::Var(NonNull::new(new_var).unwrap()),
        );
        *new_dom = DAG::from_subdag(*dom, map, NonNull::new(dom_ref));
        *new_img = DAG::from_subdag(*img, map, NonNull::new(img_ref));
        DAGPtr::All(all)
      },
      DAGPtr::Let(link) => unsafe {
        let Let { var, uses, typ, exp, bod, .. } = &mut *link.as_ptr();
        let let_ = alloc_let(
          var.nam.clone(),
          var.dep,
          None,
          *uses,
          mem::zeroed(),
          mem::zeroed(),
          mem::zeroed(),
          parents,
        );
        let Let {
          var: new_var,
          typ: new_typ,
          typ_ref,
          exp: new_exp,
          exp_ref,
          bod: new_bod,
          bod_ref,
          ..
        } = &mut *let_.as_ptr();
        map.insert(
          DAGPtr::Var(NonNull::new(var).unwrap()),
          DAGPtr::Var(NonNull::new(new_var).unwrap()),
        );
        *new_exp = DAG::from_subdag(*exp, map, NonNull::new(exp_ref));
        *new_typ = DAG::from_subdag(*typ, map, NonNull::new(typ_ref));
        *new_bod = DAG::from_subdag(*bod, map, NonNull::new(bod_ref));
        DAGPtr::Let(let_)
      },
      DAGPtr::Ann(link) => unsafe {
        let Ann { typ, exp, .. } = &mut *link.as_ptr();
        let ann = alloc_ann(mem::zeroed(), mem::zeroed(), parents);
        let Ann { typ: new_typ, typ_ref, exp: new_exp, exp_ref, .. } =
          &mut *ann.as_ptr();
        *new_typ = DAG::from_subdag(*typ, map, NonNull::new(typ_ref));
        *new_exp = DAG::from_subdag(*exp, map, NonNull::new(exp_ref));
        DAGPtr::Ann(ann)
      },
      DAGPtr::Lit(link) => unsafe {
        let Lit { lit, .. } = &*link.as_ptr();
        let node = alloc_val(Lit { lit: lit.clone(), parents });
        DAGPtr::Lit(node)
      },
      DAGPtr::LTy(link) => unsafe {
        let LTy { lty, .. } = *link.as_ptr();
        let node = alloc_val(LTy { lty, parents });
        DAGPtr::LTy(node)
      },
      DAGPtr::Opr(link) => unsafe {
        let Opr { opr, .. } = *link.as_ptr();
        let node = alloc_val(Opr { opr, parents });
        DAGPtr::Opr(node)
      },
      DAGPtr::Typ(_) => {
        let node = alloc_val(Typ { parents });
        DAGPtr::Typ(node)
      } // _ => panic!("TODO"),
    };
    // Map `node` to `new_node`
    map.insert(node, new_node);
    new_node
  }
}

impl Clone for DAG {
  fn clone(&self) -> Self {
    let mut map: HashMap<DAGPtr, DAGPtr> = HashMap::new();
    let root = alloc_val(DLL::singleton(ParentPtr::Root));
    DAG::new(DAG::from_subdag(self.head, &mut map, Some(root)))
  }
}

impl fmt::Debug for DAG {
  fn fmt(&self, f: &mut fmt::Formatter<'_>) -> fmt::Result {
    #[inline]
    fn format_uplink(p: ParentPtr) -> String {
      match p {
        ParentPtr::Root => String::from("ROOT"),
        ParentPtr::LamBod(link) => format!("LamBod<{:?}>", link.as_ptr()),
        ParentPtr::SlfBod(link) => format!("SlfBod<{:?}>", link.as_ptr()),
        ParentPtr::DatBod(link) => format!("DatBod<{:?}>", link.as_ptr()),
        ParentPtr::CseBod(link) => format!("CseBod<{:?}>", link.as_ptr()),
        ParentPtr::AppFun(link) => format!("AppFun<{:?}>", link.as_ptr()),
        ParentPtr::AppArg(link) => format!("AppArg<{:?}>", link.as_ptr()),
        ParentPtr::AllDom(link) => format!("AllDom<{:?}>", link.as_ptr()),
        ParentPtr::AllImg(link) => format!("AllImg<{:?}>", link.as_ptr()),
        ParentPtr::AnnExp(link) => format!("AnnExp<{:?}>", link.as_ptr()),
        ParentPtr::AnnTyp(link) => format!("AnnTyp<{:?}>", link.as_ptr()),
        ParentPtr::LetExp(link) => format!("LetExp<{:?}>", link.as_ptr()),
        ParentPtr::LetTyp(link) => format!("LetTyp<{:?}>", link.as_ptr()),
        ParentPtr::LetBod(link) => format!("LetBod<{:?}>", link.as_ptr()),
      }
    }
    #[inline]
    fn format_parents(dll: Option<NonNull<Parents>>) -> String {
      match dll {
        Some(dll) => unsafe {
          let mut iter = (*dll.as_ptr()).iter();
          let head =
            &iter.next().map_or(String::from(""), |head| format_uplink(*head));
          let mut msg = String::from("[ ") + head;
          for val in iter {
            msg = msg + " <-> " + &format_uplink(*val);
          }
          msg + " ]"
        },
        _ => String::from("[]"),
      }
    }
    fn go(term: DAGPtr, set: &mut HashSet<usize>) -> String {
      match term {
        DAGPtr::Var(link) => {
          let Var { nam, parents, binder, dep, .. } = unsafe { link.as_ref() };
          let binder = match binder {
            BinderPtr::Free => format!("Free<{}>", *dep),
            BinderPtr::Lam(link) => format!("Lam<{:?}>", link.as_ptr()),
            BinderPtr::All(link) => format!("All<{:?}>", link.as_ptr()),
            BinderPtr::Slf(link) => format!("Slf<{:?}>", link.as_ptr()),
            BinderPtr::Let(link) => format!("Let<{:?}>", link.as_ptr()),
          };
          if set.get(&(link.as_ptr() as usize)).is_none() {
            set.insert(link.as_ptr() as usize);
            format!(
              "\nVar<{:?}> {} bound at {} parents: {}",
              link.as_ptr(),
              binder,
              nam,
              format_parents(*parents)
            )
          }
          else {
            format!("\nSHARE<{:?}>", link.as_ptr())
          }
        }
        DAGPtr::Typ(link) => {
          let Typ { parents } = unsafe { link.as_ref() };
          format!(
            "\nTyp<{:?}> parents: {}",
            (link.as_ptr()),
            format_parents(*parents)
          )
        }
        DAGPtr::LTy(link) => {
          let LTy { parents, .. } = unsafe { link.as_ref() };
          format!(
            "\nLTy<{:?}> parents: {}",
            (link.as_ptr()),
            format_parents(*parents)
          )
        }
        DAGPtr::Lit(link) => {
          let Lit { parents, .. } = unsafe { link.as_ref() };
          format!(
            "\nLit<{:?}> parents: {}",
            (link.as_ptr()),
            format_parents(*parents)
          )
        }
        DAGPtr::Opr(link) => {
          let Opr { parents, .. } = unsafe { link.as_ref() };
          format!(
            "\nOpr<{:?}> parents: {}",
            (link.as_ptr()),
            format_parents(*parents)
          )
        }
        DAGPtr::Ref(link) => {
          let Ref { nam, parents, .. } = unsafe { link.as_ref() };
          format!(
            "\nRef<{:?}> {} parents: {}",
            (link.as_ptr()),
            nam,
            format_parents(*parents)
          )
        }
        DAGPtr::Lam(link) => {
          if set.get(&(link.as_ptr() as usize)).is_none() {
            let Lam { var, parents, bod, .. } = unsafe { link.as_ref() };
            let name = var.nam.clone();
            set.insert(link.as_ptr() as usize);
            format!(
              "\nLam<{:?}> {} parents: {}{}",
              link.as_ptr(),
              name,
              format_parents(*parents),
              go(*bod, set)
            )
          }
          else {
            format!("\nSHARE<{:?}>", link.as_ptr())
          }
        }
        DAGPtr::Slf(link) => {
          if set.get(&(link.as_ptr() as usize)).is_none() {
            let Slf { var, parents, bod, .. } = unsafe { link.as_ref() };
            let name = var.nam.clone();
            set.insert(link.as_ptr() as usize);
            format!(
              "\nSlf<{:?}> {} parents: {}{}",
              link.as_ptr(),
              name,
              format_parents(*parents),
              go(*bod, set)
            )
          }
          else {
            format!("\nSHARE<{:?}>", link.as_ptr())
          }
        }
        DAGPtr::Dat(link) => {
          if set.get(&(link.as_ptr() as usize)).is_none() {
            let Dat { parents, bod, .. } = unsafe { link.as_ref() };
            set.insert(link.as_ptr() as usize);
            format!(
              "\nDat<{:?}> parents: {}{}",
              link.as_ptr(),
              format_parents(*parents),
              go(*bod, set)
            )
          }
          else {
            format!("\nSHARE<{:?}>", link.as_ptr())
          }
        }
        DAGPtr::Cse(link) => {
          if set.get(&(link.as_ptr() as usize)).is_none() {
            let Cse { parents, bod, .. } = unsafe { link.as_ref() };
            set.insert(link.as_ptr() as usize);
            format!(
              "\nCse<{:?}> parents: {}{}",
              link.as_ptr(),
              format_parents(*parents),
              go(*bod, set)
            )
          }
          else {
            format!("\nSHARE<{:?}>", link.as_ptr())
          }
        }
        DAGPtr::App(link) => {
          if set.get(&(link.as_ptr() as usize)).is_none() {
            set.insert(link.as_ptr() as usize);
            let App { fun, arg, parents, copy, .. } = unsafe { link.as_ref() };
            let copy = copy.map(|link| link.as_ptr() as usize);
            format!(
              "\nApp<{:?}> parents: {} copy: {:?}{}{}",
              link.as_ptr(),
              format_parents(*parents),
              copy,
              go(*fun, set),
              go(*arg, set)
            )
          }
          else {
            format!("\nSHARE<{}>", link.as_ptr() as usize)
          }
        }
        DAGPtr::Ann(link) => {
          if set.get(&(link.as_ptr() as usize)).is_none() {
            set.insert(link.as_ptr() as usize);
            let Ann { typ, exp, parents, copy, .. } = unsafe { link.as_ref() };
            let copy = copy.map(|link| link.as_ptr() as usize);
            format!(
              "\nAnn<{:?}> parents: {} copy: {:?}{}{}",
              link.as_ptr(),
              format_parents(*parents),
              copy,
              go(*typ, set),
              go(*exp, set),
            )
          }
          else {
            format!("\nSHARE<{:?}>", link.as_ptr())
          }
        }
        DAGPtr::All(link) => {
          if set.get(&(link.as_ptr() as usize)).is_none() {
            set.insert(link.as_ptr() as usize);
            let All { var, dom, img, parents, copy, .. } =
              unsafe { link.as_ref() };
            let name = var.nam.clone();
            let copy = copy.map(|link| link.as_ptr() as usize);
            format!(
              "\nAll<{:?}> {} parents: {} copy: {:?}{}{}",
              link.as_ptr(),
              name,
              format_parents(*parents),
              copy,
              go(*dom, set),
              go(*img, set),
            )
          }
          else {
            format!("\nSHARE<{:?}>", link.as_ptr())
          }
        }
        DAGPtr::Let(link) => {
          if set.get(&(link.as_ptr() as usize)).is_none() {
            set.insert(link.as_ptr() as usize);
            let Let { var, exp, typ, bod, parents, copy, .. } =
              unsafe { link.as_ref() };
            let name = var.nam.clone();
            let copy = copy.map(|link| link.as_ptr() as usize);
            format!(
              "\nLet<{:?}> {} parents: {} copy: {:?}{}{}{}",
              link.as_ptr(),
              name,
              format_parents(*parents),
              copy,
              go(*typ, set),
              go(*exp, set),
              go(*bod, set),
            )
          }
          else {
            format!("\nSHARE<{:?}>", link.as_ptr())
          }
        }
      }
    }
    write!(f, "{}", go(self.head, &mut HashSet::new()))
  }
}

impl fmt::Display for DAG {
  fn fmt(&self, f: &mut fmt::Formatter<'_>) -> fmt::Result {
    write!(f, "{}", self.to_term())
  }
}

impl fmt::Display for DAGPtr {
  fn fmt(&self, f: &mut fmt::Formatter<'_>) -> fmt::Result {
    write!(f, "{}", DAG::new(self.clone()).to_term())
  }
}

#[cfg(test)]
pub mod test {
  use super::*;
  // use crate::parse::term::parse;

  //#[test]
  // fn test_cases() {
  //  let (_, x) = parse("λ _z => Type").unwrap();
  //  assert_eq!(x, DAG::to_term(&DAG::from_term(&x)));
  //  let (_, x) = parse("λ z => z").unwrap();
  //  assert_eq!(x, DAG::to_term(&DAG::from_term(&x)));
  //  let (_, x) =
  //    parse("λ _z => (λ _a => ∀ (1 _x: _a) -> #Natural) Type").unwrap();
  //  assert_eq!(x, DAG::to_term(&DAG::from_term(&x)));
  //}

  #[quickcheck]
  fn dag_term_iso(x: Term) -> bool {
    // println!("x: {}", x);
    // println!("x: {:?}", x);
    let y = DAG::to_term(&DAG::from_term(&x));
    // println!("y: {}", y);
    // println!("y: {:?}", y);
    x == y
  }

  #[quickcheck]
  fn dag_def_iso(x: Def) -> bool {
    let y = DAG::to_term(&DAG::from_def(&x, "test".to_owned()));
    x.term == y
  }
}<|MERGE_RESOLUTION|>--- conflicted
+++ resolved
@@ -4,7 +4,6 @@
 use crate::{
   defs::Def,
   dll::*,
-  graph,
   literal::{
     LitType,
     Literal,
@@ -473,10 +472,6 @@
 }
 // Replace one child w/another in the tree.
 pub fn replace_child(oldchild: DAGPtr, newchild: DAGPtr) {
-<<<<<<< HEAD
-  // println!("replace_child({}, {})", oldchild, newchild);
-=======
->>>>>>> 77dc5751
   unsafe {
     let oldpref = get_parents(oldchild);
     if let Some(old_parents) = oldpref {
