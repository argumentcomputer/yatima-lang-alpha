use core::ptr::NonNull;

use crate::{
  dag::*,
  defs::Defs,
  dll::*,
  upcopy::*,
};

use im::Vector;

enum Single {
  Lam(Var),
  Slf(Var),
  Dat,
  Cse,
}

enum Branch {
  All(NonNull<All>),
  App(NonNull<App>),
  Ann(NonNull<Ann>),
  Let(NonNull<Let>),
}

// Substitute a variable
#[inline]
pub fn subst(bod: DAGPtr, var: &Var, arg: DAGPtr, fix: bool) -> DAGPtr {
  let mut input = bod;
  let mut top_branch = None;
  let mut result = arg;
  let mut spine = vec![];
  loop {
    match input {
      DAGPtr::Lam(link) => {
        let Lam { var, bod, .. } = unsafe { link.as_ref() };
        input = *bod;
        spine.push(Single::Lam(var.clone()));
      }
      DAGPtr::Slf(link) => {
        let Slf { var, bod, .. } = unsafe { link.as_ref() };
        input = *bod;
        spine.push(Single::Slf(var.clone()));
      }
      DAGPtr::Dat(link) => {
        let Dat { bod, .. } = unsafe { link.as_ref() };
        input = *bod;
        spine.push(Single::Dat);
      }
      DAGPtr::Cse(link) => {
        let Cse { bod, .. } = unsafe { link.as_ref() };
        input = *bod;
        spine.push(Single::Cse);
      }
      DAGPtr::App(link) => {
        let App { fun, arg: app_arg, .. } = unsafe { link.as_ref() };
        let new_app = alloc_app(*fun, *app_arg, None);
        unsafe {
          (*link.as_ptr()).copy = Some(new_app);
        }
        top_branch = Some(Branch::App(link));
        for parent in DLL::iter_option(var.parents) {
          upcopy(arg, *parent);
        }
        result = DAGPtr::App(new_app);
        break;
      }
      DAGPtr::All(link) => {
        let All { uses, dom, img, .. } = unsafe { link.as_ref() };
        let new_all = alloc_all(*uses, *dom, *img, None);
        unsafe {
          (*link.as_ptr()).copy = Some(new_all);
        }
        top_branch = Some(Branch::All(link));
        for parent in DLL::iter_option(var.parents) {
          upcopy(arg, *parent);
        }
        result = DAGPtr::All(new_all);
        break;
      }
      DAGPtr::Ann(link) => {
        let Ann { typ, exp, .. } = unsafe { link.as_ref() };
        let new_ann = alloc_ann(*typ, *exp, None);
        unsafe {
          (*link.as_ptr()).copy = Some(new_ann);
        }
        top_branch = Some(Branch::Ann(link));
        for parent in DLL::iter_option(var.parents) {
          upcopy(arg, *parent);
        }
        result = DAGPtr::Ann(new_ann);
        break;
      }
      DAGPtr::Let(link) => {
        let Let { var: old_var, uses, typ, exp, bod, .. } =
          unsafe { link.as_ref() };
        let Var { nam, dep, .. } = old_var;
<<<<<<< HEAD
        let new_let = alloc_let(
          nam.clone(),
          *dep,
          *uses,
          *typ,
          *exp,
          *bod,
          None,
        );
=======
        let new_let =
          alloc_let(nam.clone(), *dep, None, *uses, *typ, *exp, *bod, None);
>>>>>>> b22d7f09
        unsafe {
          (*link.as_ptr()).copy = Some(new_let);
          let ptr: *mut Var = &mut (*new_let.as_ptr()).var;
          for parent in DLL::iter_option(old_var.parents) {
            upcopy(DAGPtr::Var(NonNull::new(ptr).unwrap()), *parent)
          }
        }
        top_branch = Some(Branch::Let(link));
        for parent in DLL::iter_option(var.parents) {
          upcopy(arg, *parent);
        }
        result = DAGPtr::Let(new_let);
        break;
      }
      // Otherwise it must be `var`, since `var` necessarily appears inside
      // `body`
      _ => break,
    }
  }
  if fix && top_branch.is_none() && spine.is_empty() {
    panic!("Infinite loop found");
  }
  while let Some(single) = spine.pop() {
    match single {
      Single::Lam(var) => {
        let Var { nam, dep, parents: var_parents, .. } = var;
        let new_lam = alloc_lam(nam, dep, result, None);
        let ptr: *mut Parents = unsafe { &mut (*new_lam.as_ptr()).bod_ref };
        add_to_parents(result, NonNull::new(ptr).unwrap());
        let ptr: *mut Var = unsafe { &mut (*new_lam.as_ptr()).var };
        for parent in DLL::iter_option(var_parents) {
          upcopy(DAGPtr::Var(NonNull::new(ptr).unwrap()), *parent)
        }
        result = DAGPtr::Lam(new_lam);
      }
      Single::Slf(var) => {
        let Var { nam, dep, parents: var_parents, .. } = var;
        let new_slf = alloc_slf(nam, dep, result, None);
        let ptr: *mut Parents = unsafe { &mut (*new_slf.as_ptr()).bod_ref };
        add_to_parents(result, NonNull::new(ptr).unwrap());
        let ptr: *mut Var = unsafe { &mut (*new_slf.as_ptr()).var };
        for parent in DLL::iter_option(var_parents) {
          upcopy(DAGPtr::Var(NonNull::new(ptr).unwrap()), *parent)
        }
        result = DAGPtr::Slf(new_slf);
      }
      Single::Dat => {
        let new_dat = alloc_dat(result, None);
        let ptr: *mut Parents = unsafe { &mut (*new_dat.as_ptr()).bod_ref };
        add_to_parents(result, NonNull::new(ptr).unwrap());
        result = DAGPtr::Dat(new_dat);
      }
      Single::Cse => {
        let new_cse = alloc_cse(result, None);
        let ptr: *mut Parents = unsafe { &mut (*new_cse.as_ptr()).bod_ref };
        add_to_parents(result, NonNull::new(ptr).unwrap());
        result = DAGPtr::Cse(new_cse);
      }
    }
  }
  // If the top branch is non-null, then clear the copies and fix the uplinks
  if let Some(top_branch) = top_branch {
    match top_branch {
      Branch::App(link) => unsafe {
        let top_app = &mut *link.as_ptr();
        let link = top_app.copy.unwrap();
        top_app.copy = None;
        let App { fun, fun_ref, arg, arg_ref, .. } = &mut *link.as_ptr();
        add_to_parents(*fun, NonNull::new(fun_ref).unwrap());
        add_to_parents(*arg, NonNull::new(arg_ref).unwrap());
      },
      Branch::All(link) => unsafe {
        let top_all = &mut *link.as_ptr();
        let link = top_all.copy.unwrap();
        top_all.copy = None;
        let All { dom, dom_ref, img, img_ref, .. } = &mut *link.as_ptr();
        add_to_parents(*dom, NonNull::new(dom_ref).unwrap());
        add_to_parents(DAGPtr::Lam(*img), NonNull::new(img_ref).unwrap());
      },
      Branch::Ann(link) => unsafe {
        let top_ann = &mut *link.as_ptr();
        let link = top_ann.copy.unwrap();
        top_ann.copy = None;
        let Ann { typ, typ_ref, exp, exp_ref, .. } = &mut *link.as_ptr();
        add_to_parents(*typ, NonNull::new(typ_ref).unwrap());
        add_to_parents(*exp, NonNull::new(exp_ref).unwrap());
      },
      Branch::Let(link) => unsafe {
        let top_let = &mut *link.as_ptr();
        let link = top_let.copy.unwrap();
        top_let.copy = None;
        let Let { var, typ, typ_ref, exp, exp_ref, bod, bod_ref, .. } =
          &mut *link.as_ptr();
        add_to_parents(*typ, NonNull::new(typ_ref).unwrap());
        add_to_parents(*exp, NonNull::new(exp_ref).unwrap());
        add_to_parents(*bod, NonNull::new(bod_ref).unwrap());
        for var_parent in DLL::iter_option(var.parents) {
          clean_up(var_parent);
        }
      },
    }
    for parent in DLL::iter_option(var.parents) {
      clean_up(parent);
    }
    let mut spine = bod;
    loop {
      match spine {
        DAGPtr::Lam(link) => unsafe {
          let Lam { var, bod, .. } = &mut *link.as_ptr();
          for parent in DLL::iter_option(var.parents) {
            clean_up(parent);
          }
          spine = *bod;
        },
        DAGPtr::Slf(link) => unsafe {
          let Slf { var, bod, .. } = &mut *link.as_ptr();
          for parent in DLL::iter_option(var.parents) {
            clean_up(parent);
          }
          spine = *bod;
        },
        DAGPtr::Dat(link) => unsafe {
          spine = link.as_ref().bod;
        },
        DAGPtr::Cse(link) => unsafe {
          spine = link.as_ref().bod;
        },
        _ => break,
      }
    }
  }
  result
}

// Contract a lambda redex, return the body.
#[inline]
pub fn reduce_lam(redex: NonNull<App>, lam: NonNull<Lam>) -> DAGPtr {
  let App { arg, .. } = unsafe { redex.as_ref() };
  let Lam { var, bod, parents, .. } = unsafe { &mut *lam.as_ptr() };
  let top_node = if DLL::is_singleton(*parents) {
    replace_child(DAGPtr::Var(NonNull::new(var).unwrap()), *arg);
    *bod
  }
  else if var.parents.is_none() {
    *bod
  }
  else {
    subst(*bod, var, *arg, false)
  };
  replace_child(DAGPtr::App(redex), top_node);
  free_dead_node(DAGPtr::App(redex));
  top_node
}

pub fn print_trail(trail: &Vec<NonNull<App>>) -> Vec<String> {
  let mut res: Vec<String> = vec![];
  for link in trail {
    let App { arg, .. } = unsafe { link.as_ref() };
    res.push(format!("{}", arg));
  }
  res
}

impl DAG {
  // Reduce term to its weak head normal form
  pub fn whnf(&mut self, defs: &Defs) {
    let mut node = self.head;
    let mut trail: Vec<NonNull<App>> = vec![];
    loop {
      match node {
        DAGPtr::App(link) => {
          let App { fun, .. } = unsafe { link.as_ref() };
          trail.push(link);
          node = *fun;
        }
        DAGPtr::Lam(link) => {
          if let Some(app_link) = trail.pop() {
            node = reduce_lam(app_link, link);
          }
          else {
            break;
          }
        }
        DAGPtr::Ann(link) => {
          let Ann { exp, .. } = unsafe { link.as_ref() };
          replace_child(node, *exp);
          free_dead_node(node);
          node = *exp;
        }
        DAGPtr::Cse(link) => {
          let mut body = unsafe { DAG::new((*link.as_ptr()).bod) };
          body.whnf(defs);
          match body.head {
            DAGPtr::Dat(body_link) => {
              let Dat { bod: single_body, .. } = unsafe { body_link.as_ref() };
              replace_child(node, *single_body);
              free_dead_node(node);
              node = *single_body;
            }
            DAGPtr::Lit(link) => {
              let Lit { lit, parents, .. } = unsafe { link.as_ref() };
              match &lit.clone().expand() {
                None => break,
                Some(expand) => {
                  let expand = DAG::from_term_inner(
                    expand,
                    0,
                    Vector::new(),
                    *parents,
                    None,
                  );
                  replace_child(node, expand);
                  free_dead_node(node);
                  node = expand;
                }
              }
            }
            _ => break,
          }
        }
        DAGPtr::Let(link) => {
          let Let { var, exp, bod, .. } = unsafe { &mut *link.as_ptr() };
          replace_child(node, *bod);
          replace_child(DAGPtr::Var(NonNull::new(var).unwrap()), *exp);
          free_dead_node(node);
          node = *bod;
        }
        DAGPtr::Ref(link) => {
          let Ref { nam, exp, ast, parents: ref_parents, .. } =
            unsafe { &mut *link.as_ptr() };
          if let Some(def) = defs.defs.get(exp) {
            let parents = *ref_parents;
            *ref_parents = None;
            let ref_node = node;
            node = DAG::from_ref(&def, nam.clone(), *exp, *ast, parents);
            free_dead_node(ref_node);
            for parent in DLL::iter_option(parents) {
              install_child(parent, node);
            }
          }
          else {
            panic!("undefined runtime reference: {}, {}", nam, exp);
          }
        }
        DAGPtr::Opr(link) => {
          let opr = unsafe { (*link.as_ptr()).opr };
          let len = trail.len();
          if len == 0 && opr.arity() == 0 {
            let res = opr.apply0();
            if let Some(res) = res {
              node = DAGPtr::Lit(alloc_val(Lit { lit: res, parents: None }));
            }
            else {
              break;
            }
          }
          else if len >= 1 && opr.arity() == 1 {
            let mut arg = unsafe { DAG::new((*trail[len - 1].as_ptr()).arg) };
            arg.whnf(defs);
            match arg.head {
              DAGPtr::Lit(link) => {
<<<<<<< HEAD
                let x = unsafe { &(*link.as_ptr()).lit.clone() };
                let res = apply_una_op(opr, x);
=======
                let x = unsafe { &(*link.as_ptr()).lit };
                let res = opr.apply1(x);
>>>>>>> b22d7f09
                if let Some(res) = res {
                  let top = DAGPtr::App(trail.pop().unwrap());
                  let new_node = DAGPtr::Lit(alloc_val(Lit { lit: res, parents: None }));
                  replace_child(top, new_node);
                  free_dead_node(top);
                  node = new_node;
                }
                else {
                  break;
                }
              }
              _ => break,
            }
          }
          else if len >= 2 && opr.arity() == 2 {
            let mut arg1 = unsafe { DAG::new((*trail[len - 1].as_ptr()).arg) };
            let mut arg2 = unsafe { DAG::new((*trail[len - 2].as_ptr()).arg) };
            arg1.whnf(defs);
            arg2.whnf(defs);
            match (arg1.head, arg2.head) {
              (DAGPtr::Lit(x_link), DAGPtr::Lit(y_link)) => {
                let x = unsafe { &(*x_link.as_ptr()).lit };
                let y = unsafe { &(*y_link.as_ptr()).lit };
<<<<<<< HEAD
                let res = apply_bin_op(opr, y, x);
=======
                let res = opr.apply2(y, x);
                if let Some(res) = res {
                  trail.pop();
                  let top = DAGPtr::App(trail.pop().unwrap());
                  let new_node = DAGPtr::Lit(alloc_val(Lit { lit: res, parents: None }));
                  replace_child(top, new_node);
                  free_dead_node(top);
                  node = new_node;
                }
                else {
                  break;
                }
              }
              _ => break,
            }
          }
          else if len >= 3 && opr.arity() == 3 {
            let mut arg1 = unsafe { DAG::new((*trail[len - 1].as_ptr()).arg) };
            let mut arg2 = unsafe { DAG::new((*trail[len - 2].as_ptr()).arg) };
            let mut arg3 = unsafe { DAG::new((*trail[len - 3].as_ptr()).arg) };
            arg1.whnf(defs);
            arg2.whnf(defs);
            arg3.whnf(defs);
            match (arg1.head, arg2.head, arg3.head) {
              (
                DAGPtr::Lit(x_link),
                DAGPtr::Lit(y_link),
                DAGPtr::Lit(z_link),
              ) => {
                let x = unsafe { &(*x_link.as_ptr()).lit };
                let y = unsafe { &(*y_link.as_ptr()).lit };
                let z = unsafe { &(*z_link.as_ptr()).lit };
                let res = opr.apply3(z, y, x);
>>>>>>> b22d7f09
                if let Some(res) = res {
                  trail.pop();
                  trail.pop();
                  let top = DAGPtr::App(trail.pop().unwrap());
                  let new_node = DAGPtr::Lit(alloc_val(Lit { lit: res, parents: None }));
                  replace_child(top, new_node);
                  free_dead_node(top);
                  node = new_node;
                }
                else {
                  break;
                }
              }
              _ => break,
            }
          }
          else {
            break;
          }
        }
        _ => break,
      }
    }
    if trail.is_empty() {
      self.head = node;
    }
    else {
      self.head = DAGPtr::App(trail[0]);
    }
  }

  // Reduce term to its normal form
  pub fn norm(&mut self, defs: &Defs) {
    self.whnf(defs);
    let mut trail = vec![self.head];
    while let Some(node) = trail.pop() {
      match node {
        DAGPtr::App(link) => unsafe {
          let app = link.as_ptr();
          let mut fun = DAG::new((*app).fun);
          let mut arg = DAG::new((*app).arg);
          fun.whnf(defs);
          arg.whnf(defs);
          trail.push(fun.head);
          trail.push(arg.head);
        },
        DAGPtr::All(link) => unsafe {
          let all = link.as_ptr();
          let mut dom = DAG::new((*all).dom);
          let mut img = DAG::new(DAGPtr::Lam((*all).img));
          dom.whnf(defs);
          img.whnf(defs);
          trail.push(dom.head);
          trail.push(img.head);
        },
        DAGPtr::Lam(link) => unsafe {
          let lam = link.as_ptr();
          let mut body = DAG::new((*lam).bod);
          body.whnf(defs);
          trail.push(body.head);
        },
        DAGPtr::Slf(link) => unsafe {
          let slf = link.as_ptr();
          let mut body = DAG::new((*slf).bod);
          body.whnf(defs);
          trail.push(body.head);
        },
        DAGPtr::Cse(link) => unsafe {
          let cse = link.as_ptr();
          let mut body = DAG::new((*cse).bod);
          body.whnf(defs);
          trail.push(body.head);
        },
        DAGPtr::Dat(link) => unsafe {
          let dat = link.as_ptr();
          let mut body = DAG::new((*dat).bod);
          body.whnf(defs);
          trail.push(body.head);
        },
        _ => (),
      }
    }
  }
}

#[cfg(test)]
pub mod test {
  use super::DAG;
  use crate::{
    defs::Defs,
    parse::{
      package,
      span::Span,
      term::input_cid,
    },
  };

  pub fn parse(
    i: &str,
  ) -> nom::IResult<Span, DAG, crate::parse::error::ParseError<Span>> {
    let (i, tree) = crate::parse::term::parse(i, Defs::new())?;
    let (i, _) = nom::character::complete::multispace0(i)?;
    let (i, _) = nom::combinator::eof(i)?;
    let dag = DAG::from_term(&tree);
    Ok((i, dag))
  }
  pub fn parse_defs(
    i: &str,
  ) -> nom::IResult<Span, Defs, crate::parse::error::ParseError<Span>> {
    let (i, (defs, _)) =
      package::parse_defs(input_cid(i), Defs::new())(Span::new(i))?;
    Ok((i, defs))
  }

  #[test]
  pub fn parse_test() {
    fn parse_assert(input: &str) {
      match parse(&input) {
        Ok((_, dag)) => assert_eq!(format!("{}", dag), input),
        Err(_) => panic!("Did not parse."),
      }
    }
    parse_assert("λ x => x");
    parse_assert("λ x y => x y");
    parse_assert("λ y => (λ x => x) y");
    parse_assert("λ y => (λ z => z z) ((λ x => x) y)");
  }

  fn norm_assert(input: &str, result: &str) {
    match parse(&input) {
      Ok((_, mut dag)) => {
        dag.norm(&Defs::new());
        assert_eq!(format!("{}", dag), result)
      }
      Err(_) => panic!("Did not parse."),
    }
  }
  fn norm_assert_defs(input: &str, result: &str, defs: Defs) {
    match parse(&input) {
      Ok((_, mut dag)) => {
        dag.norm(&defs);
        assert_eq!(format!("{}", dag), result)
      }
      Err(_) => panic!("Did not parse."),
    }
  }

  #[test]
  pub fn reduce_test_ann() {
    norm_assert("(Type :: Type)", "Type");
    norm_assert("((λ x => x) #Nat :: Type)", "#Nat");
    norm_assert("(λ A => A :: ∀ (A: Type) -> Type)", "λ A => A");
    norm_assert("(λ A x => A :: ∀ (A: Type) (x: A) -> Type)", "λ A x => A");
    norm_assert(
      "(∀ (A: Type) (x: A) -> Type :: Type)",
      "∀ (A: Type) (x: A) -> Type",
    );
    norm_assert("Type :: ∀ (A: Type) (x: A) -> Type", "Type");
  }

  #[test]
  pub fn reduce_test_app() {
    norm_assert(
      "Type (∀ (A: Type) (x: A) -> Type)",
      "Type (∀ (A: Type) (x: A) -> Type)",
    );
    norm_assert(
      "(∀ (A: Type) (x: A) -> Type) Type",
      "(∀ (A: Type) (x: A) -> Type) Type",
    )
  }

  #[test]
  pub fn reduce_test_all() {
    norm_assert(
      "∀ (f: ∀ (A: Type) (x: A) -> Type) -> Type",
      "∀ (f: ∀ (A: Type) (x: A) -> Type) -> Type",
    );
    norm_assert(
      "∀ (f: Type) -> ∀ (A: Type) (x: A) -> Type",
      "∀ (f: Type) (A: Type) (x: A) -> Type",
    );
  }

  #[test]
  pub fn reduce_test_let() {
    norm_assert("let f: Type = Type; f", "Type");
    norm_assert("let f: ∀ (A: Type) (x: A) -> A = λ A x => x; f", "λ A x => x");
    norm_assert(
      "let f: Type = ∀ (A: Type) (x: A) -> A; f",
      "∀ (A: Type) (x: A) -> A",
    );
    norm_assert(
      "let f: Type = Type; ∀ (A: Type) (x: A) -> A",
      "∀ (A: Type) (x: A) -> A",
    );
  }

  #[test]
  pub fn reduce_test() {
    // Already normalized
    norm_assert("λ x => x", "λ x => x");
    norm_assert("λ x y => x y", "λ x y => x y");
    // Not normalized cases
    norm_assert("λ y => (λ x => x) y", "λ y => y");
    norm_assert("λ y => (λ z => z z) ((λ x => x) y)", "λ y => y y");
    // // Church arithmetic
    let zero = "λ s z => z";
    let one = "λ s z => (s z)";
    let two = "λ s z => s (s z)";
    let three = "λ s z => s (s (s z))";
    let four = "λ s z => s (s (s (s z)))";
    let seven = "λ s z => s (s (s (s (s (s (s z))))))";
    let add = "λ m n s z => m s (n s z)";
    let is_three = format!("(({}) ({}) {})", add, zero, three);
    let is_three2 = format!("(({}) ({}) {})", add, one, two);
    let is_seven = format!("(({}) ({}) {})", add, four, three);
    norm_assert(&is_three, three);
    norm_assert(&is_three2, three);
    norm_assert(&is_seven, seven);
    let id = "λ x => x";
    norm_assert(
      &format!("({three}) (({three}) ({id})) ({id})", id = id, three = three),
      id,
    );
    let trm_str =
      &format!("(({n}) (({m}) ({id})) {id})", n = three, m = three, id = id,);
    println!("{}", trm_str);
    let (_, trm) = parse(trm_str).unwrap();
    println!("{:?}", DAG::to_term(&trm, true));
    // assert_eq!(true, false);
    norm_assert(trm_str, id);
  }
}<|MERGE_RESOLUTION|>--- conflicted
+++ resolved
@@ -95,20 +95,8 @@
         let Let { var: old_var, uses, typ, exp, bod, .. } =
           unsafe { link.as_ref() };
         let Var { nam, dep, .. } = old_var;
-<<<<<<< HEAD
-        let new_let = alloc_let(
-          nam.clone(),
-          *dep,
-          *uses,
-          *typ,
-          *exp,
-          *bod,
-          None,
-        );
-=======
         let new_let =
-          alloc_let(nam.clone(), *dep, None, *uses, *typ, *exp, *bod, None);
->>>>>>> b22d7f09
+          alloc_let(nam.clone(), *dep, *uses, *typ, *exp, *bod, None);
         unsafe {
           (*link.as_ptr()).copy = Some(new_let);
           let ptr: *mut Var = &mut (*new_let.as_ptr()).var;
@@ -370,13 +358,8 @@
             arg.whnf(defs);
             match arg.head {
               DAGPtr::Lit(link) => {
-<<<<<<< HEAD
-                let x = unsafe { &(*link.as_ptr()).lit.clone() };
-                let res = apply_una_op(opr, x);
-=======
                 let x = unsafe { &(*link.as_ptr()).lit };
                 let res = opr.apply1(x);
->>>>>>> b22d7f09
                 if let Some(res) = res {
                   let top = DAGPtr::App(trail.pop().unwrap());
                   let new_node = DAGPtr::Lit(alloc_val(Lit { lit: res, parents: None }));
@@ -400,9 +383,6 @@
               (DAGPtr::Lit(x_link), DAGPtr::Lit(y_link)) => {
                 let x = unsafe { &(*x_link.as_ptr()).lit };
                 let y = unsafe { &(*y_link.as_ptr()).lit };
-<<<<<<< HEAD
-                let res = apply_bin_op(opr, y, x);
-=======
                 let res = opr.apply2(y, x);
                 if let Some(res) = res {
                   trail.pop();
@@ -436,7 +416,6 @@
                 let y = unsafe { &(*y_link.as_ptr()).lit };
                 let z = unsafe { &(*z_link.as_ptr()).lit };
                 let res = opr.apply3(z, y, x);
->>>>>>> b22d7f09
                 if let Some(res) = res {
                   trail.pop();
                   trail.pop();
