use core::ptr::NonNull;

use crate::{
  dag::*,
  defs::Defs,
  dll::*,
<<<<<<< HEAD
  position::Pos,
  prim::Op,
=======
  primop::{
    apply_bin_op,
    apply_una_op,
  },
>>>>>>> 1d971412
  upcopy::*,
};

use im::Vector;

enum Single {
  Lam(Var),
  Slf(Var),
  Dat,
  Cse,
}

enum Branch {
  All(NonNull<All>),
  App(NonNull<App>),
  Ann(NonNull<Ann>),
  Let(NonNull<Let>),
}

// Substitute a variable
#[inline]
pub fn subst(bod: DAGPtr, var: &Var, arg: DAGPtr, fix: bool) -> DAGPtr {
  let mut input = bod;
  let mut top_branch = None;
  let mut result = arg;
  let mut spine = vec![];
  loop {
    match input {
      DAGPtr::Lam(link) => {
        let Lam { var, bod, .. } = unsafe { link.as_ref() };
        input = *bod;
        spine.push(Single::Lam(var.clone()));
      }
      DAGPtr::Slf(link) => {
        let Slf { var, bod, .. } = unsafe { link.as_ref() };
        input = *bod;
        spine.push(Single::Slf(var.clone()));
      }
      DAGPtr::Dat(link) => {
        let Dat { bod, .. } = unsafe { link.as_ref() };
        input = *bod;
        spine.push(Single::Dat);
      }
      DAGPtr::Cse(link) => {
        let Cse { bod, .. } = unsafe { link.as_ref() };
        input = *bod;
        spine.push(Single::Cse);
      }
      DAGPtr::App(link) => {
        let App { fun, arg: app_arg, .. } = unsafe { link.as_ref() };
        let new_app = alloc_app(*fun, *app_arg, None);
        unsafe {
          (*link.as_ptr()).copy = Some(new_app);
        }
        top_branch = Some(Branch::App(link));
        for parent in DLL::iter_option(var.parents) {
          upcopy(arg, *parent);
        }
        result = DAGPtr::App(new_app);
        break;
      }
      DAGPtr::All(link) => {
        let All { uses, dom, img, .. } = unsafe { link.as_ref() };
        let new_all = alloc_all(*uses, *dom, *img, None);
        unsafe {
          (*link.as_ptr()).copy = Some(new_all);
        }
        top_branch = Some(Branch::All(link));
        for parent in DLL::iter_option(var.parents) {
          upcopy(arg, *parent);
        }
        result = DAGPtr::All(new_all);
        break;
      }
      DAGPtr::Ann(link) => {
        let Ann { typ, exp, .. } = unsafe { link.as_ref() };
        let new_ann = alloc_ann(*typ, *exp, None);
        unsafe {
          (*link.as_ptr()).copy = Some(new_ann);
        }
        top_branch = Some(Branch::Ann(link));
        for parent in DLL::iter_option(var.parents) {
          upcopy(arg, *parent);
        }
        result = DAGPtr::Ann(new_ann);
        break;
      }
      DAGPtr::Let(link) => {
        let Let { var: old_var, uses, typ, exp, bod, .. } =
          unsafe { link.as_ref() };
        let Var { nam, dep, .. } = old_var;
        let new_let = alloc_let(
          nam.clone(),
          *dep,
          None,
          *uses,
          *typ,
          *exp,
          *bod,
          None,
        );
        unsafe {
          (*link.as_ptr()).copy = Some(new_let);
          let ptr: *mut Var = &mut (*new_let.as_ptr()).var;
          for parent in DLL::iter_option(old_var.parents) {
            upcopy(DAGPtr::Var(NonNull::new(ptr).unwrap()), *parent)
          }
        }
        top_branch = Some(Branch::Let(link));
        for parent in DLL::iter_option(var.parents) {
          upcopy(arg, *parent);
        }
        result = DAGPtr::Let(new_let);
        break;
      }
      // Otherwise it must be `var`, since `var` necessarily appears inside
      // `body`
      _ => break,
    }
  }
  if fix && top_branch.is_none() && spine.is_empty() {
    panic!("Infinite loop found");
  }
  while let Some(single) = spine.pop() {
    match single {
      Single::Lam(var) => {
        let Var { nam, dep, parents: var_parents, .. } = var;
        let new_lam = alloc_lam(nam, dep, None, result, None);
        let ptr: *mut Parents = unsafe { &mut (*new_lam.as_ptr()).bod_ref };
        add_to_parents(result, NonNull::new(ptr).unwrap());
        let ptr: *mut Var = unsafe { &mut (*new_lam.as_ptr()).var };
        for parent in DLL::iter_option(var_parents) {
          upcopy(DAGPtr::Var(NonNull::new(ptr).unwrap()), *parent)
        }
        result = DAGPtr::Lam(new_lam);
      }
      Single::Slf(var) => {
        let Var { nam, dep, parents: var_parents, .. } = var;
        let new_slf = alloc_slf(nam, dep, None, result, None);
        let ptr: *mut Parents = unsafe { &mut (*new_slf.as_ptr()).bod_ref };
        add_to_parents(result, NonNull::new(ptr).unwrap());
        let ptr: *mut Var = unsafe { &mut (*new_slf.as_ptr()).var };
        for parent in DLL::iter_option(var_parents) {
          upcopy(DAGPtr::Var(NonNull::new(ptr).unwrap()), *parent)
        }
        result = DAGPtr::Slf(new_slf);
      }
      Single::Dat => {
        let new_dat = alloc_dat(result, None);
        let ptr: *mut Parents = unsafe { &mut (*new_dat.as_ptr()).bod_ref };
        add_to_parents(result, NonNull::new(ptr).unwrap());
        result = DAGPtr::Dat(new_dat);
      }
      Single::Cse => {
        let new_cse = alloc_cse(result, None);
        let ptr: *mut Parents = unsafe { &mut (*new_cse.as_ptr()).bod_ref };
        add_to_parents(result, NonNull::new(ptr).unwrap());
        result = DAGPtr::Cse(new_cse);
      }
    }
  }
  // If the top branch is non-null, then clear the copies and fix the uplinks
  if let Some(top_branch) = top_branch {
    match top_branch {
      Branch::App(link) => unsafe {
        let top_app = &mut *link.as_ptr();
        let link = top_app.copy.unwrap();
        top_app.copy = None;
        let App { fun, fun_ref, arg, arg_ref, .. } = &mut *link.as_ptr();
        add_to_parents(*fun, NonNull::new(fun_ref).unwrap());
        add_to_parents(*arg, NonNull::new(arg_ref).unwrap());
      },
      Branch::All(link) => unsafe {
        let top_all = &mut *link.as_ptr();
        let link = top_all.copy.unwrap();
        top_all.copy = None;
        let All { dom, dom_ref, img, img_ref, .. } = &mut *link.as_ptr();
        add_to_parents(*dom, NonNull::new(dom_ref).unwrap());
        add_to_parents(DAGPtr::Lam(*img), NonNull::new(img_ref).unwrap());
      },
      Branch::Ann(link) => unsafe {
        let top_ann = &mut *link.as_ptr();
        let link = top_ann.copy.unwrap();
        top_ann.copy = None;
        let Ann { typ, typ_ref, exp, exp_ref, .. } = &mut *link.as_ptr();
        add_to_parents(*typ, NonNull::new(typ_ref).unwrap());
        add_to_parents(*exp, NonNull::new(exp_ref).unwrap());
      },
      Branch::Let(link) => unsafe {
        let top_let = &mut *link.as_ptr();
        let link = top_let.copy.unwrap();
        top_let.copy = None;
        let Let { var, typ, typ_ref, exp, exp_ref, bod, bod_ref, .. } =
          &mut *link.as_ptr();
        add_to_parents(*typ, NonNull::new(typ_ref).unwrap());
        add_to_parents(*exp, NonNull::new(exp_ref).unwrap());
        add_to_parents(*bod, NonNull::new(bod_ref).unwrap());
        for var_parent in DLL::iter_option(var.parents) {
          clean_up(var_parent);
        }
      },
    }
    for parent in DLL::iter_option(var.parents) {
      clean_up(parent);
    }
    let mut spine = bod;
    loop {
      match spine {
        DAGPtr::Lam(link) => unsafe {
          let Lam { var, bod, .. } = &mut *link.as_ptr();
          for parent in DLL::iter_option(var.parents) {
            clean_up(parent);
          }
          spine = *bod;
        },
        DAGPtr::Slf(link) => unsafe {
          let Slf { var, bod, .. } = &mut *link.as_ptr();
          for parent in DLL::iter_option(var.parents) {
            clean_up(parent);
          }
          spine = *bod;
        },
        DAGPtr::Dat(link) => unsafe {
          spine = link.as_ref().bod;
        },
        DAGPtr::Cse(link) => unsafe {
          spine = link.as_ref().bod;
        },
        _ => break,
      }
    }
  }
  result
}

// Contract a lambda redex, return the body.
#[inline]
pub fn reduce_lam(redex: NonNull<App>, lam: NonNull<Lam>) -> DAGPtr {
  let App { arg, .. } = unsafe { redex.as_ref() };
  let Lam { var, bod, parents, .. } = unsafe { &mut *lam.as_ptr() };
  let top_node = if DLL::is_singleton(*parents) {
    replace_child(DAGPtr::Var(NonNull::new(var).unwrap()), *arg);
    *bod
  }
  else if var.parents.is_none() {
    *bod
  }
  else {
    subst(*bod, var, *arg, false)
  };
  replace_child(DAGPtr::App(redex), top_node);
  free_dead_node(DAGPtr::App(redex));
  top_node
}

pub fn print_trail(trail: &Vec<NonNull<App>>) -> Vec<String> {
  let mut res: Vec<String> = vec![];
  for link in trail {
    let App { arg, .. } = unsafe { link.as_ref() };
    res.push(format!("{}", arg));
  }
  res
}

impl DAG {
  // Reduce term to its weak head normal form
  pub fn whnf(&mut self, defs: &Defs) {
    let mut node = self.head;
    let mut trail: Vec<NonNull<App>> = vec![];
    loop {
      match node {
        DAGPtr::App(link) => {
          let App { fun, .. } = unsafe { link.as_ref() };
          trail.push(link);
          node = *fun;
        }
        DAGPtr::Lam(link) => {
          if let Some(app_link) = trail.pop() {
            node = reduce_lam(app_link, link);
          }
          else {
            break;
          }
        }
        DAGPtr::Ann(link) => {
          let Ann { exp, .. } = unsafe { link.as_ref() };
          replace_child(node, *exp);
          free_dead_node(node);
          node = *exp;
        }
        DAGPtr::Cse(link) => {
          let mut body = unsafe { DAG::new((*link.as_ptr()).bod) };
          body.whnf(defs);
          match body.head {
            DAGPtr::Dat(body_link) => {
              let Dat { bod: single_body, .. } = unsafe { body_link.as_ref() };
              replace_child(node, *single_body);
              free_dead_node(node);
              node = *single_body;
            }
            DAGPtr::Lit(link) => {
              let Lit { lit, parents, .. } = unsafe { link.as_ref() };
              let expand = DAG::from_term_inner(
                &lit.clone().expand(),
                0,
                Vector::new(),
                *parents,
                None,
              );
              replace_child(node, expand);
              free_dead_node(node);
              node = expand;
            }
            _ => break,
          }
        }
        DAGPtr::Let(link) => {
          let Let { var, exp, bod, .. } = unsafe { &mut *link.as_ptr() };
          replace_child(node, *bod);
          replace_child(DAGPtr::Var(NonNull::new(var).unwrap()), *exp);
          free_dead_node(node);
          node = *bod;
        }
        DAGPtr::Ref(link) => {
          let Ref { nam, exp, ast, parents: ref_parents, .. } =
            unsafe { &mut *link.as_ptr() };
          if let Some(def) = defs.defs.get(exp) {
            let parents = *ref_parents;
            *ref_parents = None;
            let ref_node = node;
            node = DAG::from_ref(&def, nam.clone(), *exp, *ast, parents);
            free_dead_node(ref_node);
            for parent in DLL::iter_option(parents) {
              install_child(parent, node);
            }
          }
          else {
            panic!("undefined runtime reference: {}, {}", nam, exp);
          }
        }
        DAGPtr::Opr(link) => {
          let opr = unsafe { (*link.as_ptr()).opr };
          let len = trail.len();
          if len == 0 && opr.arity() == 0 {
            let res = opr.apply0();
            if let Some(res) = res {
              node = DAGPtr::Lit(alloc_val(Lit {
                lit: res,
                parents: None,
                pos: Pos::None,
              }));
            }
            else {
              break;
            }
          }
          else if len >= 1 && opr.arity() == 1 {
            let mut arg = unsafe { DAG::new((*trail[len - 1].as_ptr()).arg) };
            arg.whnf(defs);
            match arg.head {
              DAGPtr::Lit(link) => {
                let x = unsafe { (*link.as_ptr()).lit.clone() };
                let res = opr.apply1(x);
                if let Some(res) = res {
                  trail.pop();
                  node = DAGPtr::Lit(alloc_val(Lit {
                    lit: res,
                    parents: None,
                  }));
                  replace_child(arg.head, node);
                  free_dead_node(arg.head);
                }
                else {
                  break;
                }
              }
              _ => break,
            }
          }
          else if len >= 2 && opr.arity() == 2 {
            let mut arg1 = unsafe { DAG::new((*trail[len - 2].as_ptr()).arg) };
            let mut arg2 = unsafe { DAG::new((*trail[len - 1].as_ptr()).arg) };
            arg1.whnf(defs);
            arg2.whnf(defs);
            match (arg1.head, arg2.head) {
              (DAGPtr::Lit(x_link), DAGPtr::Lit(y_link)) => {
                let x = unsafe { (*x_link.as_ptr()).lit.clone() };
                let y = unsafe { (*y_link.as_ptr()).lit.clone() };
                let res = opr.apply2(y, x);
                if let Some(res) = res {
                  trail.pop();
                  trail.pop();
                  node = DAGPtr::Lit(alloc_val(Lit {
                    lit: res,
                    parents: None,
                    pos: Pos::None,
                  }));
                  replace_child(arg1.head, node);
                  free_dead_node(arg1.head);
                }
                else {
                  break;
                }
              }
              _ => break,
            }
          }
          else if len >= 3 && opr.arity() == 3 {
            let mut arg1 = unsafe { DAG::new((*trail[len - 3].as_ptr()).arg) };
            let mut arg2 = unsafe { DAG::new((*trail[len - 2].as_ptr()).arg) };
            let mut arg3 = unsafe { DAG::new((*trail[len - 1].as_ptr()).arg) };
            arg1.whnf(defs);
            arg2.whnf(defs);
            arg3.whnf(defs);
            match (arg1.head, arg2.head, arg3.head) {
              (
                DAGPtr::Lit(x_link),
                DAGPtr::Lit(y_link),
                DAGPtr::Lit(z_link),
              ) => {
                let x = unsafe { (*x_link.as_ptr()).lit.clone() };
                let y = unsafe { (*y_link.as_ptr()).lit.clone() };
                let z = unsafe { (*z_link.as_ptr()).lit.clone() };
                let res = opr.apply3(z, y, x);
                if let Some(res) = res {
                  trail.pop();
                  trail.pop();
                  trail.pop();
                  node = DAGPtr::Lit(alloc_val(Lit {
                    lit: res,
                    parents: None,
                  }));
                  replace_child(arg1.head, node);
                  free_dead_node(arg1.head);
                }
                else {
                  break;
                }
              }
              _ => break,
            }
          }
          else {
            break;
          }
        }
        _ => break,
      }
    }
    if trail.is_empty() {
      self.head = node;
    }
    else {
      self.head = DAGPtr::App(trail[0]);
    }
  }

  // Reduce term to its normal form
  pub fn norm(&mut self, defs: &Defs) {
    self.whnf(defs);
    let mut trail = vec![self.head];
    while let Some(node) = trail.pop() {
      match node {
        DAGPtr::App(link) => unsafe {
          let app = link.as_ptr();
          let mut fun = DAG::new((*app).fun);
          let mut arg = DAG::new((*app).arg);
          fun.whnf(defs);
          arg.whnf(defs);
          trail.push(fun.head);
          trail.push(arg.head);
        },
        DAGPtr::All(link) => unsafe {
          let all = link.as_ptr();
          let mut dom = DAG::new((*all).dom);
          let mut img = DAG::new(DAGPtr::Lam((*all).img));
          dom.whnf(defs);
          img.whnf(defs);
          trail.push(dom.head);
          trail.push(img.head);
        },
        DAGPtr::Lam(link) => unsafe {
          let lam = link.as_ptr();
          let mut body = DAG::new((*lam).bod);
          body.whnf(defs);
          trail.push(body.head);
        },
        DAGPtr::Slf(link) => unsafe {
          let slf = link.as_ptr();
          let mut body = DAG::new((*slf).bod);
          body.whnf(defs);
          trail.push(body.head);
        },
        DAGPtr::Cse(link) => unsafe {
          let cse = link.as_ptr();
          let mut body = DAG::new((*cse).bod);
          body.whnf(defs);
          trail.push(body.head);
        },
        DAGPtr::Dat(link) => unsafe {
          let dat = link.as_ptr();
          let mut body = DAG::new((*dat).bod);
          body.whnf(defs);
          trail.push(body.head);
        },
        _ => (),
      }
    }
  }
}

#[cfg(test)]
pub mod test {
  use super::DAG;
  use crate::{
    defs::Defs,
    parse::{
      package,
      span::Span,
      term::input_cid,
    },
  };

  pub fn parse(
    i: &str,
  ) -> nom::IResult<Span, DAG, crate::parse::error::ParseError<Span>> {
    let (i, tree) = crate::parse::term::parse(i, Defs::new())?;
    let (i, _) = nom::character::complete::multispace0(i)?;
    let (i, _) = nom::combinator::eof(i)?;
    let dag = DAG::from_term(&tree);
    Ok((i, dag))
  }
  pub fn parse_defs(
    i: &str,
  ) -> nom::IResult<Span, Defs, crate::parse::error::ParseError<Span>> {
    let (i, (defs, _)) =
      package::parse_defs(input_cid(i), Defs::new())(Span::new(i))?;
    Ok((i, defs))
  }

  #[test]
  pub fn parse_test() {
    fn parse_assert(input: &str) {
      match parse(&input) {
        Ok((_, dag)) => assert_eq!(format!("{}", dag), input),
        Err(_) => panic!("Did not parse."),
      }
    }
    parse_assert("λ x => x");
    parse_assert("λ x y => x y");
    parse_assert("λ y => (λ x => x) y");
    parse_assert("λ y => (λ z => z z) ((λ x => x) y)");
  }

  fn norm_assert(input: &str, result: &str) {
    match parse(&input) {
      Ok((_, mut dag)) => {
        dag.norm(&Defs::new());
        assert_eq!(format!("{}", dag), result)
      }
      Err(_) => panic!("Did not parse."),
    }
  }
  fn norm_assert_defs(input: &str, result: &str, defs: Defs) {
    match parse(&input) {
      Ok((_, mut dag)) => {
        dag.norm(&defs);
        assert_eq!(format!("{}", dag), result)
      }
      Err(_) => panic!("Did not parse."),
    }
  }

  #[test]
  pub fn reduce_test_ann() {
    norm_assert("(Type :: Type)", "Type");
    norm_assert("((λ x => x) #Nat :: Type)", "#Nat");
    norm_assert("(λ A => A :: ∀ (A: Type) -> Type)", "λ A => A");
    norm_assert("(λ A x => A :: ∀ (A: Type) (x: A) -> Type)", "λ A x => A");
    norm_assert(
      "(∀ (A: Type) (x: A) -> Type :: Type)",
      "∀ (A: Type) (x: A) -> Type",
    );
    norm_assert("Type :: ∀ (A: Type) (x: A) -> Type", "Type");
  }

  #[test]
  pub fn reduce_test_app() {
    norm_assert(
      "Type (∀ (A: Type) (x: A) -> Type)",
      "Type (∀ (A: Type) (x: A) -> Type)",
    );
    norm_assert(
      "(∀ (A: Type) (x: A) -> Type) Type",
      "(∀ (A: Type) (x: A) -> Type) Type",
    )
  }

  #[test]
  pub fn reduce_test_all() {
    norm_assert(
      "∀ (f: ∀ (A: Type) (x: A) -> Type) -> Type",
      "∀ (f: ∀ (A: Type) (x: A) -> Type) -> Type",
    );
    norm_assert(
      "∀ (f: Type) -> ∀ (A: Type) (x: A) -> Type",
      "∀ (f: Type) (A: Type) (x: A) -> Type",
    );
  }

  #[test]
  pub fn reduce_test_let() {
    norm_assert("let f: Type = Type; f", "Type");
    norm_assert("let f: ∀ (A: Type) (x: A) -> A = λ A x => x; f", "λ A x => x");
    norm_assert(
      "let f: Type = ∀ (A: Type) (x: A) -> A; f",
      "∀ (A: Type) (x: A) -> A",
    );
    norm_assert(
      "let f: Type = Type; ∀ (A: Type) (x: A) -> A",
      "∀ (A: Type) (x: A) -> A",
    );
  }

  #[test]
  pub fn reduce_test() {
    // Already normalized
    norm_assert("λ x => x", "λ x => x");
    norm_assert("λ x y => x y", "λ x y => x y");
    // Not normalized cases
    norm_assert("λ y => (λ x => x) y", "λ y => y");
    norm_assert("λ y => (λ z => z z) ((λ x => x) y)", "λ y => y y");
    // // Church arithmetic
    let zero = "λ s z => z";
    let one = "λ s z => (s z)";
    let two = "λ s z => s (s z)";
    let three = "λ s z => s (s (s z))";
    let four = "λ s z => s (s (s (s z)))";
    let seven = "λ s z => s (s (s (s (s (s (s z))))))";
    let add = "λ m n s z => m s (n s z)";
    let is_three = format!("(({}) ({}) {})", add, zero, three);
    let is_three2 = format!("(({}) ({}) {})", add, one, two);
    let is_seven = format!("(({}) ({}) {})", add, four, three);
    norm_assert(&is_three, three);
    norm_assert(&is_three2, three);
    norm_assert(&is_seven, seven);
    let id = "λ x => x";
    norm_assert(
      &format!("({three}) (({three}) ({id})) ({id})", id = id, three = three),
      id,
    );
    let trm_str =
      &format!("(({n}) (({m}) ({id})) {id})", n = three, m = three, id = id,);
    println!("{}", trm_str);
    let (_, trm) = parse(trm_str).unwrap();
    println!("{:?}", DAG::to_term(&trm, true));
    // assert_eq!(true, false);
    norm_assert(trm_str, id);
  }
}<|MERGE_RESOLUTION|>--- conflicted
+++ resolved
@@ -4,15 +4,8 @@
   dag::*,
   defs::Defs,
   dll::*,
-<<<<<<< HEAD
   position::Pos,
   prim::Op,
-=======
-  primop::{
-    apply_bin_op,
-    apply_una_op,
-  },
->>>>>>> 1d971412
   upcopy::*,
 };
 
@@ -104,16 +97,8 @@
         let Let { var: old_var, uses, typ, exp, bod, .. } =
           unsafe { link.as_ref() };
         let Var { nam, dep, .. } = old_var;
-        let new_let = alloc_let(
-          nam.clone(),
-          *dep,
-          None,
-          *uses,
-          *typ,
-          *exp,
-          *bod,
-          None,
-        );
+        let new_let =
+          alloc_let(nam.clone(), *dep, None, *uses, *typ, *exp, *bod, None);
         unsafe {
           (*link.as_ptr()).copy = Some(new_let);
           let ptr: *mut Var = &mut (*new_let.as_ptr()).var;
@@ -359,11 +344,7 @@
           if len == 0 && opr.arity() == 0 {
             let res = opr.apply0();
             if let Some(res) = res {
-              node = DAGPtr::Lit(alloc_val(Lit {
-                lit: res,
-                parents: None,
-                pos: Pos::None,
-              }));
+              node = DAGPtr::Lit(alloc_val(Lit { lit: res, parents: None }));
             }
             else {
               break;
@@ -378,10 +359,8 @@
                 let res = opr.apply1(x);
                 if let Some(res) = res {
                   trail.pop();
-                  node = DAGPtr::Lit(alloc_val(Lit {
-                    lit: res,
-                    parents: None,
-                  }));
+                  node =
+                    DAGPtr::Lit(alloc_val(Lit { lit: res, parents: None }));
                   replace_child(arg.head, node);
                   free_dead_node(arg.head);
                 }
@@ -405,11 +384,8 @@
                 if let Some(res) = res {
                   trail.pop();
                   trail.pop();
-                  node = DAGPtr::Lit(alloc_val(Lit {
-                    lit: res,
-                    parents: None,
-                    pos: Pos::None,
-                  }));
+                  node =
+                    DAGPtr::Lit(alloc_val(Lit { lit: res, parents: None }));
                   replace_child(arg1.head, node);
                   free_dead_node(arg1.head);
                 }
@@ -441,10 +417,8 @@
                   trail.pop();
                   trail.pop();
                   trail.pop();
-                  node = DAGPtr::Lit(alloc_val(Lit {
-                    lit: res,
-                    parents: None,
-                  }));
+                  node =
+                    DAGPtr::Lit(alloc_val(Lit { lit: res, parents: None }));
                   replace_child(arg1.head, node);
                   free_dead_node(arg1.head);
                 }
