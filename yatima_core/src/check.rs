--- conflicted
+++ resolved
@@ -50,24 +50,8 @@
 }
 
 pub fn equal(defs: &Defs, a: &mut DAG, b: &mut DAG, dep: u64) -> bool {
-<<<<<<< HEAD
-  // println!("EQUAL a: {}", a);
-  // println!("a debug: {:?}", a);
-  // println!("EQUAL b: {}", b);
-  // println!("b debug: {:?}", b);
-  // println!("EQUAL REDUCE a");
-  a.whnf(defs);
-  // println!("EQUAL a reduced: {}", a);
-  // println!("EQUAL REDUCE b");
-  b.whnf(defs);
-  // println!("EQUAL b reduced: {}", a);
-  // println!("whnf a debug: {:?}", a);
-  // println!("whnf b: {}", b);
-  // println!("whnf b debug: {:?}", b);
-=======
   a.whnf(defs);
   b.whnf(defs);
->>>>>>> 77dc5751
   let mut triples = vec![(a.head, b.head, dep)];
   let mut set: HashSet<(Cid, Cid)> = HashSet::new();
   while let Some((a, b, dep)) = triples.pop() {
