--- conflicted
+++ resolved
@@ -29,15 +29,12 @@
         inherit naersk rust src system;
         nixpkgs = pkgs;
       };
-<<<<<<< HEAD
       devTools = import ./nix/devTools.nix { 
         inherit rust;
         pre-commit-hooks = pre-commit;
         nixpkgs = pkgs;
       };
-=======
       web = import ./web/default.nix { nixpkgs = pkgs; inherit system; buildInputs = [ project ]; };
->>>>>>> 1f3f5485
     in
     {
       packages.${crateName} = project;
@@ -63,18 +60,15 @@
       devShell = pkgs.mkShell {
         inherit system;
         inputsFrom = builtins.attrValues self.packages.${system};
-<<<<<<< HEAD
-        buildInputs = [ rust ];# ++ builtins.attrValues devTools;
-=======
+        buildInputs = [ rust ] ++ builtins.attrValues devTools;
         nativeBuildInputs = [ rust ];
-        buildInputs = with pkgs; [
-          rust-analyzer
-          clippy
-          rustfmt
-          yarn
-          # grin
-        ];
->>>>>>> 1f3f5485
+        # buildInputs = with pkgs; [
+        #   rust-analyzer
+        #   clippy
+        #   rustfmt
+        #   yarn
+        #   # grin
+        # ];
       };
     });
 }