--- conflicted
+++ resolved
@@ -6,7 +6,7 @@
     "John C. Burnham <john@yatima.io>",
     "Anders C. Sørby <anders@yatima.io>",
     "Gabriel Barreto <gabriel@yatima.io>",
-    "Samuel Burnham <samuel@yatima.io>",
+    "Samuel Burnham <sam@yatima.io>",
 ]
 edition = "2018"
 
@@ -14,7 +14,6 @@
 crate-type = ["cdylib", "rlib"]
 
 [dependencies]
-<<<<<<< HEAD
 sp-std = {version = "3", default-features = false}
 cid = {version = "0.6.1", default-features = false}
 multihash = {version = "0.13.2", default-features = false, features = ["secure-hashes"]}
@@ -24,20 +23,7 @@
 multibase = {version = "0.9.1", default-features = false}
 nom_locate = {git = "https://github.com/yatima-inc/nom_locate", branch = "master"}
 ropey = {git = "https://github.com/yatima-inc/ropey", branch = "master"}
-
-libipld = { default-features = false, features = ["dag-cbor"], version = "0.11.0" }
-=======
-cid = "0.6.1"
-multihash = "0.13.2"
-multibase = "0.9.1"
 sp-ipld = { path = "../sp_ipld" }
-num-bigint = "0.3.1"
-nom = "6.0.1"
-nom_locate = "3.0.0"
-base-x = "0.2.8"
-petgraph = "0.5.1"
-ropey = "1.2.0"
->>>>>>> 0fd0c249
 
 [dev-dependencies]
 quickcheck = "1.0.3"
