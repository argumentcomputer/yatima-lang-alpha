--- conflicted
+++ resolved
@@ -17,7 +17,6 @@
 std = []
 
 [dependencies]
-<<<<<<< HEAD
 sp-std = { version = "3", default-features = false }
 num-bigint = { version = "0.3", default-features = false }
 nom = { version = "6", default-features = false, features = ["alloc"] }
@@ -28,20 +27,7 @@
 sp-ipld = { path = "../sp-ipld" }
 sp-multihash = { path = "../sp-multihash" }
 sp-cid = { path = "../sp-cid" }
-=======
-cid = "0.6.1"
-multihash = "0.13.2"
-multibase = "0.9.1"
-sp-im = { path = "../sp_im" }
-sp-ipld = { path = "../sp_ipld" }
-sp-std = { version = "3", default-features = false }
-num-bigint = "0.3.1"
-nom = "6.0.1"
-nom_locate = "3.0.0"
-base-x = "0.2.8"
-petgraph = "0.5.1"
-ropey = "1.2.0"
->>>>>>> 8661216b
+sp-im = { path = "../sp-im" }
 
 [dev-dependencies]
 quickcheck = "1.0.3"
