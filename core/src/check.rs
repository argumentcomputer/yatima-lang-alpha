pub mod ctx;
pub mod error;

use ctx::*;
use error::CheckError;

use crate::{
  dag::*,
  defs,
  defs::Defs,
  dll::*,
  literal::Literal,
  name::Name,
  parse,
  position::Pos,
  term::Term,
  uses::*,
  yatima,
};

use sp_cid::Cid;

use core::ptr::NonNull;

use alloc::string::ToString;
use sp_std::{
  borrow::ToOwned,
  collections::{
    btree_map::BTreeMap,
    btree_set::BTreeSet,
  },
  mem,
  rc::Rc,
};

pub fn hash(dag: DAGPtr, dep: u64) -> Cid {
  let mut map = BTreeMap::new();
  DAG::dag_ptr_to_term(&dag, &mut map, dep, true).embed().0.cid()
}

pub fn equal(
  defs: &Defs,
  a: &mut DAG,
  b: &mut DAG,
  dep: u64,
  should_count: bool,
) -> bool {
  a.whnf(defs, should_count);
  b.whnf(defs, should_count);
  let mut triples = vec![(a.head, b.head, dep)];
  let mut set: BTreeSet<(Cid, Cid)> = BTreeSet::new();
  while let Some((a, b, dep)) = triples.pop() {
    let mut a = DAG::new(a);
    let mut b = DAG::new(b);
    a.whnf(defs, should_count);
    b.whnf(defs, should_count);
    let hash_a = hash(a.head, dep);
    let hash_b = hash(b.head, dep);
    let eq = hash_a == hash_b
      || set.contains(&(hash_a, hash_b))
      || set.contains(&(hash_b, hash_a));
    set.insert((hash_a, hash_b));
    if !eq {
      match (a.head, b.head) {
        (DAGPtr::Lam(a_link), DAGPtr::Lam(b_link)) => unsafe {
          let Lam { bod: a_bod, .. } = *a_link.as_ptr();
          let Lam { bod: b_bod, .. } = *b_link.as_ptr();
          triples.push((a_bod, b_bod, dep + 1));
        },
        (DAGPtr::Slf(a_link), DAGPtr::Slf(b_link)) => unsafe {
          let Slf { bod: a_bod, .. } = *a_link.as_ptr();
          let Slf { bod: b_bod, .. } = *b_link.as_ptr();
          triples.push((a_bod, b_bod, dep + 1));
        },
        (DAGPtr::Cse(a_link), DAGPtr::Cse(b_link)) => unsafe {
          let Cse { bod: a_bod, .. } = *a_link.as_ptr();
          let Cse { bod: b_bod, .. } = *b_link.as_ptr();
          triples.push((a_bod, b_bod, dep));
        },
        (DAGPtr::Dat(a_link), DAGPtr::Dat(b_link)) => unsafe {
          let Dat { bod: a_bod, .. } = *a_link.as_ptr();
          let Dat { bod: b_bod, .. } = *b_link.as_ptr();
          triples.push((a_bod, b_bod, dep));
        },
        (DAGPtr::All(a_link), DAGPtr::All(b_link)) => unsafe {
          let All { uses: a_uses, dom: a_dom, img: a_img, .. } =
            *a_link.as_ptr();
          let All { uses: b_uses, dom: b_dom, img: b_img, .. } =
            *b_link.as_ptr();
          let a_img = DAGPtr::Lam(a_img);
          let b_img = DAGPtr::Lam(b_img);
          if a_uses != b_uses {
            return false;
          }
          triples.push((a_dom, b_dom, dep));
          triples.push((a_img, b_img, dep + 1));
        },
        (DAGPtr::App(a_link), DAGPtr::App(b_link)) => unsafe {
          let App { fun: a_fun, arg: a_arg, .. } = *a_link.as_ptr();
          let App { fun: b_fun, arg: b_arg, .. } = *b_link.as_ptr();
          triples.push((a_fun, b_fun, dep));
          triples.push((a_arg, b_arg, dep));
        },
        _ => return false,
      }
    }
  }
  true
}

pub fn check(
  rec: &Option<(Name, Cid, Cid)>,
  defs: &Defs,
  ctx: &mut Ctx,
  uses: Uses,
  term: &Term,
  typ: &mut DAG,
  should_count: bool,
) -> Result<(), CheckError> {
  match term {
    Term::Lam(pos, _, bod) => {
      check_lam(rec, defs, ctx, uses, term, typ, pos, &**bod, should_count)
    }
    Term::Dat(pos, bod) => {
      check_dat(rec, defs, ctx, uses, term, typ, pos, &**bod, should_count)
    }
    _ => {
      let depth = ctx.len();
      // TODO Should we clone ctx?
      let mut detected_typ = infer(rec, defs, ctx, uses, term, should_count)?;
      if equal(defs, typ, &mut detected_typ, depth as u64, should_count) {
        detected_typ.free();
        Ok(())
      }
      else {
        let expected = typ.to_term(false);
        let detected = detected_typ.to_term(false);
        detected_typ.free();
        Err(CheckError::TypeMismatch(
          term.pos(),
<<<<<<< HEAD
          error_context(&ctx),
=======
          error_context(ctx),
>>>>>>> 62142193
          expected,
          detected,
        ))
      }
    }
  }
}

#[inline]
pub fn check_lam(
  rec: &Option<(Name, Cid, Cid)>,
  defs: &Defs,
  ctx: &mut Ctx,
  uses: Uses,
  term: &Term,
  typ: &mut DAG,
  pos: &Pos,
  bod: &Term,
  should_count: bool,
) -> Result<(), CheckError> {
  // To check whether a lambda is well typed, its type must reduce to a forall;
  // otherwise we fail
  typ.whnf(defs, should_count);
  match typ.head {
    DAGPtr::All(all_link) => {
      // Extract the domain and image of the function and also the variable that
      // is dependently bound.
      let All { uses: lam_uses, dom, img, .. } =
        unsafe { &mut *all_link.as_ptr() };
      let Lam { var: all_var, bod: img, .. } = unsafe { &mut *img.as_ptr() };
      // Annotate the depth of the node that binds each variable. This is needed
      // to decide whether two variables of distinct DAGs are actually the
      // same.
      (*all_var).dep = ctx.len() as u64;
      // Adjust the context multiplicity, add the argument to the context and
      // check the body
      let rest_ctx = div_ctx(uses, ctx);
      ctx.push((all_var.nam.to_string(), *lam_uses, dom));
      let mut img = DAG::new(*img);
      check(rec, defs, ctx, Uses::Once, bod, &mut img, should_count)?;
      // Check whether the rest 'contains' zero (i.e., zero is less than or
      // equal to the rest), otherwise the variable was not used enough
      let (_, rest, _) = ctx.last().unwrap();
      if !Uses::lte(Uses::None, *rest) {
        Err(CheckError::QuantityTooLittle(
          *pos,
          error_context(ctx),
          all_var.nam.to_string(),
          *lam_uses,
          *rest,
        ))
      }
      else {
        // Remove the argument from the context, readjust the context
        // multiplicity
        ctx.pop();
        add_mul_ctx(uses, ctx, rest_ctx);
        Ok(())
      }
    }
    _ => {
      let checked = term.clone();
      let against = typ.to_term(false);
      Err(CheckError::LamAllMismatch(
        *pos,
<<<<<<< HEAD
        error_context(&ctx),
=======
        error_context(ctx),
>>>>>>> 62142193
        checked,
        against,
      ))
    }
  }
}

#[inline]
pub fn check_dat(
  rec: &Option<(Name, Cid, Cid)>,
  defs: &Defs,
  ctx: &mut Ctx,
  uses: Uses,
  term: &Term,
  typ: &mut DAG,
  pos: &Pos,
  bod: &Term,
  should_count: bool,
) -> Result<(), CheckError> {
  // To check whether data is well typed, its type must reduce to a self type;
  // otherwise we fail
  typ.whnf(defs, should_count);
  match typ.head {
    DAGPtr::Slf(slf_link) => {
      // Extract the body of the self type
      let Slf { var, bod: slf_bod, .. } = unsafe { &mut *slf_link.as_ptr() };
      // The type of the body of the data must be the body of the self with term
      // substituted for its variable. To do this we copy the body of the
      // self with a mapping from the variable to the term as a DAG. The
      // copied type must be rooted
      let mut map = BTreeMap::new();
      if var.parents.is_some() {
        map.insert(
          DAGPtr::Var(NonNull::new(var).unwrap()),
          DAG::from_term_inner(
            term,
            ctx.len() as u64,
            BTreeMap::new(),
            None,
            rec.clone(),
          ),
        );
      }
      let root = alloc_val(DLL::singleton(ParentPtr::Root));
      let mut unrolled_typ =
        DAG::new(DAG::from_subdag(*slf_bod, &mut map, Some(root)));
      check(rec, defs, ctx, uses, bod, &mut unrolled_typ, should_count)?;
      // We must free the newly created type as to not leak
      unrolled_typ.free();
      Ok(())
    }
    _ => {
      let checked = term.clone();
      let against = typ.to_term(false);
      Err(CheckError::DatSlfMismatch(
        *pos,
<<<<<<< HEAD
        error_context(&ctx),
=======
        error_context(ctx),
>>>>>>> 62142193
        checked,
        against,
      ))
    }
  }
}

pub fn infer(
  rec: &Option<(Name, Cid, Cid)>,
  defs: &Defs,
  ctx: &mut Ctx,
  uses: Uses,
  term: &Term,
  should_count: bool,
) -> Result<DAG, CheckError> {
  match term {
    Term::Rec(_) => infer_rec(rec, defs),
    Term::Var(pos, nam, idx) => infer_var(rec, defs, ctx, uses, pos, nam, idx),
    Term::Ref(pos, nam, def_link, _) => infer_ref(defs, pos, nam, def_link),
    Term::App(pos, fun_arg) => {
      infer_app(rec, defs, ctx, uses, pos, &fun_arg.0, &fun_arg.1, should_count)
    }
    Term::Cse(pos, exp) => {
      infer_cse(rec, defs, ctx, uses, pos, exp, should_count)
    }
    Term::All(_, _, nam, dom_img) => {
      infer_all(rec, defs, ctx, nam, &dom_img.0, &dom_img.1, should_count)
<<<<<<< HEAD
    }
    Term::Slf(_, nam, bod) => {
      infer_slf(rec, defs, ctx, term, nam, bod, should_count)
    }
    Term::Ann(_, typ_exp) => {
      infer_ann(rec, defs, ctx, uses, &typ_exp.0, &typ_exp.1, should_count)
    }
=======
    }
    Term::Slf(_, nam, bod) => {
      infer_slf(rec, defs, ctx, term, nam, bod, should_count)
    }
    Term::Ann(_, typ_exp) => {
      infer_ann(rec, defs, ctx, uses, &typ_exp.0, &typ_exp.1, should_count)
    }
>>>>>>> 62142193
    Term::Let(pos, false, exp_uses, nam, triple) => infer_let(
      rec,
      defs,
      ctx,
      uses,
      pos,
      *exp_uses,
      nam,
      &triple.0,
      &triple.1,
      &triple.2,
      should_count,
    ),
    Term::Let(pos, true, exp_uses, nam, triple) => infer_letrec(
      rec,
      defs,
      ctx,
      uses,
      pos,
      *exp_uses,
      nam,
      &triple.0,
      &triple.1,
      &triple.2,
      should_count,
    ),
    Term::Typ(_) => {
      let typ = DAG::from_term(&Term::Typ(Pos::None));
      Ok(typ)
    }
    Term::Lit(_, lit) => Ok(DAG::from_term(&infer_lit(lit.to_owned()))),
    Term::LTy(..) => Ok(DAG::from_term(&yatima!("Type"))),
    Term::Opr(_, opr) => Ok(DAG::from_term(&opr.type_of())),
    Term::Lam(..) => {
<<<<<<< HEAD
      Err(CheckError::UntypedLambda(term.pos(), error_context(&ctx)))
    }
    Term::Dat(..) => {
      Err(CheckError::UntypedData(term.pos(), error_context(&ctx)))
=======
      Err(CheckError::UntypedLambda(term.pos(), error_context(ctx)))
    }
    Term::Dat(..) => {
      Err(CheckError::UntypedData(term.pos(), error_context(ctx)))
>>>>>>> 62142193
    }
  }
}

#[inline]
pub fn infer_rec(
  rec: &Option<(Name, Cid, Cid)>,
  defs: &Defs,
) -> Result<DAG, CheckError> {
  if let Some((nam, exp, _)) = rec {
    if let Some(def) = defs.defs.get(exp) {
      Ok(DAG::from_term(&def.typ_))
    }
    else {
      panic!("undefined runtime reference: {}, {}", nam, exp);
    }
  }
  else {
    panic!("undefined recursion");
  }
}

#[inline]
pub fn infer_var(
  _rec: &Option<(Name, Cid, Cid)>,
  _defs: &Defs,
  ctx: &mut Ctx,
  uses: Uses,
  pos: &Pos,
  nam: &Name,
  idx: &u64,
) -> Result<DAG, CheckError> {
  let dep = ctx.len() - 1 - (*idx as usize);
  let bind = ctx.get(dep).ok_or_else(|| {
    CheckError::UnboundVariable(
      *pos,
<<<<<<< HEAD
      error_context(&ctx),
=======
      error_context(ctx),
>>>>>>> 62142193
      nam.to_string(),
      dep as u64,
    )
  })?;
  let subtract_use = (bind.1 - uses).ok_or_else(|| {
    CheckError::QuantityTooMuch(
      *pos,
<<<<<<< HEAD
      error_context(&ctx),
=======
      error_context(ctx),
>>>>>>> 62142193
      nam.to_string(),
      bind.1,
      uses,
    )
  })?;
  let bind = &mut ctx[dep];
  bind.1 = subtract_use;
  let typ = unsafe {
    let dag = DAG::new(*bind.2);
    #[allow(clippy::redundant_clone)]
    dag.clone()
  };
  Ok(typ)
}

#[inline]
pub fn infer_ref(
  defs: &Defs,
  pos: &Pos,
  nam: &Name,
  def_link: &Cid,
) -> Result<DAG, CheckError> {
  let def = defs
    .defs
    .get(def_link)
    .ok_or_else(|| CheckError::UndefinedReference(*pos, nam.to_string()))?;
  let typ = DAG::from_term(&def.typ_);
  Ok(typ)
}

#[inline]
pub fn infer_app(
  rec: &Option<(Name, Cid, Cid)>,
  defs: &Defs,
  ctx: &mut Ctx,
  uses: Uses,
  pos: &Pos,
  fun: &Term,
  arg: &Term,
  should_count: bool,
) -> Result<DAG, CheckError> {
  let mut fun_typ = infer(rec, defs, ctx, uses, fun, should_count)?;
  fun_typ.whnf(defs, should_count);
  match fun_typ.head {
    DAGPtr::All(link) => {
      let All { uses: lam_uses, dom, img, .. } = unsafe { &mut *link.as_ptr() };
      let Lam { var, bod: img, .. } = unsafe { &mut *img.as_ptr() };
      check(
        rec,
        defs,
        ctx,
        *lam_uses * uses,
        arg,
        &mut DAG::new(*dom),
        should_count,
      )?;
      let mut map = BTreeMap::new();
      if var.parents.is_some() {
        map.insert(
          DAGPtr::Var(NonNull::new(var).unwrap()),
          DAG::from_term_inner(
            arg,
            ctx.len() as u64,
            BTreeMap::new(),
            None,
            rec.clone(),
          ),
        );
      }
      let root = alloc_val(DLL::singleton(ParentPtr::Root));
      let new_img = DAG::from_subdag(*img, &mut map, Some(root));
      fun_typ.free();
      Ok(DAG::new(new_img))
    }
    _ => Err(CheckError::AppFunMismatch(
      *pos,
      error_context(ctx),
      fun.clone(),
      fun_typ.to_term(false),
    )),
  }
}

#[inline]
pub fn infer_cse(
  rec: &Option<(Name, Cid, Cid)>,
  defs: &Defs,
  ctx: &mut Ctx,
  uses: Uses,
  pos: &Pos,
  exp: &Term,
  should_count: bool,
) -> Result<DAG, CheckError> {
  let mut exp_typ = infer(rec, defs, ctx, uses, exp, should_count)?;
  exp_typ.whnf(defs, should_count);
  match exp_typ.head {
    DAGPtr::Slf(link) => {
      let Slf { var, bod, .. } = unsafe { &mut *link.as_ptr() };
      let mut map = BTreeMap::new();
      if var.parents.is_some() {
        map.insert(
          DAGPtr::Var(NonNull::new(var).unwrap()),
          DAG::from_term_inner(
            exp,
            ctx.len() as u64,
            BTreeMap::new(),
            None,
            rec.clone(),
          ),
        );
      }
      let root = alloc_val(DLL::singleton(ParentPtr::Root));
      let new_bod = DAG::from_subdag(*bod, &mut map, Some(root));
      exp_typ.free();
      Ok(DAG::new(new_bod))
    }
    DAGPtr::LTy(link) => {
      let LTy { lty, .. } = unsafe { &mut *link.as_ptr() };
      let root = alloc_val(DLL::singleton(ParentPtr::Root));
      match lty.induction(exp.clone()) {
        None => {
<<<<<<< HEAD
          Err(CheckError::NonInductiveLitType(*pos, error_context(&ctx), *lty))
=======
          Err(CheckError::NonInductiveLitType(*pos, error_context(ctx), *lty))
>>>>>>> 62142193
        }
        Some(ind) => {
          let induction = DAG::from_term_inner(
            &ind,
            ctx.len() as u64,
            BTreeMap::new(),
            Some(root),
            None,
          );
          Ok(DAG::new(induction))
        }
      }
    }
    _ => Err(CheckError::CseDatMismatch(
      *pos,
      error_context(ctx),
      exp.clone(),
      exp_typ.to_term(false),
    )),
  }
}

#[inline]
pub fn infer_all(
  rec: &Option<(Name, Cid, Cid)>,
  defs: &Defs,
  ctx: &mut Ctx,
  nam: &Name,
  dom: &Term,
  img: &Term,
  should_count: bool,
) -> Result<DAG, CheckError> {
  let mut typ = DAG::from_term(&Term::Typ(Pos::None));
  check(rec, defs, ctx, Uses::None, dom, &mut typ, should_count)?;
  let mut dom_dag = DAG::from_term_inner(
    dom,
    ctx.len() as u64,
    BTreeMap::new(),
    None,
    rec.clone(),
  );
  ctx.push((nam.to_string(), Uses::None, &mut dom_dag));
  check(rec, defs, ctx, Uses::None, img, &mut typ, should_count)?;
  ctx.pop();
  free_dead_node(dom_dag);
  Ok(typ)
}

#[inline]
pub fn infer_slf(
  rec: &Option<(Name, Cid, Cid)>,
  defs: &Defs,
  ctx: &mut Ctx,
  term: &Term,
  nam: &Name,
  bod: &Term,
  should_count: bool,
) -> Result<DAG, CheckError> {
  let mut typ = DAG::from_term(&Term::Typ(Pos::None));
  let mut term_dag = DAG::from_term_inner(
    term,
    ctx.len() as u64,
    BTreeMap::new(),
    None,
    rec.clone(),
  );
  ctx.push((nam.to_string(), Uses::None, &mut term_dag));
  check(rec, defs, ctx, Uses::None, bod, &mut typ, should_count)?;
  ctx.pop();
  free_dead_node(term_dag);
  Ok(typ)
}

#[inline]
pub fn infer_let(
  rec: &Option<(Name, Cid, Cid)>,
  defs: &Defs,
  ctx: &mut Ctx,
  uses: Uses,
  pos: &Pos,
  exp_uses: Uses,
  nam: &Name,
  exp_typ: &Term,
  exp: &Term,
  bod: &Term,
  should_count: bool,
) -> Result<DAG, CheckError> {
  let exp_dag = &mut DAG::new(DAG::from_term_inner(
    exp,
    ctx.len() as u64,
    BTreeMap::new(),
    None,
    rec.clone(),
  ));
  let root = alloc_val(DLL::singleton(ParentPtr::Root));
  let exp_typ_dag = &mut DAG::new(DAG::from_term_inner(
    exp_typ,
    ctx.len() as u64,
    BTreeMap::new(),
    Some(root),
    rec.clone(),
  ));
  check(rec, defs, ctx, exp_uses * uses, exp, exp_typ_dag, should_count)?;
  let rest_ctx = div_ctx(uses, ctx);
  ctx.push((nam.to_string(), exp_uses, &mut exp_typ_dag.head));
  let mut bod_typ = infer(rec, defs, ctx, Uses::Once, bod, should_count)?;
  let (_, rest, _) = ctx.last().unwrap();
  // Have to check whether the rest 'contains' zero (i.e., zero is less than or
  // equal to the rest), otherwise the variable was not used enough
  if !Uses::lte(Uses::None, *rest) {
    Err(CheckError::QuantityTooLittle(
      *pos,
      error_context(ctx),
      nam.to_string(),
      exp_uses,
      *rest,
    ))
  }
  else {
    ctx.pop();
    DAG::new(exp_typ_dag.head).free();
    add_mul_ctx(uses, ctx, rest_ctx);
    bod_typ.subst(ctx.len() as u64, exp_dag.head);
    Ok(bod_typ)
  }
}

#[inline]
pub fn infer_letrec(
  rec: &Option<(Name, Cid, Cid)>,
  defs: &Defs,
  ctx: &mut Ctx,
  uses: Uses,
  pos: &Pos,
  exp_uses: Uses,
  nam: &Name,
  exp_typ: &Term,
  exp: &Term,
  bod: &Term,
  should_count: bool,
) -> Result<DAG, CheckError> {
  unsafe {
    // Allocates exp as a DAG, must be rootless
    let fix = alloc_fix(nam.clone(), 0, mem::zeroed(), None);
    let Fix { var: fix_var, bod_ref: fix_bod_ref, .. } = &mut *fix.as_ptr();
    let mut exp_map = BTreeMap::new();
    exp_map.insert(ctx.len(), DAGPtr::Var(NonNull::new_unchecked(fix_var)));
    let exp_dag = &mut DAG::new(DAG::from_term_inner(
      exp,
      ctx.len() as u64 + 1,
      exp_map,
      NonNull::new(fix_bod_ref),
      rec.clone(),
    ));
    // Allocates exp_typ as a DAG, must be rooted
    let root = alloc_val(DLL::singleton(ParentPtr::Root));
    let exp_typ_dag = &mut DAG::new(DAG::from_term_inner(
      exp_typ,
      ctx.len() as u64,
      BTreeMap::new(),
      Some(root),
      rec.clone(),
    ));
    // Check exp, noting it is a recursive definition
    let rest_ctx = div_ctx(Uses::Many, ctx);
    ctx.push((nam.to_string(), Uses::Many, &mut exp_typ_dag.head));
    check(rec, defs, ctx, Uses::Many, exp, exp_typ_dag, should_count)?; // TODO better error message
    ctx.pop();
    // Check bod
    add_ctx(ctx, rest_ctx);
    let rest_ctx = div_ctx(uses, ctx);
    ctx.push((nam.to_string(), exp_uses, &mut exp_typ_dag.head));
    let mut bod_typ = infer(rec, defs, ctx, Uses::Once, bod, should_count)?;
    let (_, rest, _) = ctx.last().unwrap();
    // Have to check whether the rest 'contains' zero (i.e., zero is less than
    // or equal to the rest), otherwise the variable was not used enough
    if !Uses::lte(Uses::None, *rest) {
      Err(CheckError::QuantityTooLittle(
        *pos,
        error_context(ctx),
        nam.to_string(),
        exp_uses,
        *rest,
      ))
    }
    else {
      ctx.pop();
      DAG::new(exp_typ_dag.head).free();
      add_mul_ctx(uses, ctx, rest_ctx);
      bod_typ.subst(ctx.len() as u64, exp_dag.head);
      Ok(bod_typ)
    }
  }
}

#[inline]
pub fn infer_ann(
  rec: &Option<(Name, Cid, Cid)>,
  defs: &Defs,
  ctx: &mut Ctx,
  uses: Uses,
  exp: &Term,
  typ: &Term,
  should_count: bool,
) -> Result<DAG, CheckError> {
  let root = alloc_val(DLL::singleton(ParentPtr::Root));
  let mut typ_dag = DAG::new(DAG::from_term_inner(
    typ,
    ctx.len() as u64,
    BTreeMap::new(),
    Some(root),
    rec.clone(),
  ));
  check(rec, defs, ctx, uses, exp, &mut typ_dag, should_count)?;
  Ok(typ_dag)
}

pub fn infer_lit(lit: Literal) -> Term {
  match lit {
    Literal::Nat(_) => yatima!("#Nat"),
    Literal::Int(_) => yatima!("#Int"),
    Literal::Bits(_) => yatima!("#Bits"),
    Literal::Bytes(_) => yatima!("#Bytes"),
    Literal::Text(_) => yatima!("#Text"),
    Literal::Char(_) => yatima!("#Char"),
    Literal::Bool(_) => yatima!("#Bool"),
    Literal::U8(_) => yatima!("#U8"),
    Literal::U16(_) => yatima!("#U16"),
    Literal::U32(_) => yatima!("#U32"),
    Literal::U64(_) => yatima!("#U64"),
    Literal::U128(_) => yatima!("#U128"),
    Literal::I8(_) => yatima!("#I8"),
    Literal::I16(_) => yatima!("#I16"),
    Literal::I32(_) => yatima!("#I32"),
    Literal::I64(_) => yatima!("#I64"),
    Literal::I128(_) => yatima!("#I128"),
  }
}

pub fn infer_term(
  defs: &Defs,
<<<<<<< HEAD
  term: Term,
  should_count: bool,
) -> Result<Term, CheckError> {
  let typ_dag =
    infer(&None, &defs, &mut vec![].into(), Uses::Once, &term, should_count)?;
=======
  term: &Term,
  should_count: bool,
) -> Result<Term, CheckError> {
  let typ_dag =
    infer(&None, defs, &mut vec![], Uses::Once, term, should_count)?;
>>>>>>> 62142193
  let typ = DAG::to_term(&typ_dag, true);
  typ_dag.free();
  Ok(typ)
}

pub fn check_def(
  defs: Rc<Defs>,
  name: &str,
  should_count: bool,
) -> Result<Term, CheckError> {
  let def = defs.get(&Name::from(name)).ok_or_else(|| {
    CheckError::UndefinedReference(Pos::None, name.to_owned())
  })?;
  let (d, _, a) = def.embed();
  let def_cid = d.cid();
  let ast_cid = a.cid();
  let rec = Some((Name::from(name), def_cid, ast_cid));
  let mut typ = DAG::from_term(&def.typ_);
  check(
    &rec,
    &defs,
<<<<<<< HEAD
    &mut vec![].into(),
=======
    &mut vec![],
>>>>>>> 62142193
    Uses::Once,
    &def.term,
    &mut typ,
    should_count,
  )?;
  typ.free();
  Ok(def.typ_.clone())
}<|MERGE_RESOLUTION|>--- conflicted
+++ resolved
@@ -138,11 +138,7 @@
         detected_typ.free();
         Err(CheckError::TypeMismatch(
           term.pos(),
-<<<<<<< HEAD
-          error_context(&ctx),
-=======
           error_context(ctx),
->>>>>>> 62142193
           expected,
           detected,
         ))
@@ -208,11 +204,7 @@
       let against = typ.to_term(false);
       Err(CheckError::LamAllMismatch(
         *pos,
-<<<<<<< HEAD
-        error_context(&ctx),
-=======
         error_context(ctx),
->>>>>>> 62142193
         checked,
         against,
       ))
@@ -269,11 +261,7 @@
       let against = typ.to_term(false);
       Err(CheckError::DatSlfMismatch(
         *pos,
-<<<<<<< HEAD
-        error_context(&ctx),
-=======
         error_context(ctx),
->>>>>>> 62142193
         checked,
         against,
       ))
@@ -301,7 +289,6 @@
     }
     Term::All(_, _, nam, dom_img) => {
       infer_all(rec, defs, ctx, nam, &dom_img.0, &dom_img.1, should_count)
-<<<<<<< HEAD
     }
     Term::Slf(_, nam, bod) => {
       infer_slf(rec, defs, ctx, term, nam, bod, should_count)
@@ -309,15 +296,6 @@
     Term::Ann(_, typ_exp) => {
       infer_ann(rec, defs, ctx, uses, &typ_exp.0, &typ_exp.1, should_count)
     }
-=======
-    }
-    Term::Slf(_, nam, bod) => {
-      infer_slf(rec, defs, ctx, term, nam, bod, should_count)
-    }
-    Term::Ann(_, typ_exp) => {
-      infer_ann(rec, defs, ctx, uses, &typ_exp.0, &typ_exp.1, should_count)
-    }
->>>>>>> 62142193
     Term::Let(pos, false, exp_uses, nam, triple) => infer_let(
       rec,
       defs,
@@ -352,17 +330,10 @@
     Term::LTy(..) => Ok(DAG::from_term(&yatima!("Type"))),
     Term::Opr(_, opr) => Ok(DAG::from_term(&opr.type_of())),
     Term::Lam(..) => {
-<<<<<<< HEAD
-      Err(CheckError::UntypedLambda(term.pos(), error_context(&ctx)))
-    }
-    Term::Dat(..) => {
-      Err(CheckError::UntypedData(term.pos(), error_context(&ctx)))
-=======
       Err(CheckError::UntypedLambda(term.pos(), error_context(ctx)))
     }
     Term::Dat(..) => {
       Err(CheckError::UntypedData(term.pos(), error_context(ctx)))
->>>>>>> 62142193
     }
   }
 }
@@ -399,11 +370,7 @@
   let bind = ctx.get(dep).ok_or_else(|| {
     CheckError::UnboundVariable(
       *pos,
-<<<<<<< HEAD
-      error_context(&ctx),
-=======
       error_context(ctx),
->>>>>>> 62142193
       nam.to_string(),
       dep as u64,
     )
@@ -411,11 +378,7 @@
   let subtract_use = (bind.1 - uses).ok_or_else(|| {
     CheckError::QuantityTooMuch(
       *pos,
-<<<<<<< HEAD
-      error_context(&ctx),
-=======
       error_context(ctx),
->>>>>>> 62142193
       nam.to_string(),
       bind.1,
       uses,
@@ -537,11 +500,7 @@
       let root = alloc_val(DLL::singleton(ParentPtr::Root));
       match lty.induction(exp.clone()) {
         None => {
-<<<<<<< HEAD
-          Err(CheckError::NonInductiveLitType(*pos, error_context(&ctx), *lty))
-=======
           Err(CheckError::NonInductiveLitType(*pos, error_context(ctx), *lty))
->>>>>>> 62142193
         }
         Some(ind) => {
           let induction = DAG::from_term_inner(
@@ -783,19 +742,11 @@
 
 pub fn infer_term(
   defs: &Defs,
-<<<<<<< HEAD
-  term: Term,
-  should_count: bool,
-) -> Result<Term, CheckError> {
-  let typ_dag =
-    infer(&None, &defs, &mut vec![].into(), Uses::Once, &term, should_count)?;
-=======
   term: &Term,
   should_count: bool,
 ) -> Result<Term, CheckError> {
   let typ_dag =
     infer(&None, defs, &mut vec![], Uses::Once, term, should_count)?;
->>>>>>> 62142193
   let typ = DAG::to_term(&typ_dag, true);
   typ_dag.free();
   Ok(typ)
@@ -817,11 +768,7 @@
   check(
     &rec,
     &defs,
-<<<<<<< HEAD
-    &mut vec![].into(),
-=======
     &mut vec![],
->>>>>>> 62142193
     Uses::Once,
     &def.term,
     &mut typ,
