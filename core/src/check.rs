--- conflicted
+++ resolved
@@ -107,17 +107,8 @@
   should_count: bool,
 ) -> Result<(), CheckError> {
   match term {
-<<<<<<< HEAD
-    Term::Lam(pos, _, bod) => {
-      check_lam(rec, defs, ctx, uses, term, typ, pos, &**bod, should_count)
-    }
-    Term::Dat(pos, bod) => {
-      check_dat(rec, defs, ctx, uses, term, typ, pos, &**bod, should_count)
-    }
-=======
-    Term::Lam(pos, _, bod) => check_lam(rec, defs, ctx, uses, term, typ, pos, &**bod),
-    Term::Dat(pos, bod) => check_dat(rec, defs, ctx, uses, term, typ, pos, &**bod),
->>>>>>> 73dbd232
+    Term::Lam(pos, _, bod) => check_lam(rec, defs, ctx, uses, term, typ, pos, &**bod, should_count),
+    Term::Dat(pos, bod) => check_dat(rec, defs, ctx, uses, term, typ, pos, &**bod, should_count),
     _ => {
       let depth = ctx.len();
       // TODO Should we clone ctx?
@@ -226,14 +217,8 @@
         );
       }
       let root = alloc_val(DLL::singleton(ParentPtr::Root));
-<<<<<<< HEAD
-      let mut unrolled_typ =
-        DAG::new(DAG::from_subdag(*slf_bod, &mut map, Some(root)));
+      let mut unrolled_typ = DAG::new(DAG::from_subdag(*slf_bod, &mut map, Some(root)));
       check(rec, defs, ctx, uses, bod, &mut unrolled_typ, should_count)?;
-=======
-      let mut unrolled_typ = DAG::new(DAG::from_subdag(*slf_bod, &mut map, Some(root)));
-      check(rec, defs, ctx, uses, bod, &mut unrolled_typ)?;
->>>>>>> 73dbd232
       // We must free the newly created type as to not leak
       unrolled_typ.free();
       Ok(())
@@ -258,39 +243,17 @@
     Term::Rec(_) => infer_rec(rec, defs),
     Term::Var(pos, nam, idx) => infer_var(rec, defs, ctx, uses, pos, nam, idx),
     Term::Ref(pos, nam, def_link, _) => infer_ref(defs, pos, nam, def_link),
-<<<<<<< HEAD
-    Term::App(pos, fun_arg) => {
-      infer_app(rec, defs, ctx, uses, pos, &fun_arg.0, &fun_arg.1, should_count)
-    }
+    Term::App(pos, fun_arg) => infer_app(rec, defs, ctx, uses, pos, &fun_arg.0, &fun_arg.1, should_count),
     Term::Cse(pos, exp) => infer_cse(rec, defs, ctx, uses, pos, exp, should_count),
-    Term::All(_, _, nam, dom_img) => {
-      infer_all(rec, defs, ctx, nam, &dom_img.0, &dom_img.1, should_count)
-    }
+    Term::All(_, _, nam, dom_img) => infer_all(rec, defs, ctx, nam, &dom_img.0, &dom_img.1, should_count),
     Term::Slf(_, nam, bod) => infer_slf(rec, defs, ctx, term, nam, bod, should_count),
-    Term::Ann(_, typ_exp) => {
-      infer_ann(rec, defs, ctx, uses, &typ_exp.0, &typ_exp.1, should_count)
-    }
-    Term::Let(pos, false, exp_uses, nam, triple) => infer_let(
-      rec, defs, ctx, uses, pos, *exp_uses, nam, &triple.0, &triple.1,
-      &triple.2, should_count
-    ),
-    Term::Let(pos, true, exp_uses, nam, triple) => infer_letrec(
-      rec, defs, ctx, uses, pos, *exp_uses, nam, &triple.0, &triple.1,
-      &triple.2, should_count
-    ),
-=======
-    Term::App(pos, fun_arg) => infer_app(rec, defs, ctx, uses, pos, &fun_arg.0, &fun_arg.1),
-    Term::Cse(pos, exp) => infer_cse(rec, defs, ctx, uses, pos, exp),
-    Term::All(_, _, nam, dom_img) => infer_all(rec, defs, ctx, nam, &dom_img.0, &dom_img.1),
-    Term::Slf(_, nam, bod) => infer_slf(rec, defs, ctx, term, nam, bod),
-    Term::Ann(_, typ_exp) => infer_ann(rec, defs, ctx, uses, &typ_exp.0, &typ_exp.1),
+    Term::Ann(_, typ_exp) => infer_ann(rec, defs, ctx, uses, &typ_exp.0, &typ_exp.1, should_count),
     Term::Let(pos, false, exp_uses, nam, triple) => {
-      infer_let(rec, defs, ctx, uses, pos, *exp_uses, nam, &triple.0, &triple.1, &triple.2)
+      infer_let(rec, defs, ctx, uses, pos, *exp_uses, nam, &triple.0, &triple.1, &triple.2, should_count)
     }
     Term::Let(pos, true, exp_uses, nam, triple) => {
-      infer_letrec(rec, defs, ctx, uses, pos, *exp_uses, nam, &triple.0, &triple.1, &triple.2)
-    }
->>>>>>> 73dbd232
+      infer_letrec(rec, defs, ctx, uses, pos, *exp_uses, nam, &triple.0, &triple.1, &triple.2, should_count)
+    }
     Term::Typ(_) => {
       let typ = DAG::from_term(&Term::Typ(Pos::None));
       Ok(typ)
@@ -453,20 +416,9 @@
   should_count: bool,
 ) -> Result<DAG, CheckError> {
   let mut typ = DAG::from_term(&Term::Typ(Pos::None));
-<<<<<<< HEAD
   check(rec, defs, ctx, Uses::None, dom, &mut typ, should_count)?;
-  let mut dom_dag = DAG::from_term_inner(
-    dom,
-    ctx.len() as u64,
-    BTreeMap::new(),
-    None,
-    rec.clone(),
-  );
-=======
-  check(rec, defs, ctx, Uses::None, dom, &mut typ)?;
   let mut dom_dag =
     DAG::from_term_inner(dom, ctx.len() as u64, BTreeMap::new(), None, rec.clone());
->>>>>>> 73dbd232
   ctx.push((nam.to_string(), Uses::None, &mut dom_dag));
   check(rec, defs, ctx, Uses::None, img, &mut typ, should_count)?;
   ctx.pop();
@@ -656,17 +608,10 @@
   Ok(typ)
 }
 
-<<<<<<< HEAD
-pub fn check_def(defs: &Defs, name: &str, should_count: bool) -> Result<Term, CheckError> {
-  let def = defs.get(&Name::from(name)).ok_or_else(|| {
-    CheckError::UndefinedReference(Pos::None, name.to_owned())
-  })?;
-=======
-pub fn check_def(defs: Rc<Defs>, name: &str) -> Result<Term, CheckError> {
+pub fn check_def(defs: Rc<Defs>, name: &str, should_count: bool) -> Result<Term, CheckError> {
   let def = defs
     .get(&Name::from(name))
     .ok_or_else(|| CheckError::UndefinedReference(Pos::None, name.to_owned()))?;
->>>>>>> 73dbd232
   let (d, _, a) = def.embed();
   let def_cid = d.cid();
   let ast_cid = a.cid();
