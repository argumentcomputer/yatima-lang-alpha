pub mod ctx;
pub mod error;

use ctx::*;
use error::CheckError;

use crate::{
  dag::*,
  defs::Defs,
  dll::*,
  literal::Literal,
  name::Name,
  position::Pos,
  term::Term,
  uses::*,
  yatima,
};

use sp_cid::Cid;

use core::ptr::NonNull;

use alloc::string::ToString;
use sp_std::{
  borrow::ToOwned,
  collections::{
    btree_map::BTreeMap,
    btree_set::BTreeSet,
  },
  mem,
  rc::Rc,
};

pub fn hash(dag: DAGPtr, dep: u64) -> Cid {
  let mut map = BTreeMap::new();
  DAG::dag_ptr_to_term(&dag, &mut map, dep, true).embed().0.cid()
}

pub fn equal(defs: &Defs, a: &mut DAG, b: &mut DAG, dep: u64, should_count: bool) -> bool {
  a.whnf(defs, should_count);
  b.whnf(defs, should_count);
  let mut triples = vec![(a.head, b.head, dep)];
  let mut set: BTreeSet<(Cid, Cid)> = BTreeSet::new();
  while let Some((a, b, dep)) = triples.pop() {
    let mut a = DAG::new(a);
    let mut b = DAG::new(b);
    a.whnf(defs, should_count);
    b.whnf(defs, should_count);
    let hash_a = hash(a.head, dep);
    let hash_b = hash(b.head, dep);
    let eq =
      hash_a == hash_b || set.contains(&(hash_a, hash_b)) || set.contains(&(hash_b, hash_a));
    set.insert((hash_a, hash_b));
    if !eq {
      match (a.head, b.head) {
        (DAGPtr::Lam(a_link), DAGPtr::Lam(b_link)) => unsafe {
          let Lam { bod: a_bod, .. } = *a_link.as_ptr();
          let Lam { bod: b_bod, .. } = *b_link.as_ptr();
          triples.push((a_bod, b_bod, dep + 1));
        },
        (DAGPtr::Slf(a_link), DAGPtr::Slf(b_link)) => unsafe {
          let Slf { bod: a_bod, .. } = *a_link.as_ptr();
          let Slf { bod: b_bod, .. } = *b_link.as_ptr();
          triples.push((a_bod, b_bod, dep + 1));
        },
        (DAGPtr::Cse(a_link), DAGPtr::Cse(b_link)) => unsafe {
          let Cse { bod: a_bod, .. } = *a_link.as_ptr();
          let Cse { bod: b_bod, .. } = *b_link.as_ptr();
          triples.push((a_bod, b_bod, dep));
        },
        (DAGPtr::Dat(a_link), DAGPtr::Dat(b_link)) => unsafe {
          let Dat { bod: a_bod, .. } = *a_link.as_ptr();
          let Dat { bod: b_bod, .. } = *b_link.as_ptr();
          triples.push((a_bod, b_bod, dep));
        },
        (DAGPtr::All(a_link), DAGPtr::All(b_link)) => unsafe {
          let All { uses: a_uses, dom: a_dom, img: a_img, .. } = *a_link.as_ptr();
          let All { uses: b_uses, dom: b_dom, img: b_img, .. } = *b_link.as_ptr();
          let a_img = DAGPtr::Lam(a_img);
          let b_img = DAGPtr::Lam(b_img);
          if a_uses != b_uses {
            return false;
          }
          triples.push((a_dom, b_dom, dep));
          triples.push((a_img, b_img, dep + 1));
        },
        (DAGPtr::App(a_link), DAGPtr::App(b_link)) => unsafe {
          let App { fun: a_fun, arg: a_arg, .. } = *a_link.as_ptr();
          let App { fun: b_fun, arg: b_arg, .. } = *b_link.as_ptr();
          triples.push((a_fun, b_fun, dep));
          triples.push((a_arg, b_arg, dep));
        },
        _ => return false,
      }
    }
  }
  true
}

pub fn check(
  rec: &Option<(Name, Cid, Cid)>,
  defs: &Defs,
  ctx: &mut Ctx,
  uses: Uses,
  term: &Term,
  typ: &mut DAG,
  should_count: bool,
) -> Result<(), CheckError> {
  match term {
<<<<<<< HEAD
    Term::Lam(pos, _, bod) => check_lam(rec, defs, ctx, uses, term, typ, pos, &**bod),
    Term::Dat(pos, bod) => check_dat(rec, defs, ctx, uses, term, typ, pos, &**bod),
=======
    Term::Lam(pos, _, bod) => check_lam(rec, defs, ctx, uses, term, typ, pos, &**bod, should_count),
    Term::Dat(pos, bod) => check_dat(rec, defs, ctx, uses, term, typ, pos, &**bod, should_count),
>>>>>>> 6350bd66
    _ => {
      let depth = ctx.len();
      // TODO Should we clone ctx?
      let mut detected_typ = infer(rec, defs, ctx, uses, term, should_count)?;
      if equal(defs, typ, &mut detected_typ, depth as u64, should_count) {
        detected_typ.free();
        Ok(())
      }
      else {
        let expected = typ.to_term(false);
        let detected = detected_typ.to_term(false);
        detected_typ.free();
        Err(CheckError::TypeMismatch(term.pos(), error_context(&ctx), expected, detected))
      }
    }
  }
}

#[inline]
pub fn check_lam(
  rec: &Option<(Name, Cid, Cid)>,
  defs: &Defs,
  ctx: &mut Ctx,
  uses: Uses,
  term: &Term,
  typ: &mut DAG,
  pos: &Pos,
  bod: &Term,
  should_count: bool
) -> Result<(), CheckError> {
  // To check whether a lambda is well typed, its type must reduce to a forall;
  // otherwise we fail
  typ.whnf(defs, should_count);
  match typ.head {
    DAGPtr::All(all_link) => {
      // Extract the domain and image of the function and also the variable that
      // is dependently bound.
      let All { uses: lam_uses, dom, img, .. } = unsafe { &mut *all_link.as_ptr() };
      let Lam { var: all_var, bod: img, .. } = unsafe { &mut *img.as_ptr() };
      // Annotate the depth of the node that binds each variable. This is needed
      // to decide whether two variables of distinct DAGs are actually the
      // same.
      (*all_var).dep = ctx.len() as u64;
      // Adjust the context multiplicity, add the argument to the context and
      // check the body
      let rest_ctx = div_ctx(uses, ctx);
      ctx.push((all_var.nam.to_string(), *lam_uses, dom));
      let mut img = DAG::new(*img);
      check(rec, defs, ctx, Uses::Once, bod, &mut img, should_count)?;
      // Check whether the rest 'contains' zero (i.e., zero is less than or
      // equal to the rest), otherwise the variable was not used enough
      let (_, rest, _) = ctx.last().unwrap();
      if !Uses::lte(Uses::None, *rest) {
        Err(CheckError::QuantityTooLittle(
          *pos,
          error_context(ctx),
          all_var.nam.to_string(),
          *lam_uses,
          *rest,
        ))
      }
      else {
        // Remove the argument from the context, readjust the context
        // multiplicity
        ctx.pop();
        add_mul_ctx(uses, ctx, rest_ctx);
        Ok(())
      }
    }
    _ => {
      let checked = term.clone();
      let against = typ.to_term(false);
      Err(CheckError::LamAllMismatch(*pos, error_context(&ctx), checked, against))
    }
  }
}

#[inline]
pub fn check_dat(
  rec: &Option<(Name, Cid, Cid)>,
  defs: &Defs,
  ctx: &mut Ctx,
  uses: Uses,
  term: &Term,
  typ: &mut DAG,
  pos: &Pos,
  bod: &Term,
  should_count: bool,
) -> Result<(), CheckError> {
  // To check whether data is well typed, its type must reduce to a self type;
  // otherwise we fail
  typ.whnf(defs, should_count);
  match typ.head {
    DAGPtr::Slf(slf_link) => {
      // Extract the body of the self type
      let Slf { var, bod: slf_bod, .. } = unsafe { &mut *slf_link.as_ptr() };
      // The type of the body of the data must be the body of the self with term
      // substituted for its variable. To do this we copy the body of the
      // self with a mapping from the variable to the term as a DAG. The
      // copied type must be rooted
      let mut map = BTreeMap::new();
      if var.parents.is_some() {
        map.insert(
          DAGPtr::Var(NonNull::new(var).unwrap()),
          DAG::from_term_inner(term, ctx.len() as u64, BTreeMap::new(), None, rec.clone()),
        );
      }
      let root = alloc_val(DLL::singleton(ParentPtr::Root));
      let mut unrolled_typ = DAG::new(DAG::from_subdag(*slf_bod, &mut map, Some(root)));
<<<<<<< HEAD
      check(rec, defs, ctx, uses, bod, &mut unrolled_typ)?;
=======
      check(rec, defs, ctx, uses, bod, &mut unrolled_typ, should_count)?;
>>>>>>> 6350bd66
      // We must free the newly created type as to not leak
      unrolled_typ.free();
      Ok(())
    }
    _ => {
      let checked = term.clone();
      let against = typ.to_term(false);
      Err(CheckError::DatSlfMismatch(*pos, error_context(&ctx), checked, against))
    }
  }
}

pub fn infer(
  rec: &Option<(Name, Cid, Cid)>,
  defs: &Defs,
  ctx: &mut Ctx,
  uses: Uses,
  term: &Term,
  should_count: bool
) -> Result<DAG, CheckError> {
  match term {
    Term::Rec(_) => infer_rec(rec, defs),
    Term::Var(pos, nam, idx) => infer_var(rec, defs, ctx, uses, pos, nam, idx),
    Term::Ref(pos, nam, def_link, _) => infer_ref(defs, pos, nam, def_link),
<<<<<<< HEAD
    Term::App(pos, fun_arg) => infer_app(rec, defs, ctx, uses, pos, &fun_arg.0, &fun_arg.1),
    Term::Cse(pos, exp) => infer_cse(rec, defs, ctx, uses, pos, exp),
    Term::All(_, _, nam, dom_img) => infer_all(rec, defs, ctx, nam, &dom_img.0, &dom_img.1),
    Term::Slf(_, nam, bod) => infer_slf(rec, defs, ctx, term, nam, bod),
    Term::Ann(_, typ_exp) => infer_ann(rec, defs, ctx, uses, &typ_exp.0, &typ_exp.1),
    Term::Let(pos, false, exp_uses, nam, triple) => {
      infer_let(rec, defs, ctx, uses, pos, *exp_uses, nam, &triple.0, &triple.1, &triple.2)
    }
    Term::Let(pos, true, exp_uses, nam, triple) => {
      infer_letrec(rec, defs, ctx, uses, pos, *exp_uses, nam, &triple.0, &triple.1, &triple.2)
=======
    Term::App(pos, fun_arg) => infer_app(rec, defs, ctx, uses, pos, &fun_arg.0, &fun_arg.1, should_count),
    Term::Cse(pos, exp) => infer_cse(rec, defs, ctx, uses, pos, exp, should_count),
    Term::All(_, _, nam, dom_img) => infer_all(rec, defs, ctx, nam, &dom_img.0, &dom_img.1, should_count),
    Term::Slf(_, nam, bod) => infer_slf(rec, defs, ctx, term, nam, bod, should_count),
    Term::Ann(_, typ_exp) => infer_ann(rec, defs, ctx, uses, &typ_exp.0, &typ_exp.1, should_count),
    Term::Let(pos, false, exp_uses, nam, triple) => {
      infer_let(rec, defs, ctx, uses, pos, *exp_uses, nam, &triple.0, &triple.1, &triple.2, should_count)
    }
    Term::Let(pos, true, exp_uses, nam, triple) => {
      infer_letrec(rec, defs, ctx, uses, pos, *exp_uses, nam, &triple.0, &triple.1, &triple.2, should_count)
>>>>>>> 6350bd66
    }
    Term::Typ(_) => {
      let typ = DAG::from_term(&Term::Typ(Pos::None));
      Ok(typ)
    }
    Term::Lit(_, lit) => Ok(DAG::from_term(&infer_lit(lit.to_owned()))),
    Term::LTy(..) => Ok(DAG::from_term(&yatima!("Type"))),
    Term::Opr(_, opr) => Ok(DAG::from_term(&opr.type_of())),
    Term::Lam(..) => Err(CheckError::UntypedLambda(term.pos(), error_context(&ctx))),
    Term::Dat(..) => Err(CheckError::UntypedData(term.pos(), error_context(&ctx))),
  }
}

#[inline]
pub fn infer_rec(rec: &Option<(Name, Cid, Cid)>, defs: &Defs) -> Result<DAG, CheckError> {
  if let Some((nam, exp, _)) = rec {
    if let Some(def) = defs.defs.get(exp) {
      Ok(DAG::from_term(&def.typ_))
    }
    else {
      panic!("undefined runtime reference: {}, {}", nam, exp);
    }
  }
  else {
    panic!("undefined recursion");
  }
}

#[inline]
pub fn infer_var(
  _rec: &Option<(Name, Cid, Cid)>,
  _defs: &Defs,
  ctx: &mut Ctx,
  uses: Uses,
  pos: &Pos,
  nam: &Name,
  idx: &u64,
) -> Result<DAG, CheckError> {
  let dep = ctx.len() - 1 - (*idx as usize);
  let bind = ctx.get(dep).ok_or_else(|| {
    CheckError::UnboundVariable(*pos, error_context(&ctx), nam.to_string(), dep as u64)
  })?;
  let subtract_use = (bind.1 - uses).ok_or_else(|| {
    CheckError::QuantityTooMuch(*pos, error_context(&ctx), nam.to_string(), bind.1, uses)
  })?;
  let bind = &mut ctx[dep];
  bind.1 = subtract_use;
  let typ = unsafe {
    let dag = DAG::new(*bind.2);
    #[allow(clippy::redundant_clone)]
    dag.clone()
  };
  Ok(typ)
}

#[inline]
pub fn infer_ref(defs: &Defs, pos: &Pos, nam: &Name, def_link: &Cid) -> Result<DAG, CheckError> {
  let def = defs
    .defs
    .get(def_link)
    .ok_or_else(|| CheckError::UndefinedReference(*pos, nam.to_string()))?;
  let typ = DAG::from_term(&def.typ_);
  Ok(typ)
}

#[inline]
pub fn infer_app(
  rec: &Option<(Name, Cid, Cid)>,
  defs: &Defs,
  ctx: &mut Ctx,
  uses: Uses,
  pos: &Pos,
  fun: &Term,
  arg: &Term,
  should_count: bool,
) -> Result<DAG, CheckError> {
  let mut fun_typ = infer(rec, defs, ctx, uses, fun, should_count)?;
  fun_typ.whnf(defs, should_count);
  match fun_typ.head {
    DAGPtr::All(link) => {
      let All { uses: lam_uses, dom, img, .. } = unsafe { &mut *link.as_ptr() };
      let Lam { var, bod: img, .. } = unsafe { &mut *img.as_ptr() };
      check(rec, defs, ctx, *lam_uses * uses, arg, &mut DAG::new(*dom), should_count)?;
      let mut map = BTreeMap::new();
      if var.parents.is_some() {
        map.insert(
          DAGPtr::Var(NonNull::new(var).unwrap()),
          DAG::from_term_inner(arg, ctx.len() as u64, BTreeMap::new(), None, rec.clone()),
        );
      }
      let root = alloc_val(DLL::singleton(ParentPtr::Root));
      let new_img = DAG::from_subdag(*img, &mut map, Some(root));
      fun_typ.free();
      Ok(DAG::new(new_img))
    }
    _ => Err(CheckError::AppFunMismatch(
      *pos,
      error_context(&ctx),
      fun.clone(),
      fun_typ.to_term(false),
    )),
  }
}

#[inline]
pub fn infer_cse(
  rec: &Option<(Name, Cid, Cid)>,
  defs: &Defs,
  ctx: &mut Ctx,
  uses: Uses,
  pos: &Pos,
  exp: &Term,
  should_count: bool
) -> Result<DAG, CheckError> {
  let mut exp_typ = infer(rec, defs, ctx, uses, exp, should_count)?;
  exp_typ.whnf(defs, should_count);
  match exp_typ.head {
    DAGPtr::Slf(link) => {
      let Slf { var, bod, .. } = unsafe { &mut *link.as_ptr() };
      let mut map = BTreeMap::new();
      if var.parents.is_some() {
        map.insert(
          DAGPtr::Var(NonNull::new(var).unwrap()),
          DAG::from_term_inner(exp, ctx.len() as u64, BTreeMap::new(), None, rec.clone()),
        );
      }
      let root = alloc_val(DLL::singleton(ParentPtr::Root));
      let new_bod = DAG::from_subdag(*bod, &mut map, Some(root));
      exp_typ.free();
      Ok(DAG::new(new_bod))
    }
    DAGPtr::LTy(link) => {
      let LTy { lty, .. } = unsafe { &mut *link.as_ptr() };
      let root = alloc_val(DLL::singleton(ParentPtr::Root));
      match lty.induction(exp.clone()) {
        None => Err(CheckError::NonInductiveLitType(*pos, error_context(&ctx), *lty)),
        Some(ind) => {
          let induction =
            DAG::from_term_inner(&ind, ctx.len() as u64, BTreeMap::new(), Some(root), None);
          Ok(DAG::new(induction))
        }
      }
    }
    _ => Err(CheckError::CseDatMismatch(
      *pos,
      error_context(&ctx),
      exp.clone(),
      exp_typ.to_term(false),
    )),
  }
}

#[inline]
pub fn infer_all(
  rec: &Option<(Name, Cid, Cid)>,
  defs: &Defs,
  ctx: &mut Ctx,
  nam: &Name,
  dom: &Term,
  img: &Term,
  should_count: bool,
) -> Result<DAG, CheckError> {
  let mut typ = DAG::from_term(&Term::Typ(Pos::None));
<<<<<<< HEAD
  check(rec, defs, ctx, Uses::None, dom, &mut typ)?;
=======
  check(rec, defs, ctx, Uses::None, dom, &mut typ, should_count)?;
>>>>>>> 6350bd66
  let mut dom_dag =
    DAG::from_term_inner(dom, ctx.len() as u64, BTreeMap::new(), None, rec.clone());
  ctx.push((nam.to_string(), Uses::None, &mut dom_dag));
  check(rec, defs, ctx, Uses::None, img, &mut typ, should_count)?;
  ctx.pop();
  free_dead_node(dom_dag);
  Ok(typ)
}

#[inline]
pub fn infer_slf(
  rec: &Option<(Name, Cid, Cid)>,
  defs: &Defs,
  ctx: &mut Ctx,
  term: &Term,
  nam: &Name,
  bod: &Term,
  should_count: bool
) -> Result<DAG, CheckError> {
  let mut typ = DAG::from_term(&Term::Typ(Pos::None));
  let mut term_dag =
    DAG::from_term_inner(term, ctx.len() as u64, BTreeMap::new(), None, rec.clone());
  ctx.push((nam.to_string(), Uses::None, &mut term_dag));
  check(rec, defs, ctx, Uses::None, bod, &mut typ, should_count)?;
  ctx.pop();
  free_dead_node(term_dag);
  Ok(typ)
}

#[inline]
pub fn infer_let(
  rec: &Option<(Name, Cid, Cid)>,
  defs: &Defs,
  ctx: &mut Ctx,
  uses: Uses,
  pos: &Pos,
  exp_uses: Uses,
  nam: &Name,
  exp_typ: &Term,
  exp: &Term,
  bod: &Term,
  should_count: bool
) -> Result<DAG, CheckError> {
  let exp_dag =
    &mut DAG::new(DAG::from_term_inner(exp, ctx.len() as u64, BTreeMap::new(), None, rec.clone()));
  let root = alloc_val(DLL::singleton(ParentPtr::Root));
  let exp_typ_dag = &mut DAG::new(DAG::from_term_inner(
    exp_typ,
    ctx.len() as u64,
    BTreeMap::new(),
    Some(root),
    rec.clone(),
  ));
  check(rec, defs, ctx, exp_uses * uses, exp, exp_typ_dag, should_count)?;
  let rest_ctx = div_ctx(uses, ctx);
  ctx.push((nam.to_string(), exp_uses, &mut exp_typ_dag.head));
  let mut bod_typ = infer(rec, defs, ctx, Uses::Once, bod, should_count)?;
  let (_, rest, _) = ctx.last().unwrap();
  // Have to check whether the rest 'contains' zero (i.e., zero is less than or
  // equal to the rest), otherwise the variable was not used enough
  if !Uses::lte(Uses::None, *rest) {
    Err(CheckError::QuantityTooLittle(*pos, error_context(ctx), nam.to_string(), exp_uses, *rest))
  }
  else {
    ctx.pop();
    DAG::new(exp_typ_dag.head).free();
    add_mul_ctx(uses, ctx, rest_ctx);
    bod_typ.subst(ctx.len() as u64, exp_dag.head);
    Ok(bod_typ)
  }
}

#[inline]
pub fn infer_letrec(
  rec: &Option<(Name, Cid, Cid)>,
  defs: &Defs,
  ctx: &mut Ctx,
  uses: Uses,
  pos: &Pos,
  exp_uses: Uses,
  nam: &Name,
  exp_typ: &Term,
  exp: &Term,
  bod: &Term,
  should_count: bool
) -> Result<DAG, CheckError> {
  unsafe {
    // Allocates exp as a DAG, must be rootless
    let fix = alloc_fix(nam.clone(), 0, mem::zeroed(), None);
    let Fix { var: fix_var, bod_ref: fix_bod_ref, .. } = &mut *fix.as_ptr();
    let mut exp_map = BTreeMap::new();
    exp_map.insert(ctx.len(), DAGPtr::Var(NonNull::new_unchecked(fix_var)));
    let exp_dag = &mut DAG::new(DAG::from_term_inner(
      exp,
      ctx.len() as u64 + 1,
      exp_map,
      NonNull::new(fix_bod_ref),
      rec.clone(),
    ));
    // Allocates exp_typ as a DAG, must be rooted
    let root = alloc_val(DLL::singleton(ParentPtr::Root));
    let exp_typ_dag = &mut DAG::new(DAG::from_term_inner(
      exp_typ,
      ctx.len() as u64,
      BTreeMap::new(),
      Some(root),
      rec.clone(),
    ));
    // Check exp, noting it is a recursive definition
    let rest_ctx = div_ctx(Uses::Many, ctx);
    ctx.push((nam.to_string(), Uses::Many, &mut exp_typ_dag.head));
    check(rec, defs, ctx, Uses::Many, exp, exp_typ_dag, should_count)?; // TODO better error message
    ctx.pop();
    // Check bod
    add_ctx(ctx, rest_ctx);
    let rest_ctx = div_ctx(uses, ctx);
    ctx.push((nam.to_string(), exp_uses, &mut exp_typ_dag.head));
    let mut bod_typ = infer(rec, defs, ctx, Uses::Once, bod, should_count)?;
    let (_, rest, _) = ctx.last().unwrap();
    // Have to check whether the rest 'contains' zero (i.e., zero is less than
    // or equal to the rest), otherwise the variable was not used enough
    if !Uses::lte(Uses::None, *rest) {
      Err(CheckError::QuantityTooLittle(
        *pos,
        error_context(ctx),
        nam.to_string(),
        exp_uses,
        *rest,
      ))
    }
    else {
      ctx.pop();
      DAG::new(exp_typ_dag.head).free();
      add_mul_ctx(uses, ctx, rest_ctx);
      bod_typ.subst(ctx.len() as u64, exp_dag.head);
      Ok(bod_typ)
    }
  }
}

#[inline]
pub fn infer_ann(
  rec: &Option<(Name, Cid, Cid)>,
  defs: &Defs,
  ctx: &mut Ctx,
  uses: Uses,
  exp: &Term,
  typ: &Term,
  should_count: bool
) -> Result<DAG, CheckError> {
  let root = alloc_val(DLL::singleton(ParentPtr::Root));
  let mut typ_dag = DAG::new(DAG::from_term_inner(
    typ,
    ctx.len() as u64,
    BTreeMap::new(),
    Some(root),
    rec.clone(),
  ));
  check(rec, defs, ctx, uses, exp, &mut typ_dag, should_count)?;
  Ok(typ_dag)
}

pub fn infer_lit(lit: Literal) -> Term {
  match lit {
    Literal::Nat(_) => yatima!("#Nat"),
    Literal::Int(_) => yatima!("#Int"),
    Literal::Bits(_) => yatima!("#Bits"),
    Literal::Bytes(_) => yatima!("#Bytes"),
    Literal::Text(_) => yatima!("#Text"),
    Literal::Char(_) => yatima!("#Char"),
    Literal::Bool(_) => yatima!("#Bool"),
    Literal::U8(_) => yatima!("#U8"),
    Literal::U16(_) => yatima!("#U16"),
    Literal::U32(_) => yatima!("#U32"),
    Literal::U64(_) => yatima!("#U64"),
    Literal::U128(_) => yatima!("#U128"),
    Literal::I8(_) => yatima!("#I8"),
    Literal::I16(_) => yatima!("#I16"),
    Literal::I32(_) => yatima!("#I32"),
    Literal::I64(_) => yatima!("#I64"),
    Literal::I128(_) => yatima!("#I128"),
  }
}

pub fn infer_term(defs: &Defs, term: Term, should_count: bool) -> Result<Term, CheckError> {
  let typ_dag = infer(&None, &defs, &mut vec![].into(), Uses::Once, &term, should_count)?;
  let typ = DAG::to_term(&typ_dag, true);
  typ_dag.free();
  Ok(typ)
}

<<<<<<< HEAD
pub fn check_def(defs: Rc<Defs>, name: &str) -> Result<Term, CheckError> {
=======
pub fn check_def(defs: Rc<Defs>, name: &str, should_count: bool) -> Result<Term, CheckError> {
>>>>>>> 6350bd66
  let def = defs
    .get(&Name::from(name))
    .ok_or_else(|| CheckError::UndefinedReference(Pos::None, name.to_owned()))?;
  let (d, _, a) = def.embed();
  let def_cid = d.cid();
  let ast_cid = a.cid();
  let rec = Some((Name::from(name), def_cid, ast_cid));
  let mut typ = DAG::from_term(&def.typ_);
  check(&rec, &defs, &mut vec![].into(), Uses::Once, &def.term, &mut typ, should_count)?;
  typ.free();
  Ok(def.typ_.clone())
}<|MERGE_RESOLUTION|>--- conflicted
+++ resolved
@@ -107,13 +107,8 @@
   should_count: bool,
 ) -> Result<(), CheckError> {
   match term {
-<<<<<<< HEAD
-    Term::Lam(pos, _, bod) => check_lam(rec, defs, ctx, uses, term, typ, pos, &**bod),
-    Term::Dat(pos, bod) => check_dat(rec, defs, ctx, uses, term, typ, pos, &**bod),
-=======
     Term::Lam(pos, _, bod) => check_lam(rec, defs, ctx, uses, term, typ, pos, &**bod, should_count),
     Term::Dat(pos, bod) => check_dat(rec, defs, ctx, uses, term, typ, pos, &**bod, should_count),
->>>>>>> 6350bd66
     _ => {
       let depth = ctx.len();
       // TODO Should we clone ctx?
@@ -223,11 +218,7 @@
       }
       let root = alloc_val(DLL::singleton(ParentPtr::Root));
       let mut unrolled_typ = DAG::new(DAG::from_subdag(*slf_bod, &mut map, Some(root)));
-<<<<<<< HEAD
-      check(rec, defs, ctx, uses, bod, &mut unrolled_typ)?;
-=======
       check(rec, defs, ctx, uses, bod, &mut unrolled_typ, should_count)?;
->>>>>>> 6350bd66
       // We must free the newly created type as to not leak
       unrolled_typ.free();
       Ok(())
@@ -252,18 +243,6 @@
     Term::Rec(_) => infer_rec(rec, defs),
     Term::Var(pos, nam, idx) => infer_var(rec, defs, ctx, uses, pos, nam, idx),
     Term::Ref(pos, nam, def_link, _) => infer_ref(defs, pos, nam, def_link),
-<<<<<<< HEAD
-    Term::App(pos, fun_arg) => infer_app(rec, defs, ctx, uses, pos, &fun_arg.0, &fun_arg.1),
-    Term::Cse(pos, exp) => infer_cse(rec, defs, ctx, uses, pos, exp),
-    Term::All(_, _, nam, dom_img) => infer_all(rec, defs, ctx, nam, &dom_img.0, &dom_img.1),
-    Term::Slf(_, nam, bod) => infer_slf(rec, defs, ctx, term, nam, bod),
-    Term::Ann(_, typ_exp) => infer_ann(rec, defs, ctx, uses, &typ_exp.0, &typ_exp.1),
-    Term::Let(pos, false, exp_uses, nam, triple) => {
-      infer_let(rec, defs, ctx, uses, pos, *exp_uses, nam, &triple.0, &triple.1, &triple.2)
-    }
-    Term::Let(pos, true, exp_uses, nam, triple) => {
-      infer_letrec(rec, defs, ctx, uses, pos, *exp_uses, nam, &triple.0, &triple.1, &triple.2)
-=======
     Term::App(pos, fun_arg) => infer_app(rec, defs, ctx, uses, pos, &fun_arg.0, &fun_arg.1, should_count),
     Term::Cse(pos, exp) => infer_cse(rec, defs, ctx, uses, pos, exp, should_count),
     Term::All(_, _, nam, dom_img) => infer_all(rec, defs, ctx, nam, &dom_img.0, &dom_img.1, should_count),
@@ -274,7 +253,6 @@
     }
     Term::Let(pos, true, exp_uses, nam, triple) => {
       infer_letrec(rec, defs, ctx, uses, pos, *exp_uses, nam, &triple.0, &triple.1, &triple.2, should_count)
->>>>>>> 6350bd66
     }
     Term::Typ(_) => {
       let typ = DAG::from_term(&Term::Typ(Pos::None));
@@ -438,11 +416,7 @@
   should_count: bool,
 ) -> Result<DAG, CheckError> {
   let mut typ = DAG::from_term(&Term::Typ(Pos::None));
-<<<<<<< HEAD
-  check(rec, defs, ctx, Uses::None, dom, &mut typ)?;
-=======
   check(rec, defs, ctx, Uses::None, dom, &mut typ, should_count)?;
->>>>>>> 6350bd66
   let mut dom_dag =
     DAG::from_term_inner(dom, ctx.len() as u64, BTreeMap::new(), None, rec.clone());
   ctx.push((nam.to_string(), Uses::None, &mut dom_dag));
@@ -634,11 +608,7 @@
   Ok(typ)
 }
 
-<<<<<<< HEAD
-pub fn check_def(defs: Rc<Defs>, name: &str) -> Result<Term, CheckError> {
-=======
 pub fn check_def(defs: Rc<Defs>, name: &str, should_count: bool) -> Result<Term, CheckError> {
->>>>>>> 6350bd66
   let def = defs
     .get(&Name::from(name))
     .ok_or_else(|| CheckError::UndefinedReference(Pos::None, name.to_owned()))?;
