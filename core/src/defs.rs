use crate::{
  anon::Anon,
  embed_error::EmbedError,
  name::Name,
  package::{
    import_alias,
    Entry,
    Import,
  },
  position::Pos,
  term::Term,
};

<<<<<<< HEAD
use cid::Cid;
use std::{
  collections::HashMap,
  rc::Rc,
  fmt,
=======
use sp_cid::Cid;

use sp_std::{
  fmt,
  vec::Vec,
  collections::btree_map::BTreeMap,
};

use alloc::{
  string::{String, ToString},
>>>>>>> 63cb40c9
};

#[derive(Clone, Debug)]
pub struct Def {
  pub pos: Pos,
  pub def_cid: Cid,
  pub ast_cid: Cid,
  pub typ_: Term,
  pub term: Term,
}

impl PartialEq for Def {
  fn eq(&self, other: &Def) -> bool {
    self.def_cid == other.def_cid
      && self.ast_cid == other.ast_cid
      && self.typ_ == other.typ_
      && self.term == other.term
  }
}

/// A map of content-ids to defs, with content ids for the def
#[derive(PartialEq, Clone, Debug)]
pub struct Defs {
  pub defs: BTreeMap<Cid, Def>,
  pub names: BTreeMap<Name, Cid>,
}

impl Def {
  pub fn make(pos: Pos, typ_: Term, term: Term) -> (Self, Entry) {
    let (type_anon, type_meta) = typ_.embed();
    let (term_anon, term_meta) = term.embed();
    let ast_cid = term_anon.cid();
    let defn = Entry {
      pos,
      type_anon: type_anon.cid(),
      type_meta,
      term_anon: ast_cid,
      term_meta,
    };
    let def = Def { pos, def_cid: defn.cid(), ast_cid, typ_, term };
    (def, defn)
  }

  pub fn embed(&self) -> (Entry, Anon, Anon) {
    let (type_anon, type_meta) = self.typ_.embed();
    let (term_anon, term_meta) = self.term.embed();
    let d = Entry {
      pos: self.pos,
      type_anon: type_anon.cid(),
      term_anon: self.ast_cid,
      type_meta,
      term_meta,
    };
    (d, type_anon, term_anon)
  }

  pub fn unembed(
    def: Entry,
    type_anon: Anon,
    term_anon: Anon,
  ) -> Result<Self, EmbedError> {
    let typ_ = Term::unembed(&type_anon, &def.type_meta)?;
    let term = Term::unembed(&term_anon, &def.term_meta)?;
    Ok(Def {
      pos: def.pos,
      def_cid: def.cid(),
      ast_cid: def.term_anon,
      typ_,
      term,
    })
  }

  pub fn pretty(&self, name: String, ind: bool) -> String {
    format!(
      "def {} : {} = {}",
      name,
      self.typ_.pretty(Some(&name), ind),
      self.term.pretty(Some(&name), ind)
    )
  }
}

impl Defs {
  pub fn new() -> Self { Defs { defs: BTreeMap::new(), names: BTreeMap::new() } }

  pub fn names(&self) -> Vec<Name> {
    let mut res = Vec::new();
    for (n, _) in &self.names {
      res.push(n.clone())
    }
    res
  }

  pub fn named_defs(&self) -> Vec<(Name, Def)> {
    let mut res = Vec::new();
    for (n, cid) in &self.names {
      res.push((n.clone(), self.defs.get(cid).unwrap().clone()))
    }
    res
  }

  pub fn insert(&mut self, name: Name, def: Def) -> Option<Def> {
    self.names.insert(name, def.def_cid);
    self.defs.insert(def.def_cid, def)
  }

  pub fn get(&self, name: &Name) -> Option<&Def> {
    let def_cid = self.names.get(name)?;
    self.defs.get(&def_cid)
  }

  /// Merge Defs from an Import
  pub fn merge(self, other: Defs, import: &Import) -> Self {
    let mut defs = self.defs;
    for (k, v) in other.defs {
      defs.insert(k, v);
    }
    let mut names = self.names;
    for k in import.with.iter() {
      let k = k.clone();
      let v = other.names.get(&k).unwrap();
      names.insert(import_alias(k, import), *v);
    }
    Defs { defs, names }
  }

  /// Merge Defs mutably at the same level like in a REPL env
  pub fn flat_merge_mut(&mut self, other: Rc<Defs>) {
    for (k, v) in other.defs.iter() {
      self.defs.insert(*k, v.clone());
    }
    for (k, v) in other.names.iter() {
      self.names.insert(k.clone(), *v);
    }
  }

  /// Merge Defs at the same level like in a REPL env
  pub fn flat_merge(self, other: Defs) -> Self {
    let mut defs = self.defs;
    for (k, v) in other.defs {
      defs.insert(k, v);
    }
    let mut names = self.names;
    for (k, v) in other.names.iter() {
      names.insert(k.clone(), *v);
    }
    Defs { defs, names }
  }
}

impl Default for Defs {
  fn default() -> Self { Self::new() }
}

impl fmt::Display for Def {
  fn fmt(&self, f: &mut fmt::Formatter<'_>) -> fmt::Result {
    write!(f, "{}", self.pretty("#^".to_string(), false))
  }
}
impl fmt::Display for Defs {
  fn fmt(&self, f: &mut fmt::Formatter<'_>) -> fmt::Result {
    for (k, v) in &self.names {
      let def = self.defs.get(v).unwrap();
      writeln!(f, "{}:", def.def_cid)?;
      writeln!(
        f,
        "def {} : {} = {}",
        k.clone(),
        def.typ_.pretty(Some(&k.to_string()), false),
        def.term.pretty(Some(&k.to_string()), false),
      )?;
      writeln!(f)?;
    }
    Ok(())
  }
}

#[cfg(test)]
pub mod tests {
  use super::*;
  use crate::term::tests::{
    arbitrary_term,
    test_defs,
  };
  use quickcheck::{
    Arbitrary,
    Gen,
  };

  pub fn arbitrary_def(g: &mut Gen) -> (Def, Entry) {
    let typ_: Term = Arbitrary::arbitrary(g);
    let term =
      arbitrary_term(g, true, test_defs(), sp_std::collections::vec_deque::VecDeque::new());
    Def::make(Pos::None, typ_, term)
  }

  impl Arbitrary for Def {
    fn arbitrary(g: &mut Gen) -> Self { arbitrary_def(g).0 }
  }

  #[quickcheck]
  fn def_embed_unembed(x: Def) -> bool {
    let (d, ta, xa) = x.clone().embed();
    match Def::unembed(d, ta, xa) {
      Ok(y) => {
        if x == y {
          true
        }
        else {
          //          println!("x: {:?}", x);
          //          println!("y: {:?}", y);
          false
        }
      }
      _e => {
        //        println!("x: {:?}", x);
        //        println!("a: {:?}", a);
        //        println!("m: {:?}", m);
        //        println!("e: {:?}", e);
        false
      }
    }
  }
}<|MERGE_RESOLUTION|>--- conflicted
+++ resolved
@@ -11,24 +11,17 @@
   term::Term,
 };
 
-<<<<<<< HEAD
-use cid::Cid;
-use std::{
-  collections::HashMap,
-  rc::Rc,
-  fmt,
-=======
 use sp_cid::Cid;
 
 use sp_std::{
   fmt,
   vec::Vec,
+  rc::Rc,
   collections::btree_map::BTreeMap,
 };
 
 use alloc::{
   string::{String, ToString},
->>>>>>> 63cb40c9
 };
 
 #[derive(Clone, Debug)]
