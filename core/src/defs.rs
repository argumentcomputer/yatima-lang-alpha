use crate::{
  anon::Anon,
  embed_error::EmbedError,
  name::Name,
  package::{
    import_alias,
    Entry,
    Import,
  },
  position::Pos,
  term::Term,
};

use sp_cid::Cid;

use sp_std::{
  collections::btree_map::BTreeMap,
  fmt,
  rc::Rc,
  vec::Vec,
};

use alloc::string::{
  String,
  ToString,
};

#[derive(Clone, Debug)]
pub struct Def {
  pub pos: Pos,
  pub def_cid: Cid,
  pub ast_cid: Cid,
  pub typ_: Term,
  pub term: Term,
}

impl PartialEq for Def {
  fn eq(&self, other: &Def) -> bool {
    self.def_cid == other.def_cid
      && self.ast_cid == other.ast_cid
      && self.typ_ == other.typ_
      && self.term == other.term
  }
}

/// A map of content-ids to defs, with content ids for the def
#[derive(PartialEq, Clone, Debug)]
pub struct Defs {
  pub defs: BTreeMap<Cid, Def>,
  pub names: BTreeMap<Name, Cid>,
}

impl Def {
  pub fn make(pos: Pos, typ_: Term, term: Term) -> (Self, Entry) {
    let (type_anon, type_meta) = typ_.embed();
    let (term_anon, term_meta) = term.embed();
    let ast_cid = term_anon.cid();
    let defn = Entry {
      pos,
      type_anon: type_anon.cid(),
      type_meta,
      term_anon: ast_cid,
      term_meta,
    };
    let def = Def { pos, def_cid: defn.cid(), ast_cid, typ_, term };
    (def, defn)
  }

  pub fn embed(&self) -> (Entry, Anon, Anon) {
    let (type_anon, type_meta) = self.typ_.embed();
    let (term_anon, term_meta) = self.term.embed();
    let d = Entry {
      pos: self.pos,
      type_anon: type_anon.cid(),
      term_anon: self.ast_cid,
      type_meta,
      term_meta,
    };
    (d, type_anon, term_anon)
  }

  pub fn unembed(
    def: Entry,
    type_anon: Anon,
    term_anon: Anon,
  ) -> Result<Self, EmbedError> {
    let typ_ = Term::unembed(&type_anon, &def.type_meta)?;
    let term = Term::unembed(&term_anon, &def.term_meta)?;
    Ok(Def {
      pos: def.pos,
      def_cid: def.cid(),
      ast_cid: def.term_anon,
      typ_,
      term,
    })
  }

  pub fn pretty(&self, name: String, ind: bool) -> String {
    format!(
      "def {} : {} = {}",
      name,
      self.typ_.pretty(Some(&name), ind),
      self.term.pretty(Some(&name), ind)
    )
  }
}

impl Defs {
  pub fn new() -> Self {
    Defs { defs: BTreeMap::new(), names: BTreeMap::new() }
<<<<<<< HEAD
  }

  pub fn names(&self) -> Vec<Name> {
    let mut res = Vec::new();
    for (n, _) in &self.names {
      res.push(n.clone())
    }
    res
=======
>>>>>>> 62142193
  }

  pub fn names(&self) -> Vec<Name> { self.names.keys().cloned().collect() }

  pub fn named_defs(&self) -> Vec<(Name, Def)> {
    let mut res = Vec::new();
    for (n, cid) in &self.names {
      res.push((n.clone(), self.defs.get(cid).unwrap().clone()))
    }
    res
  }

  pub fn insert(&mut self, name: Name, def: Def) -> Option<Def> {
    self.names.insert(name, def.def_cid);
    self.defs.insert(def.def_cid, def)
  }

  pub fn get(&self, name: &Name) -> Option<&Def> {
    let def_cid = self.names.get(name)?;
    self.defs.get(def_cid)
  }

  /// Merge Defs from an Import
  pub fn merge(self, other: Defs, import: &Import) -> Self {
    let mut defs = self.defs;
    for (k, v) in other.defs {
      defs.insert(k, v);
    }
    let mut names = self.names;
    for k in import.with.iter() {
      let k = k.clone();
      let v = other.names.get(&k).unwrap();
      names.insert(import_alias(k, import), *v);
    }
    Defs { defs, names }
  }

  /// Merge Defs mutably at the same level like in a REPL env
  pub fn flat_merge_mut(&mut self, other: Rc<Defs>) {
    for (k, v) in other.defs.iter() {
      self.defs.insert(*k, v.clone());
    }
    for (k, v) in other.names.iter() {
      self.names.insert(k.clone(), *v);
    }
  }

  /// Merge Defs at the same level like in a REPL env
  pub fn flat_merge(self, other: Defs) -> Self {
    let mut defs = self.defs;
    for (k, v) in other.defs {
      defs.insert(k, v);
    }
    let mut names = self.names;
    for (k, v) in other.names.iter() {
      names.insert(k.clone(), *v);
    }
    Defs { defs, names }
  }
}

impl Default for Defs {
  fn default() -> Self { Self::new() }
}

impl fmt::Display for Def {
  fn fmt(&self, f: &mut fmt::Formatter<'_>) -> fmt::Result {
    write!(f, "{}", self.pretty("#^".to_string(), false))
  }
}
impl fmt::Display for Defs {
  fn fmt(&self, f: &mut fmt::Formatter<'_>) -> fmt::Result {
    for (k, v) in &self.names {
      let def = self.defs.get(v).unwrap();
      writeln!(f, "{}:", def.def_cid)?;
      writeln!(
        f,
        "def {} : {} = {}",
        k.clone(),
        def.typ_.pretty(Some(&k.to_string()), false),
        def.term.pretty(Some(&k.to_string()), false),
      )?;
      writeln!(f)?;
    }
    Ok(())
  }
}

#[cfg(test)]
pub mod tests {
  use super::*;
  use crate::term::tests::{
    arbitrary_term,
    test_defs,
  };
  use quickcheck::{
    Arbitrary,
    Gen,
  };
  use sp_im::Vector;

  pub fn arbitrary_def(g: &mut Gen) -> (Def, Entry) {
    let typ_: Term = Arbitrary::arbitrary(g);
    let term = arbitrary_term(g, true, test_defs(), Vector::new());
    Def::make(Pos::None, typ_, term)
  }

  impl Arbitrary for Def {
    fn arbitrary(g: &mut Gen) -> Self { arbitrary_def(g).0 }
  }

  #[quickcheck]
  fn def_embed_unembed(x: Def) -> bool {
    let (d, ta, xa) = x.clone().embed();
    match Def::unembed(d, ta, xa) {
      Ok(y) => {
        if x == y {
          true
        }
        else {
          //          println!("x: {:?}", x);
          //          println!("y: {:?}", y);
          false
        }
      }
      _e => {
        //        println!("x: {:?}", x);
        //        println!("a: {:?}", a);
        //        println!("m: {:?}", m);
        //        println!("e: {:?}", e);
        false
      }
    }
  }
}<|MERGE_RESOLUTION|>--- conflicted
+++ resolved
@@ -108,17 +108,6 @@
 impl Defs {
   pub fn new() -> Self {
     Defs { defs: BTreeMap::new(), names: BTreeMap::new() }
-<<<<<<< HEAD
-  }
-
-  pub fn names(&self) -> Vec<Name> {
-    let mut res = Vec::new();
-    for (n, _) in &self.names {
-      res.push(n.clone())
-    }
-    res
-=======
->>>>>>> 62142193
   }
 
   pub fn names(&self) -> Vec<Name> { self.names.keys().cloned().collect() }
