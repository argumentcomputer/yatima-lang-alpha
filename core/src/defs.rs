--- conflicted
+++ resolved
@@ -112,7 +112,6 @@
 }
 
 impl Defs {
-<<<<<<< HEAD
   /// Creates a new map of content ids to defs and names to content ids
   pub fn new() -> Self {
     Defs { defs: BTreeMap::new(), names: BTreeMap::new() }
@@ -120,22 +119,10 @@
 
   /// Gets a list of the name keys in sorted order
   pub fn names(&self) -> Vec<Name> {
-    let mut res = Vec::new();
-    for (n, _) in &self.names {
-      res.push(n.clone())
-    }
-    res
+    self.names.keys().cloned().collect()
   }
 
   /// Gets a list of the named defs
-=======
-  pub fn new() -> Self {
-    Defs { defs: BTreeMap::new(), names: BTreeMap::new() }
-  }
-
-  pub fn names(&self) -> Vec<Name> { self.names.keys().cloned().collect() }
-
->>>>>>> 62142193
   pub fn named_defs(&self) -> Vec<(Name, Def)> {
     let mut res = Vec::new();
     for (n, cid) in &self.names {
