use crate::{
  dag::*,
  dll::*,
};

use core::ptr::NonNull;
use core::sync::atomic::{AtomicUsize, Ordering};

pub static UPCOPY_COUNT: AtomicUsize = AtomicUsize::new(0);

pub fn clean_up(cc: &ParentPtr) {
<<<<<<< HEAD
  let mut stack = vec![cc];
  while let Some(cc) = stack.pop() {
    match cc {
      ParentPtr::LamBod(link) => unsafe {
        let Lam { parents, var, .. } = link.as_ref();
        for parent in DLL::iter_option(var.parents) {
          stack.push(parent);
        }
        for parent in DLL::iter_option(*parents) {
          stack.push(parent);
        }
      },
      ParentPtr::SlfBod(link) => unsafe {
        let Slf { parents, var, .. } = link.as_ref();
        for parent in DLL::iter_option(var.parents) {
          stack.push(parent);
        }
        for parent in DLL::iter_option(*parents) {
          stack.push(parent);
        }
      },
      ParentPtr::FixBod(link) => unsafe {
        let Fix { parents, var, .. } = link.as_ref();
        for parent in DLL::iter_option(var.parents) {
          stack.push(parent);
        }
        for parent in DLL::iter_option(*parents) {
          stack.push(parent);
=======
  match cc {
    ParentPtr::LamBod(link) => unsafe {
      let Lam { parents, var, .. } = link.as_ref();
      for parent in DLL::iter_option(var.parents) {
        clean_up(parent);
      }
      for parent in DLL::iter_option(*parents) {
        clean_up(parent);
      }
    },
    ParentPtr::SlfBod(link) => unsafe {
      let Slf { parents, var, .. } = link.as_ref();
      for parent in DLL::iter_option(var.parents) {
        clean_up(parent);
      }
      for parent in DLL::iter_option(*parents) {
        clean_up(parent);
      }
    },
    ParentPtr::FixBod(link) => unsafe {
      let Fix { parents, var, .. } = link.as_ref();
      for parent in DLL::iter_option(var.parents) {
        clean_up(parent);
      }
      for parent in DLL::iter_option(*parents) {
        clean_up(parent);
      }
    },
    ParentPtr::DatBod(link) => unsafe {
      let Dat { parents, .. } = link.as_ref();
      for parent in DLL::iter_option(*parents) {
        clean_up(parent);
      }
    },
    ParentPtr::CseBod(link) => unsafe {
      let Cse { parents, .. } = link.as_ref();
      for parent in DLL::iter_option(*parents) {
        clean_up(parent);
      }
    },
    ParentPtr::AppFun(mut link) | ParentPtr::AppArg(mut link) => unsafe {
      let app = link.as_mut();
      if let Some(app_copy) = app.copy {
        let App { fun, arg, fun_ref, arg_ref, .. } = &mut *app_copy.as_ptr();
        app.copy = None;
        add_to_parents(*fun, NonNull::new(fun_ref).unwrap());
        add_to_parents(*arg, NonNull::new(arg_ref).unwrap());
        for parent in DLL::iter_option(app.parents) {
          clean_up(parent);
        }
      }
    },
    ParentPtr::AnnExp(mut link) | ParentPtr::AnnTyp(mut link) => unsafe {
      let ann = link.as_mut();
      if let Some(ann_copy) = ann.copy {
        let Ann { typ, exp, typ_ref, exp_ref, .. } = &mut *ann_copy.as_ptr();
        ann.copy = None;
        add_to_parents(*typ, NonNull::new(typ_ref).unwrap());
        add_to_parents(*exp, NonNull::new(exp_ref).unwrap());
        for parent in DLL::iter_option(ann.parents) {
          clean_up(parent);
        }
      }
    },
    ParentPtr::AllDom(mut link) | ParentPtr::AllImg(mut link) => unsafe {
      let all = link.as_mut();
      if let Some(all_copy) = all.copy {
        let All { dom, img, dom_ref, img_ref, .. } = &mut *all_copy.as_ptr();
        all.copy = None;
        add_to_parents(*dom, NonNull::new(dom_ref).unwrap());
        add_to_parents(DAGPtr::Lam(*img), NonNull::new(img_ref).unwrap());
        for parent in DLL::iter_option(all.parents) {
          clean_up(parent);
        }
      }
    },
    ParentPtr::LetTyp(mut link)
    | ParentPtr::LetExp(mut link)
    | ParentPtr::LetBod(mut link) => unsafe {
      let let_ = link.as_mut();
      if let Some(let_copy) = let_.copy {
        let Let { typ, exp, bod, typ_ref, exp_ref, bod_ref, .. } =
          &mut *let_copy.as_ptr();
        let_.copy = None;
        add_to_parents(*typ, NonNull::new(typ_ref).unwrap());
        add_to_parents(*exp, NonNull::new(exp_ref).unwrap());
        add_to_parents(DAGPtr::Lam(*bod), NonNull::new(bod_ref).unwrap());
        for parent in DLL::iter_option(let_.parents) {
          clean_up(parent);
        }
      }
    },
    ParentPtr::Root => (),
  }
}

// The core up-copy function.
pub fn upcopy(new_child: DAGPtr, cc: ParentPtr, should_count: bool) {
  if should_count {
    UPCOPY_COUNT.fetch_add(1, Ordering::SeqCst);
  }
  unsafe {
    match cc {
      ParentPtr::LamBod(link) => {
        let Lam { var, parents, .. } = link.as_ref();
        let Var { nam, dep, parents: var_parents, .. } = var;
        let new_lam = alloc_lam(nam.clone(), *dep, new_child, None);
        let ptr: *mut Parents = &mut (*new_lam.as_ptr()).bod_ref;
        add_to_parents(new_child, NonNull::new(ptr).unwrap());
        let ptr: *mut Var = &mut (*new_lam.as_ptr()).var;
        for parent in DLL::iter_option(*var_parents) {
          upcopy(DAGPtr::Var(NonNull::new(ptr).unwrap()), *parent, should_count)
        }
        for parent in DLL::iter_option(*parents) {
          upcopy(DAGPtr::Lam(new_lam), *parent, should_count)
        }
      }
      ParentPtr::SlfBod(link) => {
        let Slf { var, parents, .. } = link.as_ref();
        let Var { nam, dep, parents: var_parents, .. } = var;
        let new_slf = alloc_slf(nam.clone(), *dep, new_child, None);
        let ptr: *mut Parents = &mut (*new_slf.as_ptr()).bod_ref;
        add_to_parents(new_child, NonNull::new(ptr).unwrap());
        let ptr: *mut Var = &mut (*new_slf.as_ptr()).var;
        for parent in DLL::iter_option(*var_parents) {
          upcopy(DAGPtr::Var(NonNull::new(ptr).unwrap()), *parent, should_count)
        }
        for parent in DLL::iter_option(*parents) {
          upcopy(DAGPtr::Slf(new_slf), *parent, should_count)
        }
      }
      ParentPtr::FixBod(link) => {
        let Fix { var, parents, .. } = link.as_ref();
        let Var { nam, dep, parents: var_parents, .. } = var;
        let new_fix = alloc_fix(nam.clone(), *dep, new_child, None);
        let ptr: *mut Parents = &mut (*new_fix.as_ptr()).bod_ref;
        add_to_parents(new_child, NonNull::new(ptr).unwrap());
        let ptr: *mut Var = &mut (*new_fix.as_ptr()).var;
        for parent in DLL::iter_option(*var_parents) {
          upcopy(DAGPtr::Var(NonNull::new(ptr).unwrap()), *parent, should_count)
        }
        for parent in DLL::iter_option(*parents) {
          upcopy(DAGPtr::Fix(new_fix), *parent, should_count)
>>>>>>> c977c02e
        }
      },
      ParentPtr::DatBod(link) => unsafe {
        let Dat { parents, .. } = link.as_ref();
        for parent in DLL::iter_option(*parents) {
<<<<<<< HEAD
          stack.push(parent);
=======
          upcopy(DAGPtr::Dat(new_dat), *parent, should_count)
>>>>>>> c977c02e
        }
      },
      ParentPtr::CseBod(link) => unsafe {
        let Cse { parents, .. } = link.as_ref();
        for parent in DLL::iter_option(*parents) {
<<<<<<< HEAD
          stack.push(parent);
=======
          upcopy(DAGPtr::Cse(new_cse), *parent, should_count)
>>>>>>> c977c02e
        }
      },
      ParentPtr::AppFun(mut link) | ParentPtr::AppArg(mut link) => unsafe {
        let app = link.as_mut();
        if let Some(app_copy) = app.copy {
          let App { fun, arg, fun_ref, arg_ref, .. } = &mut *app_copy.as_ptr();
          app.copy = None;
          add_to_parents(*fun, NonNull::new(fun_ref).unwrap());
          add_to_parents(*arg, NonNull::new(arg_ref).unwrap());
          for parent in DLL::iter_option(app.parents) {
            stack.push(parent);
          }
<<<<<<< HEAD
        }
      },
      ParentPtr::AnnExp(mut link) | ParentPtr::AnnTyp(mut link) => unsafe {
        let ann = link.as_mut();
        if let Some(ann_copy) = ann.copy {
          let Ann { typ, exp, typ_ref, exp_ref, .. } = &mut *ann_copy.as_ptr();
          ann.copy = None;
          add_to_parents(*typ, NonNull::new(typ_ref).unwrap());
          add_to_parents(*exp, NonNull::new(exp_ref).unwrap());
          for parent in DLL::iter_option(ann.parents) {
            stack.push(parent);
=======
          None => {
            let new_app = alloc_app(new_child, *arg, None);
            (*link.as_ptr()).copy = Some(new_app);
            for parent in DLL::iter_option(*parents) {
              upcopy(DAGPtr::App(new_app), *parent, should_count)
            }
>>>>>>> c977c02e
          }
        }
      },
      ParentPtr::AllDom(mut link) | ParentPtr::AllImg(mut link) => unsafe {
        let all = link.as_mut();
        if let Some(all_copy) = all.copy {
          let All { dom, img, dom_ref, img_ref, .. } = &mut *all_copy.as_ptr();
          all.copy = None;
          add_to_parents(*dom, NonNull::new(dom_ref).unwrap());
          add_to_parents(DAGPtr::Lam(*img), NonNull::new(img_ref).unwrap());
          for parent in DLL::iter_option(all.parents) {
            stack.push(parent);
          }
<<<<<<< HEAD
        }
      },
      ParentPtr::LetTyp(mut link)
        | ParentPtr::LetExp(mut link)
        | ParentPtr::LetBod(mut link) => unsafe {
          let let_ = link.as_mut();
          if let Some(let_copy) = let_.copy {
            let Let { typ, exp, bod, typ_ref, exp_ref, bod_ref, .. } =
              &mut *let_copy.as_ptr();
            let_.copy = None;
            add_to_parents(*typ, NonNull::new(typ_ref).unwrap());
            add_to_parents(*exp, NonNull::new(exp_ref).unwrap());
            add_to_parents(DAGPtr::Lam(*bod), NonNull::new(bod_ref).unwrap());
            for parent in DLL::iter_option(let_.parents) {
              stack.push(parent);
=======
          None => {
            let new_app = alloc_app(*fun, new_child, None);
            (*link.as_ptr()).copy = Some(new_app);
            for parent in DLL::iter_option(*parents) {
              upcopy(DAGPtr::App(new_app), *parent, should_count)
>>>>>>> c977c02e
            }
          }
        },
      ParentPtr::Root => (),
    }
  }
}

// The core up-copy function.
pub fn upcopy(new_child: DAGPtr, cc: ParentPtr) {
  unsafe {
    let mut stack = vec![(new_child, cc)];
    while let Some((new_child, cc)) = stack.pop() {
      match cc {
        ParentPtr::LamBod(link) => {
          let Lam { var, parents, .. } = link.as_ref();
          let Var { nam, dep, parents: var_parents, .. } = var;
          let new_lam = alloc_lam(nam.clone(), *dep, new_child, None);
          let ptr: *mut Parents = &mut (*new_lam.as_ptr()).bod_ref;
          add_to_parents(new_child, NonNull::new(ptr).unwrap());
          let ptr: *mut Var = &mut (*new_lam.as_ptr()).var;
          for parent in DLL::iter_option(*var_parents) {
            stack.push((DAGPtr::Var(NonNull::new(ptr).unwrap()), *parent))
          }
          for parent in DLL::iter_option(*parents) {
            stack.push((DAGPtr::Lam(new_lam), *parent))
          }
        }
        ParentPtr::SlfBod(link) => {
          let Slf { var, parents, .. } = link.as_ref();
          let Var { nam, dep, parents: var_parents, .. } = var;
          let new_slf = alloc_slf(nam.clone(), *dep, new_child, None);
          let ptr: *mut Parents = &mut (*new_slf.as_ptr()).bod_ref;
          add_to_parents(new_child, NonNull::new(ptr).unwrap());
          let ptr: *mut Var = &mut (*new_slf.as_ptr()).var;
          for parent in DLL::iter_option(*var_parents) {
            stack.push((DAGPtr::Var(NonNull::new(ptr).unwrap()), *parent))
          }
<<<<<<< HEAD
          for parent in DLL::iter_option(*parents) {
            stack.push((DAGPtr::Slf(new_slf), *parent))
=======
          None => {
            let new_ann = alloc_ann(new_child, *exp, None);
            (*link.as_ptr()).copy = Some(new_ann);
            for parent in DLL::iter_option(*parents) {
              upcopy(DAGPtr::Ann(new_ann), *parent, should_count)
            }
>>>>>>> c977c02e
          }
        }
        ParentPtr::FixBod(link) => {
          let Fix { var, parents, .. } = link.as_ref();
          let Var { nam, dep, parents: var_parents, .. } = var;
          let new_fix = alloc_fix(nam.clone(), *dep, new_child, None);
          let ptr: *mut Parents = &mut (*new_fix.as_ptr()).bod_ref;
          add_to_parents(new_child, NonNull::new(ptr).unwrap());
          let ptr: *mut Var = &mut (*new_fix.as_ptr()).var;
          for parent in DLL::iter_option(*var_parents) {
            stack.push((DAGPtr::Var(NonNull::new(ptr).unwrap()), *parent))
          }
<<<<<<< HEAD
          for parent in DLL::iter_option(*parents) {
            stack.push((DAGPtr::Fix(new_fix), *parent))
=======
          None => {
            let new_ann = alloc_ann(*typ, new_child, None);
            (*link.as_ptr()).copy = Some(new_ann);
            for parent in DLL::iter_option(*parents) {
              upcopy(DAGPtr::Ann(new_ann), *parent, should_count)
            }
>>>>>>> c977c02e
          }
        }
        ParentPtr::DatBod(link) => {
          let Dat { parents, .. } = link.as_ref();
          let new_dat = alloc_dat(new_child, None);
          let ptr: *mut Parents = &mut (*new_dat.as_ptr()).bod_ref;
          add_to_parents(new_child, NonNull::new(ptr).unwrap());
          for parent in DLL::iter_option(*parents) {
            stack.push((DAGPtr::Dat(new_dat), *parent))
          }
        }
        ParentPtr::CseBod(link) => {
          let Cse { parents, .. } = link.as_ref();
          let new_cse = alloc_cse(new_child, None);
          let ptr: *mut Parents = &mut (*new_cse.as_ptr()).bod_ref;
          add_to_parents(new_child, NonNull::new(ptr).unwrap());
          for parent in DLL::iter_option(*parents) {
            stack.push((DAGPtr::Cse(new_cse), *parent))
          }
<<<<<<< HEAD
        }
        ParentPtr::AppFun(link) => {
          let App { copy, arg, parents, .. } = link.as_ref();
          match copy {
            Some(cache) => {
              (*cache.as_ptr()).fun = new_child;
            }
            None => {
              let new_app = alloc_app(new_child, *arg, None);
              (*link.as_ptr()).copy = Some(new_app);
              for parent in DLL::iter_option(*parents) {
                stack.push((DAGPtr::App(new_app), *parent))
              }
=======
          None => {
            let new_all = alloc_all(*uses, new_child, *img, None);
            (*link.as_ptr()).copy = Some(new_all);
            for parent in DLL::iter_option(*parents) {
              upcopy(DAGPtr::All(new_all), *parent, should_count)
>>>>>>> c977c02e
            }
          }
        }
        ParentPtr::AppArg(link) => {
          let App { copy, fun, parents, .. } = link.as_ref();
          match copy {
            Some(cache) => {
              (*cache.as_ptr()).arg = new_child;
            }
            None => {
              let new_app = alloc_app(*fun, new_child, None);
              (*link.as_ptr()).copy = Some(new_app);
              for parent in DLL::iter_option(*parents) {
                stack.push((DAGPtr::App(new_app), *parent))
              }
            }
          }
<<<<<<< HEAD
        }
        ParentPtr::AnnTyp(link) => {
          let Ann { copy, exp, parents, .. } = link.as_ref();
          match copy {
            Some(cache) => {
              (*cache.as_ptr()).typ = new_child;
            }
            None => {
              let new_ann = alloc_ann(new_child, *exp, None);
              (*link.as_ptr()).copy = Some(new_ann);
              for parent in DLL::iter_option(*parents) {
                stack.push((DAGPtr::Ann(new_ann), *parent))
              }
=======
          None => {
            let new_all = alloc_all(*uses, *dom, new_child, None);
            (*link.as_ptr()).copy = Some(new_all);
            for parent in DLL::iter_option(*parents) {
              upcopy(DAGPtr::All(new_all), *parent, should_count)
>>>>>>> c977c02e
            }
          }
        }
        ParentPtr::AnnExp(link) => {
          let Ann { copy, typ, parents, .. } = link.as_ref();
          match copy {
            Some(cache) => {
              (*cache.as_ptr()).exp = new_child;
            }
            None => {
              let new_ann = alloc_ann(*typ, new_child, None);
              (*link.as_ptr()).copy = Some(new_ann);
              for parent in DLL::iter_option(*parents) {
                stack.push((DAGPtr::Ann(new_ann), *parent))
              }
            }
          }
<<<<<<< HEAD
        }
        ParentPtr::AllDom(link) => {
          let All { copy, uses, img, parents, .. } = link.as_ref();
          match copy {
            Some(cache) => {
              (*cache.as_ptr()).dom = new_child;
            }
            None => {
              let new_all = alloc_all(*uses, new_child, *img, None);
              (*link.as_ptr()).copy = Some(new_all);
              for parent in DLL::iter_option(*parents) {
                stack.push((DAGPtr::All(new_all), *parent))
              }
=======
          None => {
            let new_let = alloc_let(*uses, new_child, *exp, *bod, None);
            (*link.as_ptr()).copy = Some(new_let);
            for parent in DLL::iter_option(*parents) {
              upcopy(DAGPtr::Let(new_let), *parent, should_count)
>>>>>>> c977c02e
            }
          }
        }
        ParentPtr::AllImg(link) => {
          let All { copy, uses, dom, parents, .. } = link.as_ref();
          let new_child = match new_child {
            DAGPtr::Lam(link) => link,
            _ => panic!("Cannot install a non-lambda node as image"),
          };
          match copy {
            Some(cache) => {
              (*cache.as_ptr()).img = new_child;
            }
            None => {
              let new_all = alloc_all(*uses, *dom, new_child, None);
              (*link.as_ptr()).copy = Some(new_all);
              for parent in DLL::iter_option(*parents) {
                stack.push((DAGPtr::All(new_all), *parent))
              }
            }
          }
<<<<<<< HEAD
        }
        ParentPtr::LetTyp(link) => {
          let Let { copy, uses, exp, bod, parents, .. } = link.as_ref();
          match copy {
            Some(cache) => {
              (*cache.as_ptr()).typ = new_child;
            }
            None => {
              let new_let = alloc_let(*uses, new_child, *exp, *bod, None);
              (*link.as_ptr()).copy = Some(new_let);
              for parent in DLL::iter_option(*parents) {
                stack.push((DAGPtr::Let(new_let), *parent))
              }
=======
          None => {
            let new_let = alloc_let(*uses, *typ, new_child, *bod, None);
            (*link.as_ptr()).copy = Some(new_let);
            for parent in DLL::iter_option(*parents) {
              upcopy(DAGPtr::Let(new_let), *parent, should_count)
>>>>>>> c977c02e
            }
          }
        }
        ParentPtr::LetExp(link) => {
          let Let { copy, uses, typ, bod, parents, .. } = link.as_ref();
          match copy {
            Some(cache) => {
              (*cache.as_ptr()).exp = new_child;
            }
            None => {
              let new_let = alloc_let(*uses, *typ, new_child, *bod, None);
              (*link.as_ptr()).copy = Some(new_let);
              for parent in DLL::iter_option(*parents) {
                stack.push((DAGPtr::Let(new_let), *parent))
              }
            }
          }
<<<<<<< HEAD
        }
        ParentPtr::LetBod(link) => {
          let Let { copy, uses, typ, exp, parents, .. } = link.as_ref();
          let new_child = match new_child {
            DAGPtr::Lam(link) => link,
            _ => panic!("Cannot install a non-lambda node as image"),
          };
          match copy {
            Some(cache) => {
              (*cache.as_ptr()).bod = new_child;
            }
            None => {
              let new_let = alloc_let(*uses, *typ, *exp, new_child, None);
              (*link.as_ptr()).copy = Some(new_let);
              for parent in DLL::iter_option(*parents) {
                stack.push((DAGPtr::Let(new_let), *parent))
              }
=======
          None => {
            let new_let = alloc_let(*uses, *typ, *exp, new_child, None);
            (*link.as_ptr()).copy = Some(new_let);
            for parent in DLL::iter_option(*parents) {
              upcopy(DAGPtr::Let(new_let), *parent, should_count)
>>>>>>> c977c02e
            }
          }
        }
        ParentPtr::Root => (),
      }
    }
  }
}<|MERGE_RESOLUTION|>--- conflicted
+++ resolved
@@ -9,7 +9,6 @@
 pub static UPCOPY_COUNT: AtomicUsize = AtomicUsize::new(0);
 
 pub fn clean_up(cc: &ParentPtr) {
-<<<<<<< HEAD
   let mut stack = vec![cc];
   while let Some(cc) = stack.pop() {
     match cc {
@@ -38,171 +37,18 @@
         }
         for parent in DLL::iter_option(*parents) {
           stack.push(parent);
-=======
-  match cc {
-    ParentPtr::LamBod(link) => unsafe {
-      let Lam { parents, var, .. } = link.as_ref();
-      for parent in DLL::iter_option(var.parents) {
-        clean_up(parent);
-      }
-      for parent in DLL::iter_option(*parents) {
-        clean_up(parent);
-      }
-    },
-    ParentPtr::SlfBod(link) => unsafe {
-      let Slf { parents, var, .. } = link.as_ref();
-      for parent in DLL::iter_option(var.parents) {
-        clean_up(parent);
-      }
-      for parent in DLL::iter_option(*parents) {
-        clean_up(parent);
-      }
-    },
-    ParentPtr::FixBod(link) => unsafe {
-      let Fix { parents, var, .. } = link.as_ref();
-      for parent in DLL::iter_option(var.parents) {
-        clean_up(parent);
-      }
-      for parent in DLL::iter_option(*parents) {
-        clean_up(parent);
-      }
-    },
-    ParentPtr::DatBod(link) => unsafe {
-      let Dat { parents, .. } = link.as_ref();
-      for parent in DLL::iter_option(*parents) {
-        clean_up(parent);
-      }
-    },
-    ParentPtr::CseBod(link) => unsafe {
-      let Cse { parents, .. } = link.as_ref();
-      for parent in DLL::iter_option(*parents) {
-        clean_up(parent);
-      }
-    },
-    ParentPtr::AppFun(mut link) | ParentPtr::AppArg(mut link) => unsafe {
-      let app = link.as_mut();
-      if let Some(app_copy) = app.copy {
-        let App { fun, arg, fun_ref, arg_ref, .. } = &mut *app_copy.as_ptr();
-        app.copy = None;
-        add_to_parents(*fun, NonNull::new(fun_ref).unwrap());
-        add_to_parents(*arg, NonNull::new(arg_ref).unwrap());
-        for parent in DLL::iter_option(app.parents) {
-          clean_up(parent);
-        }
-      }
-    },
-    ParentPtr::AnnExp(mut link) | ParentPtr::AnnTyp(mut link) => unsafe {
-      let ann = link.as_mut();
-      if let Some(ann_copy) = ann.copy {
-        let Ann { typ, exp, typ_ref, exp_ref, .. } = &mut *ann_copy.as_ptr();
-        ann.copy = None;
-        add_to_parents(*typ, NonNull::new(typ_ref).unwrap());
-        add_to_parents(*exp, NonNull::new(exp_ref).unwrap());
-        for parent in DLL::iter_option(ann.parents) {
-          clean_up(parent);
-        }
-      }
-    },
-    ParentPtr::AllDom(mut link) | ParentPtr::AllImg(mut link) => unsafe {
-      let all = link.as_mut();
-      if let Some(all_copy) = all.copy {
-        let All { dom, img, dom_ref, img_ref, .. } = &mut *all_copy.as_ptr();
-        all.copy = None;
-        add_to_parents(*dom, NonNull::new(dom_ref).unwrap());
-        add_to_parents(DAGPtr::Lam(*img), NonNull::new(img_ref).unwrap());
-        for parent in DLL::iter_option(all.parents) {
-          clean_up(parent);
-        }
-      }
-    },
-    ParentPtr::LetTyp(mut link)
-    | ParentPtr::LetExp(mut link)
-    | ParentPtr::LetBod(mut link) => unsafe {
-      let let_ = link.as_mut();
-      if let Some(let_copy) = let_.copy {
-        let Let { typ, exp, bod, typ_ref, exp_ref, bod_ref, .. } =
-          &mut *let_copy.as_ptr();
-        let_.copy = None;
-        add_to_parents(*typ, NonNull::new(typ_ref).unwrap());
-        add_to_parents(*exp, NonNull::new(exp_ref).unwrap());
-        add_to_parents(DAGPtr::Lam(*bod), NonNull::new(bod_ref).unwrap());
-        for parent in DLL::iter_option(let_.parents) {
-          clean_up(parent);
-        }
-      }
-    },
-    ParentPtr::Root => (),
-  }
-}
-
-// The core up-copy function.
-pub fn upcopy(new_child: DAGPtr, cc: ParentPtr, should_count: bool) {
-  if should_count {
-    UPCOPY_COUNT.fetch_add(1, Ordering::SeqCst);
-  }
-  unsafe {
-    match cc {
-      ParentPtr::LamBod(link) => {
-        let Lam { var, parents, .. } = link.as_ref();
-        let Var { nam, dep, parents: var_parents, .. } = var;
-        let new_lam = alloc_lam(nam.clone(), *dep, new_child, None);
-        let ptr: *mut Parents = &mut (*new_lam.as_ptr()).bod_ref;
-        add_to_parents(new_child, NonNull::new(ptr).unwrap());
-        let ptr: *mut Var = &mut (*new_lam.as_ptr()).var;
-        for parent in DLL::iter_option(*var_parents) {
-          upcopy(DAGPtr::Var(NonNull::new(ptr).unwrap()), *parent, should_count)
-        }
-        for parent in DLL::iter_option(*parents) {
-          upcopy(DAGPtr::Lam(new_lam), *parent, should_count)
-        }
-      }
-      ParentPtr::SlfBod(link) => {
-        let Slf { var, parents, .. } = link.as_ref();
-        let Var { nam, dep, parents: var_parents, .. } = var;
-        let new_slf = alloc_slf(nam.clone(), *dep, new_child, None);
-        let ptr: *mut Parents = &mut (*new_slf.as_ptr()).bod_ref;
-        add_to_parents(new_child, NonNull::new(ptr).unwrap());
-        let ptr: *mut Var = &mut (*new_slf.as_ptr()).var;
-        for parent in DLL::iter_option(*var_parents) {
-          upcopy(DAGPtr::Var(NonNull::new(ptr).unwrap()), *parent, should_count)
-        }
-        for parent in DLL::iter_option(*parents) {
-          upcopy(DAGPtr::Slf(new_slf), *parent, should_count)
-        }
-      }
-      ParentPtr::FixBod(link) => {
-        let Fix { var, parents, .. } = link.as_ref();
-        let Var { nam, dep, parents: var_parents, .. } = var;
-        let new_fix = alloc_fix(nam.clone(), *dep, new_child, None);
-        let ptr: *mut Parents = &mut (*new_fix.as_ptr()).bod_ref;
-        add_to_parents(new_child, NonNull::new(ptr).unwrap());
-        let ptr: *mut Var = &mut (*new_fix.as_ptr()).var;
-        for parent in DLL::iter_option(*var_parents) {
-          upcopy(DAGPtr::Var(NonNull::new(ptr).unwrap()), *parent, should_count)
-        }
-        for parent in DLL::iter_option(*parents) {
-          upcopy(DAGPtr::Fix(new_fix), *parent, should_count)
->>>>>>> c977c02e
         }
       },
       ParentPtr::DatBod(link) => unsafe {
         let Dat { parents, .. } = link.as_ref();
         for parent in DLL::iter_option(*parents) {
-<<<<<<< HEAD
-          stack.push(parent);
-=======
-          upcopy(DAGPtr::Dat(new_dat), *parent, should_count)
->>>>>>> c977c02e
+          stack.push(parent);
         }
       },
       ParentPtr::CseBod(link) => unsafe {
         let Cse { parents, .. } = link.as_ref();
         for parent in DLL::iter_option(*parents) {
-<<<<<<< HEAD
-          stack.push(parent);
-=======
-          upcopy(DAGPtr::Cse(new_cse), *parent, should_count)
->>>>>>> c977c02e
+          stack.push(parent);
         }
       },
       ParentPtr::AppFun(mut link) | ParentPtr::AppArg(mut link) => unsafe {
@@ -215,7 +61,6 @@
           for parent in DLL::iter_option(app.parents) {
             stack.push(parent);
           }
-<<<<<<< HEAD
         }
       },
       ParentPtr::AnnExp(mut link) | ParentPtr::AnnTyp(mut link) => unsafe {
@@ -227,14 +72,6 @@
           add_to_parents(*exp, NonNull::new(exp_ref).unwrap());
           for parent in DLL::iter_option(ann.parents) {
             stack.push(parent);
-=======
-          None => {
-            let new_app = alloc_app(new_child, *arg, None);
-            (*link.as_ptr()).copy = Some(new_app);
-            for parent in DLL::iter_option(*parents) {
-              upcopy(DAGPtr::App(new_app), *parent, should_count)
-            }
->>>>>>> c977c02e
           }
         }
       },
@@ -248,7 +85,6 @@
           for parent in DLL::iter_option(all.parents) {
             stack.push(parent);
           }
-<<<<<<< HEAD
         }
       },
       ParentPtr::LetTyp(mut link)
@@ -264,13 +100,6 @@
             add_to_parents(DAGPtr::Lam(*bod), NonNull::new(bod_ref).unwrap());
             for parent in DLL::iter_option(let_.parents) {
               stack.push(parent);
-=======
-          None => {
-            let new_app = alloc_app(*fun, new_child, None);
-            (*link.as_ptr()).copy = Some(new_app);
-            for parent in DLL::iter_option(*parents) {
-              upcopy(DAGPtr::App(new_app), *parent, should_count)
->>>>>>> c977c02e
             }
           }
         },
@@ -280,10 +109,13 @@
 }
 
 // The core up-copy function.
-pub fn upcopy(new_child: DAGPtr, cc: ParentPtr) {
+pub fn upcopy(new_child: DAGPtr, cc: ParentPtr, should_count: bool) {
   unsafe {
     let mut stack = vec![(new_child, cc)];
     while let Some((new_child, cc)) = stack.pop() {
+      if should_count {
+        UPCOPY_COUNT.fetch_add(1, Ordering::SeqCst);
+      }
       match cc {
         ParentPtr::LamBod(link) => {
           let Lam { var, parents, .. } = link.as_ref();
@@ -309,17 +141,8 @@
           for parent in DLL::iter_option(*var_parents) {
             stack.push((DAGPtr::Var(NonNull::new(ptr).unwrap()), *parent))
           }
-<<<<<<< HEAD
           for parent in DLL::iter_option(*parents) {
             stack.push((DAGPtr::Slf(new_slf), *parent))
-=======
-          None => {
-            let new_ann = alloc_ann(new_child, *exp, None);
-            (*link.as_ptr()).copy = Some(new_ann);
-            for parent in DLL::iter_option(*parents) {
-              upcopy(DAGPtr::Ann(new_ann), *parent, should_count)
-            }
->>>>>>> c977c02e
           }
         }
         ParentPtr::FixBod(link) => {
@@ -332,17 +155,8 @@
           for parent in DLL::iter_option(*var_parents) {
             stack.push((DAGPtr::Var(NonNull::new(ptr).unwrap()), *parent))
           }
-<<<<<<< HEAD
           for parent in DLL::iter_option(*parents) {
             stack.push((DAGPtr::Fix(new_fix), *parent))
-=======
-          None => {
-            let new_ann = alloc_ann(*typ, new_child, None);
-            (*link.as_ptr()).copy = Some(new_ann);
-            for parent in DLL::iter_option(*parents) {
-              upcopy(DAGPtr::Ann(new_ann), *parent, should_count)
-            }
->>>>>>> c977c02e
           }
         }
         ParentPtr::DatBod(link) => {
@@ -362,7 +176,6 @@
           for parent in DLL::iter_option(*parents) {
             stack.push((DAGPtr::Cse(new_cse), *parent))
           }
-<<<<<<< HEAD
         }
         ParentPtr::AppFun(link) => {
           let App { copy, arg, parents, .. } = link.as_ref();
@@ -376,13 +189,6 @@
               for parent in DLL::iter_option(*parents) {
                 stack.push((DAGPtr::App(new_app), *parent))
               }
-=======
-          None => {
-            let new_all = alloc_all(*uses, new_child, *img, None);
-            (*link.as_ptr()).copy = Some(new_all);
-            for parent in DLL::iter_option(*parents) {
-              upcopy(DAGPtr::All(new_all), *parent, should_count)
->>>>>>> c977c02e
             }
           }
         }
@@ -400,7 +206,6 @@
               }
             }
           }
-<<<<<<< HEAD
         }
         ParentPtr::AnnTyp(link) => {
           let Ann { copy, exp, parents, .. } = link.as_ref();
@@ -414,13 +219,6 @@
               for parent in DLL::iter_option(*parents) {
                 stack.push((DAGPtr::Ann(new_ann), *parent))
               }
-=======
-          None => {
-            let new_all = alloc_all(*uses, *dom, new_child, None);
-            (*link.as_ptr()).copy = Some(new_all);
-            for parent in DLL::iter_option(*parents) {
-              upcopy(DAGPtr::All(new_all), *parent, should_count)
->>>>>>> c977c02e
             }
           }
         }
@@ -438,7 +236,6 @@
               }
             }
           }
-<<<<<<< HEAD
         }
         ParentPtr::AllDom(link) => {
           let All { copy, uses, img, parents, .. } = link.as_ref();
@@ -452,13 +249,6 @@
               for parent in DLL::iter_option(*parents) {
                 stack.push((DAGPtr::All(new_all), *parent))
               }
-=======
-          None => {
-            let new_let = alloc_let(*uses, new_child, *exp, *bod, None);
-            (*link.as_ptr()).copy = Some(new_let);
-            for parent in DLL::iter_option(*parents) {
-              upcopy(DAGPtr::Let(new_let), *parent, should_count)
->>>>>>> c977c02e
             }
           }
         }
@@ -480,7 +270,6 @@
               }
             }
           }
-<<<<<<< HEAD
         }
         ParentPtr::LetTyp(link) => {
           let Let { copy, uses, exp, bod, parents, .. } = link.as_ref();
@@ -494,13 +283,6 @@
               for parent in DLL::iter_option(*parents) {
                 stack.push((DAGPtr::Let(new_let), *parent))
               }
-=======
-          None => {
-            let new_let = alloc_let(*uses, *typ, new_child, *bod, None);
-            (*link.as_ptr()).copy = Some(new_let);
-            for parent in DLL::iter_option(*parents) {
-              upcopy(DAGPtr::Let(new_let), *parent, should_count)
->>>>>>> c977c02e
             }
           }
         }
@@ -518,7 +300,6 @@
               }
             }
           }
-<<<<<<< HEAD
         }
         ParentPtr::LetBod(link) => {
           let Let { copy, uses, typ, exp, parents, .. } = link.as_ref();
@@ -536,13 +317,6 @@
               for parent in DLL::iter_option(*parents) {
                 stack.push((DAGPtr::Let(new_let), *parent))
               }
-=======
-          None => {
-            let new_let = alloc_let(*uses, *typ, *exp, new_child, None);
-            (*link.as_ptr()).copy = Some(new_let);
-            for parent in DLL::iter_option(*parents) {
-              upcopy(DAGPtr::Let(new_let), *parent, should_count)
->>>>>>> c977c02e
             }
           }
         }
