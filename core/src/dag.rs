// Bottom-up reduction of lambda DAGs. Based on the paper by Olin Shivers and
// Mitchel Wand "Bottom-up β-reduction: uplinks and λ-DAGs" (https://www.brics.dk/RS/04/38/BRICS-RS-04-38.pdf)

use crate::{
  defs::Def,
  dll::*,
  literal::{
    LitType,
    Literal,
  },
  name::Name,
  position::Pos,
  prim::Op,
  term::Term,
  uses::Uses,
};

use core::ptr::NonNull;

use sp_std::{
  collections::{
<<<<<<< HEAD
    vec_deque::VecDeque,
    btree_map::BTreeMap,
    btree_set::BTreeSet,
=======
    HashMap,
    HashSet,
>>>>>>> 8661216b
  },
  fmt,
  mem,
  boxed::Box,
};

use alloc::string::String;
use sp_cid::Cid;

pub struct DAG {
  pub head: DAGPtr,
}

// A top-down λ-DAG pointer. Keeps track of what kind of node it points to.
#[derive(Clone, Copy, PartialEq, Eq, Hash, PartialOrd, Ord)]
pub enum DAGPtr {
  Var(NonNull<Var>),
  Lam(NonNull<Lam>),
  App(NonNull<App>),
  All(NonNull<All>),
  Slf(NonNull<Slf>),
  Fix(NonNull<Fix>),
  Dat(NonNull<Dat>),
  Cse(NonNull<Cse>),
  Ref(NonNull<Ref>),
  Let(NonNull<Let>),
  Typ(NonNull<Typ>),
  Ann(NonNull<Ann>),
  Lit(NonNull<Lit>),
  LTy(NonNull<LTy>),
  Opr(NonNull<Opr>),
}

// Doubly-linked list of parent nodes
pub type Parents = DLL<ParentPtr>;

// A bottom-up (parent) λ-DAG pointer. Keeps track of the relation between
// the child and the parent.
#[derive(Clone, Copy, PartialEq, Eq, Hash, Debug)]
pub enum ParentPtr {
  Root,
  LamBod(NonNull<Lam>),
  SlfBod(NonNull<Slf>),
  FixBod(NonNull<Fix>),
  DatBod(NonNull<Dat>),
  CseBod(NonNull<Cse>),
  AppFun(NonNull<App>),
  AppArg(NonNull<App>),
  AllDom(NonNull<All>),
  AllImg(NonNull<All>),
  AnnTyp(NonNull<Ann>),
  AnnExp(NonNull<Ann>),
  LetTyp(NonNull<Let>),
  LetExp(NonNull<Let>),
  LetBod(NonNull<Let>),
}

#[derive(Clone, Copy, PartialEq, Eq, Hash, Debug)]
pub enum BinderPtr {
  Free,
  Lam(NonNull<Lam>),
  Slf(NonNull<Slf>),
  Fix(NonNull<Fix>),
}

// The λ-DAG nodes
#[derive(Clone, Debug)]
#[repr(C)]
pub struct Var {
  pub nam: Name,
  // The field `rec` is only used to preserve the Term <-> DAG isomorphism for
  // open Terms
  pub rec: bool,
  // The field `depth` is only used by the type checker to track free
  // variables. Otherwise it is irrelevant.
  pub dep: u64,
  pub binder: BinderPtr,
  pub parents: Option<NonNull<Parents>>,
}

#[repr(C)]
pub struct Lam {
  pub bod: DAGPtr,
  pub bod_ref: Parents,
  pub var: Var,
  pub parents: Option<NonNull<Parents>>,
}

#[repr(C)]
pub struct App {
  pub fun: DAGPtr,
  pub arg: DAGPtr,
  pub fun_ref: Parents,
  pub arg_ref: Parents,
  pub copy: Option<NonNull<App>>,
  pub parents: Option<NonNull<Parents>>,
}

#[repr(C)]
pub struct All {
  pub uses: Uses,
  pub dom: DAGPtr,
  pub img: NonNull<Lam>,
  pub dom_ref: Parents,
  pub img_ref: Parents,
  pub copy: Option<NonNull<All>>,
  pub parents: Option<NonNull<Parents>>,
}

#[repr(C)]
pub struct Slf {
  pub bod: DAGPtr,
  pub bod_ref: Parents,
  pub var: Var,
  pub parents: Option<NonNull<Parents>>,
}

#[repr(C)]
pub struct Fix {
  pub bod: DAGPtr,
  pub bod_ref: Parents,
  pub var: Var,
  pub parents: Option<NonNull<Parents>>,
}

#[repr(C)]
pub struct Dat {
  pub bod: DAGPtr,
  pub bod_ref: Parents,
  pub parents: Option<NonNull<Parents>>,
}

#[repr(C)]
pub struct Cse {
  pub bod: DAGPtr,
  pub bod_ref: Parents,
  pub parents: Option<NonNull<Parents>>,
}

#[repr(C)]
pub struct Ann {
  pub typ: DAGPtr,
  pub exp: DAGPtr,
  pub typ_ref: Parents,
  pub exp_ref: Parents,
  pub copy: Option<NonNull<Ann>>,
  pub parents: Option<NonNull<Parents>>,
}

#[repr(C)]
pub struct Let {
  pub uses: Uses,
  pub typ: DAGPtr,
  pub exp: DAGPtr,
  pub bod: NonNull<Lam>,
  pub typ_ref: Parents,
  pub exp_ref: Parents,
  pub bod_ref: Parents,
  pub copy: Option<NonNull<Let>>,
  pub parents: Option<NonNull<Parents>>,
}

#[repr(C)]
pub struct Ref {
  pub nam: Name,
  pub rec: bool,
  pub exp: Cid,
  pub ast: Cid,
  pub parents: Option<NonNull<Parents>>,
}

#[repr(C)]
pub struct Typ {
  pub parents: Option<NonNull<Parents>>,
}

#[repr(C)]
pub struct Lit {
  pub lit: Literal,
  pub parents: Option<NonNull<Parents>>,
}

#[repr(C)]
pub struct LTy {
  pub lty: LitType,
  pub parents: Option<NonNull<Parents>>,
}

#[repr(C)]
pub struct Opr {
  pub opr: Op,
  pub parents: Option<NonNull<Parents>>,
}

// Auxiliary allocation functions
#[inline]
pub fn alloc_val<T>(val: T) -> NonNull<T> {
  NonNull::new(Box::leak(Box::new(val))).unwrap()
}

#[inline]
pub fn alloc_lam(
  var_nam: Name,
  var_dep: u64,
  bod: DAGPtr,
  parents: Option<NonNull<Parents>>,
) -> NonNull<Lam> {
  unsafe {
    let lam = alloc_val(Lam {
      var: Var {
        nam: var_nam,
        rec: false,
        dep: var_dep,
        binder: mem::zeroed(),
        parents: None,
      },
      bod,
      bod_ref: mem::zeroed(),
      parents,
    });
    (*lam.as_ptr()).var.binder = BinderPtr::Lam(lam);
    (*lam.as_ptr()).bod_ref = DLL::singleton(ParentPtr::LamBod(lam));
    lam
  }
}

#[inline]
pub fn alloc_slf(
  var_nam: Name,
  var_dep: u64,
  bod: DAGPtr,
  parents: Option<NonNull<Parents>>,
) -> NonNull<Slf> {
  unsafe {
    let slf = alloc_val(Slf {
      var: Var {
        nam: var_nam,
        rec: false,
        dep: var_dep,
        binder: mem::zeroed(),
        parents: None,
      },
      bod,
      bod_ref: mem::zeroed(),
      parents,
    });
    (*slf.as_ptr()).var.binder = BinderPtr::Slf(slf);
    (*slf.as_ptr()).bod_ref = DLL::singleton(ParentPtr::SlfBod(slf));
    slf
  }
}

#[inline]
pub fn alloc_fix(
  var_nam: Name,
  var_dep: u64,
  bod: DAGPtr,
  parents: Option<NonNull<Parents>>,
) -> NonNull<Fix> {
  unsafe {
    let fix = alloc_val(Fix {
      var: Var {
        nam: var_nam,
        rec: false,
        dep: var_dep,
        binder: mem::zeroed(),
        parents: None,
      },
      bod,
      bod_ref: mem::zeroed(),
      parents,
    });
    (*fix.as_ptr()).var.binder = BinderPtr::Fix(fix);
    (*fix.as_ptr()).bod_ref = DLL::singleton(ParentPtr::FixBod(fix));
    fix
  }
}

#[inline]
pub fn alloc_dat(
  bod: DAGPtr,
  parents: Option<NonNull<Parents>>,
) -> NonNull<Dat> {
  unsafe {
    let dat = alloc_val(Dat { bod, bod_ref: mem::zeroed(), parents });
    (*dat.as_ptr()).bod_ref = DLL::singleton(ParentPtr::DatBod(dat));
    dat
  }
}

#[inline]
pub fn alloc_cse(
  bod: DAGPtr,
  parents: Option<NonNull<Parents>>,
) -> NonNull<Cse> {
  unsafe {
    let cse = alloc_val(Cse { bod, bod_ref: mem::zeroed(), parents });
    (*cse.as_ptr()).bod_ref = DLL::singleton(ParentPtr::CseBod(cse));
    cse
  }
}

#[inline]
pub fn alloc_all(
  uses: Uses,
  dom: DAGPtr,
  img: NonNull<Lam>,
  parents: Option<NonNull<Parents>>,
) -> NonNull<All> {
  unsafe {
    let all = alloc_val(All {
      uses,
      dom,
      img,
      copy: None,
      dom_ref: mem::zeroed(),
      img_ref: mem::zeroed(),
      parents,
    });
    (*all.as_ptr()).dom_ref = DLL::singleton(ParentPtr::AllDom(all));
    (*all.as_ptr()).img_ref = DLL::singleton(ParentPtr::AllImg(all));
    all
  }
}

#[inline]
pub fn alloc_app(
  fun: DAGPtr,
  arg: DAGPtr,
  parents: Option<NonNull<Parents>>,
) -> NonNull<App> {
  unsafe {
    let app = alloc_val(App {
      fun,
      arg,
      copy: None,
      fun_ref: mem::zeroed(),
      arg_ref: mem::zeroed(),
      parents,
    });
    (*app.as_ptr()).fun_ref = DLL::singleton(ParentPtr::AppFun(app));
    (*app.as_ptr()).arg_ref = DLL::singleton(ParentPtr::AppArg(app));
    app
  }
}

#[inline]
pub fn alloc_ann(
  typ: DAGPtr,
  exp: DAGPtr,
  parents: Option<NonNull<Parents>>,
) -> NonNull<Ann> {
  unsafe {
    let ann = alloc_val(Ann {
      typ,
      exp,
      copy: None,
      typ_ref: mem::zeroed(),
      exp_ref: mem::zeroed(),
      parents,
    });
    (*ann.as_ptr()).typ_ref = DLL::singleton(ParentPtr::AnnTyp(ann));
    (*ann.as_ptr()).exp_ref = DLL::singleton(ParentPtr::AnnExp(ann));
    ann
  }
}

#[inline]
#[allow(clippy::too_many_arguments)]
pub fn alloc_let(
  uses: Uses,
  typ: DAGPtr,
  exp: DAGPtr,
  bod: NonNull<Lam>,
  parents: Option<NonNull<Parents>>,
) -> NonNull<Let> {
  unsafe {
    let let_ = alloc_val(Let {
      uses,
      typ,
      exp,
      bod,
      copy: None,
      typ_ref: mem::zeroed(),
      exp_ref: mem::zeroed(),
      bod_ref: mem::zeroed(),
      parents,
    });
    (*let_.as_ptr()).typ_ref = DLL::singleton(ParentPtr::LetTyp(let_));
    (*let_.as_ptr()).exp_ref = DLL::singleton(ParentPtr::LetExp(let_));
    (*let_.as_ptr()).bod_ref = DLL::singleton(ParentPtr::LetBod(let_));
    let_
  }
}

// Auxiliary parent functions
#[inline]
pub fn get_parents(term: DAGPtr) -> Option<NonNull<Parents>> {
  unsafe {
    match term {
      DAGPtr::Var(link) => (*link.as_ptr()).parents,
      DAGPtr::Lam(link) => (*link.as_ptr()).parents,
      DAGPtr::App(link) => (*link.as_ptr()).parents,
      DAGPtr::All(link) => (*link.as_ptr()).parents,
      DAGPtr::Slf(link) => (*link.as_ptr()).parents,
      DAGPtr::Fix(link) => (*link.as_ptr()).parents,
      DAGPtr::Dat(link) => (*link.as_ptr()).parents,
      DAGPtr::Cse(link) => (*link.as_ptr()).parents,
      DAGPtr::Ref(link) => (*link.as_ptr()).parents,
      DAGPtr::Let(link) => (*link.as_ptr()).parents,
      DAGPtr::Typ(link) => (*link.as_ptr()).parents,
      DAGPtr::Ann(link) => (*link.as_ptr()).parents,
      DAGPtr::Lit(link) => (*link.as_ptr()).parents,
      DAGPtr::LTy(link) => (*link.as_ptr()).parents,
      DAGPtr::Opr(link) => (*link.as_ptr()).parents,
    }
  }
}

#[inline]
pub fn set_parents(term: DAGPtr, pref: Option<NonNull<Parents>>) {
  unsafe {
    match term {
      DAGPtr::Var(link) => (*link.as_ptr()).parents = pref,
      DAGPtr::Lam(link) => (*link.as_ptr()).parents = pref,
      DAGPtr::App(link) => (*link.as_ptr()).parents = pref,
      DAGPtr::All(link) => (*link.as_ptr()).parents = pref,
      DAGPtr::Slf(link) => (*link.as_ptr()).parents = pref,
      DAGPtr::Fix(link) => (*link.as_ptr()).parents = pref,
      DAGPtr::Dat(link) => (*link.as_ptr()).parents = pref,
      DAGPtr::Cse(link) => (*link.as_ptr()).parents = pref,
      DAGPtr::Ref(link) => (*link.as_ptr()).parents = pref,
      DAGPtr::Let(link) => (*link.as_ptr()).parents = pref,
      DAGPtr::Typ(link) => (*link.as_ptr()).parents = pref,
      DAGPtr::Ann(link) => (*link.as_ptr()).parents = pref,
      DAGPtr::Lit(link) => (*link.as_ptr()).parents = pref,
      DAGPtr::LTy(link) => (*link.as_ptr()).parents = pref,
      DAGPtr::Opr(link) => (*link.as_ptr()).parents = pref,
    }
  }
}

#[inline]
pub fn install_child(parent: &mut ParentPtr, newchild: DAGPtr) {
  unsafe {
    match parent {
      ParentPtr::LamBod(parent) => (*parent.as_ptr()).bod = newchild,
      ParentPtr::SlfBod(parent) => (*parent.as_ptr()).bod = newchild,
      ParentPtr::FixBod(parent) => (*parent.as_ptr()).bod = newchild,
      ParentPtr::DatBod(parent) => (*parent.as_ptr()).bod = newchild,
      ParentPtr::CseBod(parent) => (*parent.as_ptr()).bod = newchild,
      ParentPtr::AppFun(parent) => (*parent.as_ptr()).fun = newchild,
      ParentPtr::AppArg(parent) => (*parent.as_ptr()).arg = newchild,
      ParentPtr::AllDom(parent) => (*parent.as_ptr()).dom = newchild,
      ParentPtr::AllImg(parent) => match newchild {
        DAGPtr::Lam(link) => (*parent.as_ptr()).img = link,
        _ => panic!("Cannot install a non-lambda node as image"),
      },
      ParentPtr::AnnExp(parent) => (*parent.as_ptr()).exp = newchild,
      ParentPtr::AnnTyp(parent) => (*parent.as_ptr()).typ = newchild,
      ParentPtr::LetTyp(parent) => (*parent.as_ptr()).typ = newchild,
      ParentPtr::LetExp(parent) => (*parent.as_ptr()).exp = newchild,
      ParentPtr::LetBod(parent) => match newchild {
        DAGPtr::Lam(link) => (*parent.as_ptr()).bod = link,
        _ => panic!("Cannot install a non-lambda node as let body"),
      },
      ParentPtr::Root => (),
    }
  }
}
// Replace one child w/another in the tree.
pub fn replace_child(oldchild: DAGPtr, newchild: DAGPtr) {
  unsafe {
    let oldpref = get_parents(oldchild);
    if let Some(old_parents) = oldpref {
      let mut iter = (*old_parents.as_ptr()).iter();
      let newpref = get_parents(newchild);
      let mut last_old = None;
      let first_new = newpref.map(DLL::first);
      while let Some(parent) = iter.next() {
        if iter.is_last() {
          last_old = iter.this();
          last_old.map_or((), |last_old| (*last_old.as_ptr()).next = first_new);
        }
        install_child(parent, newchild);
      }
      first_new.map_or((), |first_new| (*first_new.as_ptr()).prev = last_old);
      set_parents(newchild, oldpref);
    }
    set_parents(oldchild, None);
  }
}

#[inline]
pub fn add_to_parents(node: DAGPtr, plink: NonNull<Parents>) {
  let parents = get_parents(node);
  match parents {
    Some(parents) => unsafe { (*parents.as_ptr()).merge(plink) },
    None => set_parents(node, Some(plink)),
  }
}

// Free parentless nodes.
pub fn free_dead_node(node: DAGPtr) {
  unsafe {
    match node {
      DAGPtr::Lam(link) => {
        let Lam { bod, bod_ref, .. } = &link.as_ref();
        let new_bod_parents = bod_ref.unlink_node();
        set_parents(*bod, new_bod_parents);
        if new_bod_parents.is_none() {
          free_dead_node(*bod)
        }
        Box::from_raw(link.as_ptr());
      }
      DAGPtr::Slf(mut link) => {
        let Slf { bod, bod_ref, .. } = &link.as_mut();
        let new_bod_parents = bod_ref.unlink_node();
        set_parents(*bod, new_bod_parents);
        if new_bod_parents.is_none() {
          free_dead_node(*bod)
        }
        Box::from_raw(link.as_ptr());
      }
      DAGPtr::Fix(mut link) => {
        let Fix { bod, bod_ref, .. } = &link.as_mut();
        let new_bod_parents = bod_ref.unlink_node();
        set_parents(*bod, new_bod_parents);
        if new_bod_parents.is_none() {
          free_dead_node(*bod)
        }
        Box::from_raw(link.as_ptr());
      }
      DAGPtr::Cse(link) => {
        let Cse { bod, bod_ref, .. } = link.as_ref();
        let new_bod_parents = bod_ref.unlink_node();
        set_parents(*bod, new_bod_parents);
        if new_bod_parents.is_none() {
          free_dead_node(*bod)
        }
        Box::from_raw(link.as_ptr());
      }
      DAGPtr::Dat(link) => {
        let Dat { bod, bod_ref, .. } = &link.as_ref();
        let new_bod_parents = bod_ref.unlink_node();
        set_parents(*bod, new_bod_parents);
        if new_bod_parents.is_none() {
          free_dead_node(*bod)
        }
        Box::from_raw(link.as_ptr());
      }
      DAGPtr::All(link) => {
        let All { dom, img, dom_ref, img_ref, .. } = link.as_ref();
        let img = DAGPtr::Lam(*img);
        let new_dom_parents = dom_ref.unlink_node();
        set_parents(*dom, new_dom_parents);
        if new_dom_parents.is_none() {
          free_dead_node(*dom)
        }
        let new_img_parents = img_ref.unlink_node();
        set_parents(img, new_img_parents);
        if new_img_parents.is_none() {
          free_dead_node(img)
        }
        Box::from_raw(link.as_ptr());
      }
      DAGPtr::App(link) => {
        let App { fun, arg, fun_ref, arg_ref, .. } = link.as_ref();
        let new_fun_parents = fun_ref.unlink_node();
        set_parents(*fun, new_fun_parents);
        if new_fun_parents.is_none() {
          free_dead_node(*fun)
        }
        let new_arg_parents = arg_ref.unlink_node();
        set_parents(*arg, new_arg_parents);
        if new_arg_parents.is_none() {
          free_dead_node(*arg)
        }
        Box::from_raw(link.as_ptr());
      }
      DAGPtr::Ann(link) => {
        let Ann { exp, typ, exp_ref, typ_ref, .. } = link.as_ref();
        let new_exp_parents = exp_ref.unlink_node();
        set_parents(*exp, new_exp_parents);
        if new_exp_parents.is_none() {
          free_dead_node(*exp)
        }
        let new_typ_parents = typ_ref.unlink_node();
        set_parents(*typ, new_typ_parents);
        if new_typ_parents.is_none() {
          free_dead_node(*typ)
        }
        Box::from_raw(link.as_ptr());
      }
      DAGPtr::Let(link) => {
        let Let { exp, typ, exp_ref, typ_ref, bod, bod_ref, .. } =
          link.as_ref();
        let bod = DAGPtr::Lam(*bod);
        let new_exp_parents = exp_ref.unlink_node();
        set_parents(*exp, new_exp_parents);
        if new_exp_parents.is_none() {
          free_dead_node(*exp)
        }
        let new_typ_parents = typ_ref.unlink_node();
        set_parents(*typ, new_typ_parents);
        if new_typ_parents.is_none() {
          free_dead_node(*typ)
        }
        let new_bod_parents = bod_ref.unlink_node();
        set_parents(bod, new_bod_parents);
        if new_bod_parents.is_none() {
          free_dead_node(bod)
        }
        Box::from_raw(link.as_ptr());
      }
      DAGPtr::Var(link) => {
        let Var { binder, .. } = link.as_ref();
        // only free Free variables, bound variables are freed with their binder
        if let BinderPtr::Free = binder {
          Box::from_raw(link.as_ptr());
        }
      }
      DAGPtr::Ref(link) => {
        Box::from_raw(link.as_ptr());
      }
      DAGPtr::Typ(link) => {
        Box::from_raw(link.as_ptr());
      }
      DAGPtr::Lit(link) => {
        Box::from_raw(link.as_ptr());
      }
      DAGPtr::LTy(link) => {
        Box::from_raw(link.as_ptr());
      }
      DAGPtr::Opr(link) => {
        Box::from_raw(link.as_ptr());
      }
    }
  }
}

impl DAG {
  pub fn new(head: DAGPtr) -> DAG { DAG { head } }

  pub fn free(self) {
    match get_parents(self.head) {
      None => (),
      Some(pref) => unsafe {
        Box::from_raw(pref.as_ptr());
        set_parents(self.head, None);
      },
    }
    free_dead_node(self.head)
  }

  pub fn dag_ptr_to_term(
    node: &DAGPtr,
    map: &mut BTreeMap<*mut Var, u64>,
    depth: u64,
    re_rec: bool,
  ) -> Term {
    match node {
      DAGPtr::Var(link) => {
        let Var { nam, dep: var_depth, rec, .. } = unsafe { link.as_ref() };
        if *rec && re_rec {
          Term::Rec(Pos::None)
        }
        else if let Some(level) = map.get(&link.as_ptr()) {
          Term::Var(Pos::None, nam.clone(), depth - level - 1)
        }
        else {
          Term::Var(Pos::None, nam.clone(), *var_depth)
        }
      }
      DAGPtr::Typ(_) => Term::Typ(Pos::None),
      DAGPtr::LTy(link) => {
        let LTy { lty, .. } = unsafe { link.as_ref() };
        Term::LTy(Pos::None, *lty)
      }
      DAGPtr::Lit(link) => {
        let Lit { lit, .. } = unsafe { link.as_ref() };
        Term::Lit(Pos::None, lit.clone())
      }
      DAGPtr::Opr(link) => {
        let Opr { opr, .. } = unsafe { link.as_ref() };
        Term::Opr(Pos::None, *opr)
      }
      DAGPtr::Ref(link) => {
        let Ref { nam, exp, ast, rec, .. } = unsafe { link.as_ref() };
        if *rec && re_rec {
          Term::Rec(Pos::None)
        }
        else {
          Term::Ref(Pos::None, nam.clone(), *exp, *ast)
        }
      }
      DAGPtr::Lam(link) => {
        let Lam { var, bod, .. } = unsafe { &mut *link.as_ptr() };
        let nam = var.nam.clone();
        map.insert(var, depth);
        let body = DAG::dag_ptr_to_term(bod, map, depth + 1, re_rec);
        Term::Lam(Pos::None, nam, Box::new(body))
      }
      DAGPtr::Slf(link) => {
        let Slf { var, bod, .. } = unsafe { &mut *link.as_ptr() };
        let nam = var.nam.clone();
        map.insert(var, depth);
        let body = DAG::dag_ptr_to_term(bod, map, depth + 1, re_rec);
        Term::Slf(Pos::None, nam, Box::new(body))
      }
      DAGPtr::Fix(_) => {
        panic!("Fix conversion TODO")
      }
      DAGPtr::Cse(link) => {
        let Cse { bod, .. } = unsafe { link.as_ref() };
        Term::Cse(
          Pos::None,
          Box::new(DAG::dag_ptr_to_term(bod, map, depth, re_rec)),
        )
      }
      DAGPtr::Dat(link) => {
        let Dat { bod, .. } = unsafe { link.as_ref() };
        Term::Dat(
          Pos::None,
          Box::new(DAG::dag_ptr_to_term(bod, map, depth, re_rec)),
        )
      }
      DAGPtr::App(link) => {
        let App { fun, arg, .. } = unsafe { link.as_ref() };
        let fun_map = &mut map.clone();
        Term::App(
          Pos::None,
          Box::new((
            DAG::dag_ptr_to_term(fun, fun_map, depth, re_rec),
            DAG::dag_ptr_to_term(arg, map, depth, re_rec),
          )),
        )
      }
      DAGPtr::Ann(link) => {
        let Ann { typ, exp, .. } = unsafe { link.as_ref() };
        let typ_map = &mut map.clone();
        Term::Ann(
          Pos::None,
          Box::new((
            DAG::dag_ptr_to_term(typ, typ_map, depth, re_rec),
            DAG::dag_ptr_to_term(exp, map, depth, re_rec),
          )),
        )
      }
      DAGPtr::All(link) => {
        let All { uses, dom, img: lam_link, .. } =
          unsafe { &mut *link.as_ptr() };
        let Lam { var, bod: img, .. } = unsafe { &mut *lam_link.as_ptr() };
        let nam = var.nam.clone();
        let dom_map = &mut map.clone();
        map.insert(var, depth);
        Term::All(
          Pos::None,
          *uses,
          nam,
          Box::new((
            DAG::dag_ptr_to_term(dom, dom_map, depth, re_rec),
            DAG::dag_ptr_to_term(img, map, depth + 1, re_rec),
          )),
        )
      }
      DAGPtr::Let(link) => {
        let Let { uses, typ, exp, bod: lam_link, .. } =
          unsafe { &mut *link.as_ptr() };
        let Lam { var, bod, .. } = unsafe { &mut *lam_link.as_ptr() };
        let nam = var.nam.clone();
        let typ_map = &mut map.clone();
        let exp_map = &mut map.clone();
        let mut exp_depth = depth;
        let (rec, exp) = match exp {
          DAGPtr::Fix(link) => unsafe {
            let Fix { var, bod, .. } = &mut *link.as_ptr();
            exp_map.insert(var, depth);
            exp_depth += 1;
            (true, bod)
          }
          _ => (false, exp)
        };
        map.insert(var, depth);
        Term::Let(
          Pos::None,
          rec,
          *uses,
          nam,
          Box::new((
            DAG::dag_ptr_to_term(typ, typ_map, depth, re_rec),
            DAG::dag_ptr_to_term(exp, exp_map, exp_depth, re_rec),
            DAG::dag_ptr_to_term(bod, map, depth + 1, re_rec),
          )),
        )
      }
    }
  }

  pub fn to_term(&self, re_rec: bool) -> Term {
    let mut map = BTreeMap::new();
    DAG::dag_ptr_to_term(&self.head, &mut map, 0, re_rec)
  }

  pub fn from_term(tree: &Term) -> Self {
    let root = alloc_val(DLL::singleton(ParentPtr::Root));
    DAG::new(DAG::from_term_inner(tree, 0, HashMap::new(), Some(root), None))
  }

  pub fn from_def(def: &Def, name: Name) -> Self {
    let root = alloc_val(DLL::singleton(ParentPtr::Root));
    let (d, _, a) = def.embed();
    let def_cid = d.cid();
    let ast_cid = a.cid();
    DAG::new(DAG::from_term_inner(
      &def.term,
      0,
      HashMap::new(),
      Some(root),
      Some((name, def_cid, ast_cid)),
    ))
  }

  pub fn from_ref(
    def: &Def,
    name: Name,
    def_cid: Cid,
    ast_cid: Cid,
    parents: Option<NonNull<Parents>>,
  ) -> DAGPtr {
    DAG::from_term_inner(
      &def.term,
      0,
      HashMap::new(),
      parents,
      Some((name, def_cid, ast_cid)),
    )
  }

  pub fn from_term_inner(
    tree: &Term,
    depth: u64,
    mut ctx: HashMap<usize, DAGPtr>,
    parents: Option<NonNull<Parents>>,
    rec_ref: Option<(Name, Cid, Cid)>,
  ) -> DAGPtr {
    match tree {
      Term::Rec(_) => match rec_ref {
        Some((nam, exp, ast)) => {
          let ref_ = alloc_val(Ref { nam, rec: true, exp, ast, parents });
          DAGPtr::Ref(ref_)
        }
        None => {
          let var = alloc_val(Var {
            nam: Name::from("#^"),
            rec: true,
            dep: depth,
            binder: BinderPtr::Free,
            parents,
          });
          DAGPtr::Var(var)
        }
      },
      Term::Var(_, name, idx) => {
        let dep = (depth - 1 - *idx) as usize;
        match ctx.get(&dep) {
          Some(val) => {
            if let Some(parents) = parents {
              DLL::concat(parents, get_parents(*val));
              set_parents(*val, Some(parents));
            }
            *val
          }
          None => {
            if depth < 1 + idx {
              panic!("Negative index found.")
            }
            let var = alloc_val(Var {
              nam: name.clone(),
              rec: false,
              dep: depth - 1 - idx,
              binder: BinderPtr::Free,
              parents,
            });
            DAGPtr::Var(var)
          }
        }
      }
      Term::Typ(_) => DAGPtr::Typ(alloc_val(Typ { parents })),
      Term::LTy(_, lty) => DAGPtr::LTy(alloc_val(LTy { lty: *lty, parents })),
      Term::Lit(_, lit) => {
        DAGPtr::Lit(alloc_val(Lit { lit: lit.clone(), parents }))
      }
      Term::Opr(_, opr) => DAGPtr::Opr(alloc_val(Opr { opr: *opr, parents })),
      Term::Ref(_, nam, exp, ast) => DAGPtr::Ref(alloc_val(Ref {
        nam: nam.clone(),
        rec: false,
        exp: *exp,
        ast: *ast,
        parents,
      })),
      Term::Lam(_, nam, bod) => unsafe {
        let lam = alloc_lam(nam.clone(), 0, mem::zeroed(), parents);
        let Lam { var, bod_ref, .. } = &mut *lam.as_ptr();
        ctx.insert(depth as usize, DAGPtr::Var(NonNull::new(var).unwrap()));
        let bod = DAG::from_term_inner(
          &**bod,
          depth + 1,
          ctx,
          NonNull::new(bod_ref),
          rec_ref.clone(),
        );
        (*lam.as_ptr()).bod = bod;
        DAGPtr::Lam(lam)
      },
      Term::Slf(_, nam, bod) => unsafe {
        let slf = alloc_slf(nam.clone(), 0, mem::zeroed(), parents);
        let Slf { var, bod_ref, .. } = &mut *slf.as_ptr();
        ctx.insert(depth as usize, DAGPtr::Var(NonNull::new(var).unwrap()));
        let bod = DAG::from_term_inner(
          &**bod,
          depth + 1,
          ctx,
          NonNull::new(bod_ref),
          rec_ref.clone(),
        );
        (*slf.as_ptr()).bod = bod;
        DAGPtr::Slf(slf)
      },
      Term::Dat(_, bod) => unsafe {
        let dat = alloc_dat(mem::zeroed(), parents);
        let Dat { bod_ref, .. } = &mut *dat.as_ptr();
        let bod = DAG::from_term_inner(
          &**bod,
          depth,
          ctx,
          NonNull::new(bod_ref),
          rec_ref.clone(),
        );
        (*dat.as_ptr()).bod = bod;
        DAGPtr::Dat(dat)
      },
      Term::Cse(_, bod) => unsafe {
        let cse = alloc_cse(mem::zeroed(), parents);
        let Cse { bod_ref, .. } = &mut *cse.as_ptr();
        let bod = DAG::from_term_inner(
          &**bod,
          depth,
          ctx,
          NonNull::new(bod_ref),
          rec_ref.clone(),
        );
        (*cse.as_ptr()).bod = bod;
        DAGPtr::Cse(cse)
      },
      Term::All(_, uses, nam, dom_img) => unsafe {
        let (dom, img) = &**dom_img;
        let all = alloc_all(*uses, mem::zeroed(), NonNull::dangling(), parents);
        let All { dom_ref, img_ref, .. } = &mut *all.as_ptr();
        let lam =
          alloc_lam(nam.clone(), 0, mem::zeroed(), NonNull::new(img_ref));
        let Lam { var, bod_ref, .. } = &mut *lam.as_ptr();
        let mut img_ctx = ctx.clone();
        let dom = DAG::from_term_inner(
          dom,
          depth,
          ctx,
          NonNull::new(dom_ref),
          rec_ref.clone(),
        );
        img_ctx.insert(depth as usize, DAGPtr::Var(NonNull::new(var).unwrap()));
        let img = DAG::from_term_inner(
          img,
          depth + 1,
          img_ctx,
          NonNull::new(bod_ref),
          rec_ref.clone(),
        );
        (*all.as_ptr()).dom = dom;
        (*all.as_ptr()).img = lam;
        (*lam.as_ptr()).bod = img;
        DAGPtr::All(all)
      },
      Term::App(_, fun_arg) => unsafe {
        let (fun, arg) = &**fun_arg;
        let app = alloc_app(mem::zeroed(), mem::zeroed(), parents);
        let App { fun_ref, arg_ref, .. } = &mut *app.as_ptr();
        let fun = DAG::from_term_inner(
          fun,
          depth,
          ctx.clone(),
          NonNull::new(fun_ref),
          rec_ref.clone(),
        );
        let arg = DAG::from_term_inner(
          arg,
          depth,
          ctx,
          NonNull::new(arg_ref),
          rec_ref.clone(),
        );
        (*app.as_ptr()).fun = fun;
        (*app.as_ptr()).arg = arg;
        DAGPtr::App(app)
      },
      Term::Ann(_, typ_exp) => unsafe {
        let (typ, exp) = &**typ_exp;
        let ann = alloc_ann(mem::zeroed(), mem::zeroed(), parents);
        let Ann { typ_ref, exp_ref, .. } = &mut *ann.as_ptr();
        let typ = DAG::from_term_inner(
          typ,
          depth,
          ctx.clone(),
          NonNull::new(typ_ref),
          rec_ref.clone(),
        );
        let exp = DAG::from_term_inner(
          exp,
          depth,
          ctx,
          NonNull::new(exp_ref),
          rec_ref.clone(),
        );
        (*ann.as_ptr()).typ = typ;
        (*ann.as_ptr()).exp = exp;
        DAGPtr::Ann(ann)
      },
      Term::Let(_, rec, uses, nam, typ_exp_bod) => unsafe {
        let (typ, exp, bod) = &**typ_exp_bod;
        // Allocates the `Let` node and a `Lam` node for `bod`
        let let_ = alloc_let(
          *uses,
          mem::zeroed(),
          mem::zeroed(),
          NonNull::dangling(),
          parents,
        );
        let Let { typ_ref, exp_ref, bod_ref, .. } = &mut *let_.as_ptr();
        let lam =
          alloc_lam(nam.clone(), 0, mem::zeroed(), NonNull::new(bod_ref));
        let Lam { var: lam_var, bod_ref: lam_bod_ref, .. } = &mut *lam.as_ptr();
        // Sets up the context for `typ` and `bod` conversion
        let typ_ctx = ctx.clone();
        let mut bod_ctx = ctx.clone();
        bod_ctx.insert(depth as usize, DAGPtr::Var(NonNull::new(lam_var).unwrap()));
        // Convert `typ` and `bod` to DAG and add it to the newly created `Let` node
        let typ = DAG::from_term_inner(
          typ,
          depth,
          typ_ctx,
          NonNull::new(typ_ref),
          rec_ref.clone(),
        );
        let bod = DAG::from_term_inner(
          bod,
          depth + 1,
          bod_ctx,
          NonNull::new(lam_bod_ref),
          rec_ref.clone(),
        );
        (*let_.as_ptr()).typ = typ;
        (*let_.as_ptr()).bod = lam;
        (*lam.as_ptr()).bod = bod;
        // Do the same for `exp`, but set a `Fix` before if this is a recursive `Let`
        if *rec {
          let fix =
            alloc_fix(nam.clone(), 0, mem::zeroed(), NonNull::new(exp_ref));
          let Fix { var: fix_var, bod_ref: fix_bod_ref, .. } = &mut *fix.as_ptr();
          ctx.insert(depth as usize, DAGPtr::Var(NonNull::new(fix_var).unwrap()));
          let exp = DAG::from_term_inner(
            exp,
            depth + 1,
            ctx,
            NonNull::new(fix_bod_ref),
            rec_ref.clone(),
          );
          (*let_.as_ptr()).exp = DAGPtr::Fix(fix);
          (*fix.as_ptr()).bod = exp;
        }
        else {
          let exp = DAG::from_term_inner(
            exp,
            depth,
            ctx,
            NonNull::new(exp_ref),
            rec_ref.clone(),
          );
          (*let_.as_ptr()).exp = exp;
        }
        DAGPtr::Let(let_)
      }
    }
  }

  pub fn from_subdag(
    node: DAGPtr,
    map: &mut BTreeMap<DAGPtr, DAGPtr>,
    parents: Option<NonNull<Parents>>,
  ) -> DAGPtr {
    // If the node is in the hash map then it was already copied,
    // so we update the parent list and return the copy
    if let Some(copy) = (*map).get(&node) {
      if let Some(parents) = parents {
        DLL::concat(parents, get_parents(*copy));
        set_parents(*copy, Some(parents));
      }
      return *copy;
    }
    // Otherwise create a new DAG node and add it to the map
    let new_node = match node {
      DAGPtr::Var(link) => unsafe {
        let Var { nam, dep, rec, .. } = &*link.as_ptr();
        let var = alloc_val(Var {
          nam: nam.clone(),
          rec: *rec,
          dep: *dep,
          binder: BinderPtr::Free,
          parents,
        });
        DAGPtr::Var(var)
      },
      DAGPtr::Ref(link) => unsafe {
        let Ref { nam, exp, ast, rec, .. } = &*link.as_ptr();
        let node = alloc_val(Ref {
          nam: nam.clone(),
          rec: *rec,
          exp: *exp,
          ast: *ast,
          parents,
        });
        DAGPtr::Ref(node)
      },
      DAGPtr::Lam(link) => unsafe {
        let Lam { var, bod, .. } = &mut *link.as_ptr();
        let lam =
          alloc_lam(var.nam.clone(), var.dep, mem::zeroed(), parents);
        let Lam { var: new_var, bod: new_bod, bod_ref, .. } =
          &mut *lam.as_ptr();
        map.insert(
          DAGPtr::Var(NonNull::new(var).unwrap()),
          DAGPtr::Var(NonNull::new(new_var).unwrap()),
        );
        *new_bod = DAG::from_subdag(*bod, map, NonNull::new(bod_ref));
        DAGPtr::Lam(lam)
      },
      DAGPtr::Slf(link) => unsafe {
        let Slf { var, bod, .. } = &mut *link.as_ptr();
        let slf =
          alloc_slf(var.nam.clone(), var.dep, mem::zeroed(), parents);
        let Slf { var: new_var, bod: new_bod, bod_ref, .. } =
          &mut *slf.as_ptr();
        map.insert(
          DAGPtr::Var(NonNull::new(var).unwrap()),
          DAGPtr::Var(NonNull::new(new_var).unwrap()),
        );
        *new_bod = DAG::from_subdag(*bod, map, NonNull::new(bod_ref));
        DAGPtr::Slf(slf)
      },
      DAGPtr::Fix(link) => unsafe {
        let Fix { var, bod, .. } = &mut *link.as_ptr();
        let fix =
          alloc_fix(var.nam.clone(), var.dep, mem::zeroed(), parents);
        let Fix { var: new_var, bod: new_bod, bod_ref, .. } =
          &mut *fix.as_ptr();
        map.insert(
          DAGPtr::Var(NonNull::new(var).unwrap()),
          DAGPtr::Var(NonNull::new(new_var).unwrap()),
        );
        *new_bod = DAG::from_subdag(*bod, map, NonNull::new(bod_ref));
        DAGPtr::Fix(fix)
      },
      DAGPtr::Cse(link) => unsafe {
        let Cse { bod, .. } = &mut *link.as_ptr();
        let cse = alloc_cse(mem::zeroed(), parents);
        let Cse { bod: new_bod, bod_ref, .. } = &mut *cse.as_ptr();
        *new_bod = DAG::from_subdag(*bod, map, NonNull::new(bod_ref));
        DAGPtr::Cse(cse)
      },
      DAGPtr::Dat(link) => unsafe {
        let Dat { bod, .. } = &mut *link.as_ptr();
        let dat = alloc_dat(mem::zeroed(), parents);
        let Dat { bod: new_bod, bod_ref, .. } = &mut *dat.as_ptr();
        *new_bod = DAG::from_subdag(*bod, map, NonNull::new(bod_ref));
        DAGPtr::Dat(dat)
      },
      DAGPtr::App(link) => unsafe {
        let App { fun, arg, .. } = &mut *link.as_ptr();
        let app = alloc_app(mem::zeroed(), mem::zeroed(), parents);
        let App { fun: new_fun, fun_ref, arg: new_arg, arg_ref, .. } =
          &mut *app.as_ptr();
        *new_fun = DAG::from_subdag(*fun, map, NonNull::new(fun_ref));
        *new_arg = DAG::from_subdag(*arg, map, NonNull::new(arg_ref));
        DAGPtr::App(app)
      },
      DAGPtr::All(link) => unsafe {
        let All { uses, dom, img, .. } = &mut *link.as_ptr();
        let all = alloc_all(*uses, mem::zeroed(), NonNull::dangling(), parents);
        let All { dom: new_dom, dom_ref, img: new_img, img_ref, .. } =
          &mut *all.as_ptr();
        *new_dom = DAG::from_subdag(*dom, map, NonNull::new(dom_ref));
        *new_img =
          match DAG::from_subdag(DAGPtr::Lam(*img), map, NonNull::new(img_ref))
          {
            DAGPtr::Lam(link) => link,
            _ => panic!("Clone implementation incorrect"),
          };
        DAGPtr::All(all)
      },
      DAGPtr::Let(link) => unsafe {
        let Let { uses, typ, exp, bod, .. } = &mut *link.as_ptr();
        let let_ = alloc_let(*uses, mem::zeroed(), mem::zeroed(), NonNull::dangling(), parents);
        let Let {typ: new_typ, typ_ref, exp: new_exp, exp_ref, bod: new_bod, bod_ref, ..} =
          &mut *let_.as_ptr();
        *new_exp = DAG::from_subdag(*exp, map, NonNull::new(exp_ref));
        *new_typ = DAG::from_subdag(*typ, map, NonNull::new(typ_ref));
        *new_bod =
          match DAG::from_subdag(DAGPtr::Lam(*bod), map, NonNull::new(bod_ref))
          {
            DAGPtr::Lam(link) => link,
            _ => panic!("Clone implementation incorrect"),
          };
        DAGPtr::Let(let_)
      },
      DAGPtr::Ann(link) => unsafe {
        let Ann { typ, exp, .. } = &mut *link.as_ptr();
        let ann = alloc_ann(mem::zeroed(), mem::zeroed(), parents);
        let Ann { typ: new_typ, typ_ref, exp: new_exp, exp_ref, .. } =
          &mut *ann.as_ptr();
        *new_typ = DAG::from_subdag(*typ, map, NonNull::new(typ_ref));
        *new_exp = DAG::from_subdag(*exp, map, NonNull::new(exp_ref));
        DAGPtr::Ann(ann)
      },
      DAGPtr::Lit(link) => unsafe {
        let Lit { lit, .. } = &*link.as_ptr();
        let node = alloc_val(Lit { lit: lit.clone(), parents });
        DAGPtr::Lit(node)
      },
      DAGPtr::LTy(link) => unsafe {
        let LTy { lty, .. } = *link.as_ptr();
        let node = alloc_val(LTy { lty, parents });
        DAGPtr::LTy(node)
      },
      DAGPtr::Opr(link) => unsafe {
        let Opr { opr, .. } = *link.as_ptr();
        let node = alloc_val(Opr { opr, parents });
        DAGPtr::Opr(node)
      },
      DAGPtr::Typ(_) => {
        let node = alloc_val(Typ { parents });
        DAGPtr::Typ(node)
      } // _ => panic!("TODO"),
    };
    // Map `node` to `new_node`
    map.insert(node, new_node);
    new_node
  }

  // Substitution of free variable
  pub fn subst(&mut self, idx: u64, val: DAGPtr) {
    pub fn go(node: DAGPtr, idx: u64, val: DAGPtr) {
      match node {
        DAGPtr::Var(link) => {
          let Var { dep, binder, .. } = unsafe { &*link.as_ptr() };
          if *dep == idx {
            match binder {
              BinderPtr::Free => (),
              _ => panic!("Variable not free"),
            }
            replace_child(node, val);
            free_dead_node(node);
          }
        },
        DAGPtr::Lam(link) => {
          let Lam { bod, .. } = unsafe { &*link.as_ptr() };
          go(*bod, idx, val)
        },
        DAGPtr::Slf(link) => {
          let Slf { bod, .. } = unsafe { &*link.as_ptr() };
          go(*bod, idx, val)
        },
        DAGPtr::Fix(link) => {
          let Fix { bod, .. } = unsafe { &*link.as_ptr() };
          go(*bod, idx, val)
        },
        DAGPtr::Cse(link) => {
          let Cse { bod, .. } = unsafe { &*link.as_ptr() };
          go(*bod, idx, val)
        },
        DAGPtr::Dat(link) => {
          let Dat { bod, .. } = unsafe { &*link.as_ptr() };
          go(*bod, idx, val)
        },
        DAGPtr::App(link) => {
          let App { fun, arg, .. } = unsafe { &*link.as_ptr() };
          go(*fun, idx, val);
          go(*arg, idx, val)
        },
        DAGPtr::All(link) => {
          let All { dom, img, .. } = unsafe { &*link.as_ptr() };
          go(*dom, idx, val);
          go(DAGPtr::Lam(*img), idx, val)
        },
        DAGPtr::Let(link) => {
          let Let { typ, exp, bod, .. } = unsafe { &*link.as_ptr() };
          go(*typ, idx, val);
          go(*exp, idx, val);
          go(DAGPtr::Lam(*bod), idx, val)
        },
        DAGPtr::Ann(link) => {
          let Ann { typ, exp, .. } = unsafe { &*link.as_ptr() };
          go(*typ, idx, val);
          go(*exp, idx, val)
        },
        _ => ()
      }
    }
    go(self.head, idx, val)
  }
}

impl Clone for DAG {
  fn clone(&self) -> Self {
    let mut map: BTreeMap<DAGPtr, DAGPtr> = BTreeMap::new();
    let root = alloc_val(DLL::singleton(ParentPtr::Root));
    DAG::new(DAG::from_subdag(self.head, &mut map, Some(root)))
  }
}

impl fmt::Debug for DAG {
  fn fmt(&self, f: &mut fmt::Formatter<'_>) -> fmt::Result {
    #[inline]
    fn format_uplink(p: ParentPtr) -> String {
      match p {
        ParentPtr::Root => String::from("ROOT"),
        ParentPtr::LamBod(link) => format!("LamBod<{:?}>", link.as_ptr()),
        ParentPtr::SlfBod(link) => format!("SlfBod<{:?}>", link.as_ptr()),
        ParentPtr::FixBod(link) => format!("FixBod<{:?}>", link.as_ptr()),
        ParentPtr::DatBod(link) => format!("DatBod<{:?}>", link.as_ptr()),
        ParentPtr::CseBod(link) => format!("CseBod<{:?}>", link.as_ptr()),
        ParentPtr::AppFun(link) => format!("AppFun<{:?}>", link.as_ptr()),
        ParentPtr::AppArg(link) => format!("AppArg<{:?}>", link.as_ptr()),
        ParentPtr::AllDom(link) => format!("AllDom<{:?}>", link.as_ptr()),
        ParentPtr::AllImg(link) => format!("AllImg<{:?}>", link.as_ptr()),
        ParentPtr::AnnExp(link) => format!("AnnExp<{:?}>", link.as_ptr()),
        ParentPtr::AnnTyp(link) => format!("AnnTyp<{:?}>", link.as_ptr()),
        ParentPtr::LetTyp(link) => format!("LetTyp<{:?}>", link.as_ptr()),
        ParentPtr::LetExp(link) => format!("LetExp<{:?}>", link.as_ptr()),
        ParentPtr::LetBod(link) => format!("LetBod<{:?}>", link.as_ptr()),
      }
    }
    #[inline]
    fn format_parents(dll: Option<NonNull<Parents>>) -> String {
      match dll {
        Some(dll) => unsafe {
          let mut iter = (*dll.as_ptr()).iter();
          let head =
            &iter.next().map_or(String::from(""), |head| format_uplink(*head));
          let mut msg = String::from("[ ") + head;
          for val in iter {
            msg = msg + " <-> " + &format_uplink(*val);
          }
          msg + " ]"
        },
        _ => String::from("[]"),
      }
    }
    fn go(term: DAGPtr, set: &mut BTreeSet<usize>) -> String {
      match term {
        DAGPtr::Var(link) => {
          let Var { nam, parents, binder, dep, .. } = unsafe { link.as_ref() };
          let binder = match binder {
            BinderPtr::Free => format!("Free<{}>", *dep),
            BinderPtr::Lam(link) => format!("Lam<{:?}>", link.as_ptr()),
            BinderPtr::Slf(link) => format!("Slf<{:?}>", link.as_ptr()),
            BinderPtr::Fix(link) => format!("Fix<{:?}>", link.as_ptr()),
          };
          if set.get(&(link.as_ptr() as usize)).is_none() {
            set.insert(link.as_ptr() as usize);
            format!(
              "\nVar<{:?}> {} bound at {} parents: {}",
              link.as_ptr(),
              binder,
              nam,
              format_parents(*parents)
            )
          }
          else {
            format!("\nSHARE<{:?}>", link.as_ptr())
          }
        }
        DAGPtr::Typ(link) => {
          let Typ { parents, .. } = unsafe { link.as_ref() };
          format!(
            "\nTyp<{:?}> parents: {}",
            (link.as_ptr()),
            format_parents(*parents)
          )
        }
        DAGPtr::LTy(link) => {
          let LTy { parents, .. } = unsafe { link.as_ref() };
          format!(
            "\nLTy<{:?}> parents: {}",
            (link.as_ptr()),
            format_parents(*parents)
          )
        }
        DAGPtr::Lit(link) => {
          let Lit { parents, .. } = unsafe { link.as_ref() };
          format!(
            "\nLit<{:?}> parents: {}",
            (link.as_ptr()),
            format_parents(*parents)
          )
        }
        DAGPtr::Opr(link) => {
          let Opr { parents, .. } = unsafe { link.as_ref() };
          format!(
            "\nOpr<{:?}> parents: {}",
            (link.as_ptr()),
            format_parents(*parents)
          )
        }
        DAGPtr::Ref(link) => {
          let Ref { nam, parents, .. } = unsafe { link.as_ref() };
          format!(
            "\nRef<{:?}> {} parents: {}",
            (link.as_ptr()),
            nam,
            format_parents(*parents)
          )
        }
        DAGPtr::Lam(link) => {
          if set.get(&(link.as_ptr() as usize)).is_none() {
            let Lam { var, parents, bod, .. } = unsafe { link.as_ref() };
            let name = var.nam.clone();
            set.insert(link.as_ptr() as usize);
            format!(
              "\nLam<{:?}> {} parents: {}{}",
              link.as_ptr(),
              name,
              format_parents(*parents),
              go(*bod, set)
            )
          }
          else {
            format!("\nSHARE<{:?}>", link.as_ptr())
          }
        }
        DAGPtr::Slf(link) => {
          if set.get(&(link.as_ptr() as usize)).is_none() {
            let Slf { var, parents, bod, .. } = unsafe { link.as_ref() };
            let name = var.nam.clone();
            set.insert(link.as_ptr() as usize);
            format!(
              "\nSlf<{:?}> {} parents: {}{}",
              link.as_ptr(),
              name,
              format_parents(*parents),
              go(*bod, set)
            )
          }
          else {
            format!("\nSHARE<{:?}>", link.as_ptr())
          }
        }
        DAGPtr::Fix(link) => {
          if set.get(&(link.as_ptr() as usize)).is_none() {
            let Fix { var, parents, bod, .. } = unsafe { link.as_ref() };
            let name = var.nam.clone();
            set.insert(link.as_ptr() as usize);
            format!(
              "\nFix<{:?}> {} parents: {}{}",
              link.as_ptr(),
              name,
              format_parents(*parents),
              go(*bod, set)
            )
          }
          else {
            format!("\nSHARE<{:?}>", link.as_ptr())
          }
        }
        DAGPtr::Dat(link) => {
          if set.get(&(link.as_ptr() as usize)).is_none() {
            let Dat { parents, bod, .. } = unsafe { link.as_ref() };
            set.insert(link.as_ptr() as usize);
            format!(
              "\nDat<{:?}> parents: {}{}",
              link.as_ptr(),
              format_parents(*parents),
              go(*bod, set)
            )
          }
          else {
            format!("\nSHARE<{:?}>", link.as_ptr())
          }
        }
        DAGPtr::Cse(link) => {
          if set.get(&(link.as_ptr() as usize)).is_none() {
            let Cse { parents, bod, .. } = unsafe { link.as_ref() };
            set.insert(link.as_ptr() as usize);
            format!(
              "\nCse<{:?}> parents: {}{}",
              link.as_ptr(),
              format_parents(*parents),
              go(*bod, set)
            )
          }
          else {
            format!("\nSHARE<{:?}>", link.as_ptr())
          }
        }
        DAGPtr::App(link) => {
          if set.get(&(link.as_ptr() as usize)).is_none() {
            set.insert(link.as_ptr() as usize);
            let App { fun, arg, parents, copy, .. } = unsafe { link.as_ref() };
            let copy = copy.map(|link| link.as_ptr() as usize);
            format!(
              "\nApp<{:?}> parents: {} copy: {:?}{}{}",
              link.as_ptr(),
              format_parents(*parents),
              copy,
              go(*fun, set),
              go(*arg, set)
            )
          }
          else {
            format!("\nSHARE<{}>", link.as_ptr() as usize)
          }
        }
        DAGPtr::Ann(link) => {
          if set.get(&(link.as_ptr() as usize)).is_none() {
            set.insert(link.as_ptr() as usize);
            let Ann { typ, exp, parents, copy, .. } = unsafe { link.as_ref() };
            let copy = copy.map(|link| link.as_ptr() as usize);
            format!(
              "\nAnn<{:?}> parents: {} copy: {:?}{}{}",
              link.as_ptr(),
              format_parents(*parents),
              copy,
              go(*typ, set),
              go(*exp, set),
            )
          }
          else {
            format!("\nSHARE<{:?}>", link.as_ptr())
          }
        }
        DAGPtr::All(link) => {
          if set.get(&(link.as_ptr() as usize)).is_none() {
            set.insert(link.as_ptr() as usize);
            let All { dom, img, parents, copy, .. } = unsafe { link.as_ref() };
            let copy = copy.map(|link| link.as_ptr() as usize);
            format!(
              "\nAll<{:?}> parents: {} copy: {:?}{}{}",
              link.as_ptr(),
              format_parents(*parents),
              copy,
              go(*dom, set),
              go(DAGPtr::Lam(*img), set),
            )
          }
          else {
            format!("\nSHARE<{:?}>", link.as_ptr())
          }
        }
        DAGPtr::Let(link) => {
          if set.get(&(link.as_ptr() as usize)).is_none() {
            set.insert(link.as_ptr() as usize);
            let Let { exp, typ, bod, parents, copy, .. } =
              unsafe { link.as_ref() };
            let copy = copy.map(|link| link.as_ptr() as usize);
            format!(
              "\nLet<{:?}> parents: {} copy: {:?}{}{}{}",
              link.as_ptr(),
              format_parents(*parents),
              copy,
              go(*typ, set),
              go(*exp, set),
              go(DAGPtr::Lam(*bod), set),
            )
          }
          else {
            format!("\nSHARE<{:?}>", link.as_ptr())
          }
        }
      }
    }
    write!(f, "{}", go(self.head, &mut BTreeSet::new()))
  }
}

impl fmt::Display for DAG {
  fn fmt(&self, f: &mut fmt::Formatter<'_>) -> fmt::Result {
    write!(f, "{}", self.to_term(false))
  }
}

impl fmt::Display for DAGPtr {
  fn fmt(&self, f: &mut fmt::Formatter<'_>) -> fmt::Result {
    write!(f, "{}", DAG::new(self.clone()).to_term(false))
  }
}

#[cfg(test)]
pub mod test {
  use super::*;
  // use crate::parse::term::parse;

  //#[test]
  // fn test_cases() {
  //  let (_, x) = parse("λ _z => Type").unwrap();
  //  assert_eq!(x, DAG::to_term(&DAG::from_term(&x)));
  //  let (_, x) = parse("λ z => z").unwrap();
  //  assert_eq!(x, DAG::to_term(&DAG::from_term(&x)));
  //  let (_, x) =
  //    parse("λ _z => (λ _a => ∀ (1 _x: _a) -> #Natural) Type").unwrap();
  //  assert_eq!(x, DAG::to_term(&DAG::from_term(&x)));
  //}

  #[quickcheck]
  fn dag_term_iso(x: Term) -> bool {
    // println!("x: {}", x);
    // println!("x: {:?}", x);
    let y = DAG::to_term(&DAG::from_term(&x), true);
    // println!("y: {}", y);
    // println!("y: {:?}", y);
    x == y
  }

  #[quickcheck]
  fn dag_def_iso(x: Def) -> bool {
    let y = DAG::to_term(&DAG::from_def(&x, Name::from("test")), true);
    x.term == y
  }
}<|MERGE_RESOLUTION|>--- conflicted
+++ resolved
@@ -19,14 +19,8 @@
 
 use sp_std::{
   collections::{
-<<<<<<< HEAD
-    vec_deque::VecDeque,
     btree_map::BTreeMap,
     btree_set::BTreeSet,
-=======
-    HashMap,
-    HashSet,
->>>>>>> 8661216b
   },
   fmt,
   mem,
@@ -833,7 +827,7 @@
 
   pub fn from_term(tree: &Term) -> Self {
     let root = alloc_val(DLL::singleton(ParentPtr::Root));
-    DAG::new(DAG::from_term_inner(tree, 0, HashMap::new(), Some(root), None))
+    DAG::new(DAG::from_term_inner(tree, 0, BTreeMap::new(), Some(root), None))
   }
 
   pub fn from_def(def: &Def, name: Name) -> Self {
@@ -844,7 +838,7 @@
     DAG::new(DAG::from_term_inner(
       &def.term,
       0,
-      HashMap::new(),
+      BTreeMap::new(),
       Some(root),
       Some((name, def_cid, ast_cid)),
     ))
@@ -860,7 +854,7 @@
     DAG::from_term_inner(
       &def.term,
       0,
-      HashMap::new(),
+      BTreeMap::new(),
       parents,
       Some((name, def_cid, ast_cid)),
     )
@@ -869,7 +863,7 @@
   pub fn from_term_inner(
     tree: &Term,
     depth: u64,
-    mut ctx: HashMap<usize, DAGPtr>,
+    mut ctx: BTreeMap<usize, DAGPtr>,
     parents: Option<NonNull<Parents>>,
     rec_ref: Option<(Name, Cid, Cid)>,
   ) -> DAGPtr {
