pub use crate::{
  anon::Anon,
  embed_error::EmbedError,
  literal::{
    LitType,
    Literal,
  },
  meta::Meta,
  name::Name,
  position::Pos,
  prim::Op,
  uses::Uses,
};

use sp_cid::Cid;

use sp_std::{
  borrow::ToOwned,
  boxed::Box,
  fmt,
  rc::Rc,
};

use alloc::string::{
  String,
  ToString,
};

#[derive(Clone)]
pub enum Term {
  Var(Pos, Name, u64),
  Lam(Pos, Name, Box<Term>),
  App(Pos, Box<(Term, Term)>),
  All(Pos, Uses, Name, Box<(Term, Term)>),
  Slf(Pos, Name, Box<Term>),
  Dat(Pos, Box<Term>),
  Cse(Pos, Box<Term>),
  Ref(Pos, Name, Cid, Cid),
  Let(Pos, bool, Uses, Name, Box<(Term, Term, Term)>),
  Typ(Pos),
  Ann(Pos, Box<(Term, Term)>),
  Lit(Pos, Literal),
  LTy(Pos, LitType),
  Opr(Pos, Op),
  Rec(Pos),
}

impl fmt::Debug for Term {
  fn fmt(&self, fmt: &mut fmt::Formatter<'_>) -> fmt::Result {
    match self {
      Self::Var(_, n, i) => fmt.debug_tuple("Var").field(&n).field(i).finish(),
      Self::Lam(_, n, b) => fmt.debug_tuple("Lam").field(&n).field(&b).finish(),
      Self::App(_, t) => fmt.debug_tuple("App").field(&t).finish(),
      Self::All(_, u, n, t) => {
        fmt.debug_tuple("All").field(&u).field(&n).field(&t).finish()
      }
      Self::Slf(_, n, b) => fmt.debug_tuple("Slf").field(&n).field(&b).finish(),
      Self::Dat(_, b) => fmt.debug_tuple("Dat").field(&b).finish(),
      Self::Cse(_, b) => fmt.debug_tuple("Cse").field(&b).finish(),
      Self::Ref(_, n, d, a) => {
        fmt.debug_tuple("Ref").field(&n).field(&d).field(&a).finish()
      }
      Self::Let(_, r, u, n, t) => {
        fmt.debug_tuple("Let").field(r).field(&u).field(&n).field(&t).finish()
      }
      Self::Typ(_) => write!(fmt, "Typ(..)"),
      Self::Ann(_, t) => fmt.debug_tuple("Ann").field(&t).finish(),
      Self::Lit(_, a) => fmt.debug_tuple("Lit").field(&a).finish(),
      Self::LTy(_, a) => fmt.debug_tuple("LTy").field(&a).finish(),
      Self::Opr(_, a) => fmt.debug_tuple("Opr").field(&a).finish(),
      Self::Rec(_) => write!(fmt, "Rec(..)"),
    }
  }
}

impl PartialEq for Term {
  fn eq(&self, other: &Self) -> bool {
    match (self, other) {
      (Self::Var(_, na, ia), Self::Var(_, nb, ib)) => na == nb && ia == ib,
      (Self::Lam(_, na, ba), Self::Lam(_, nb, bb)) => na == nb && ba == bb,
      (Self::App(_, ta), Self::App(_, tb)) => ta.0 == tb.0 && ta.1 == tb.1,
      (Self::All(_, ua, na, ta), Self::All(_, ub, nb, tb)) => {
        ua == ub && na == nb && ta.0 == tb.0 && ta.1 == tb.1
      }
      (Self::Slf(_, na, ba), Self::Slf(_, nb, bb)) => na == nb && ba == bb,
      (Self::Dat(_, ba), Self::Dat(_, bb)) => ba == bb,
      (Self::Cse(_, ba), Self::Cse(_, bb)) => ba == bb,
      (Self::Ref(_, na, da, aa), Self::Ref(_, nb, db, ab)) => {
        na == nb && da == db && aa == ab
      }
      (Self::Let(_, ra, ua, na, ta), Self::Let(_, rb, ub, nb, tb)) => {
        ra == rb
          && ua == ub
          && na == nb
          && ta.0 == tb.0
          && ta.1 == tb.1
          && ta.2 == tb.2
      }
      (Self::Typ(_), Self::Typ(_)) => true,
      (Self::Rec(_), Self::Rec(_)) => true,
      (Self::Ann(_, ta), Self::Ann(_, tb)) => ta.0 == tb.0 && ta.1 == tb.1,
      (Self::Lit(_, a), Self::Lit(_, b)) => a == b,
      (Self::LTy(_, a), Self::LTy(_, b)) => a == b,
      (Self::Opr(_, a), Self::Opr(_, b)) => a == b,
      _ => false,
    }
  }
}

impl Term {
  pub fn pos(&self) -> Pos {
    match self {
      Term::Var(pos, ..) => *pos,
      Term::Ref(pos, ..) => *pos,
      Term::Lam(pos, ..) => *pos,
      Term::App(pos, _) => *pos,
      Term::Ann(pos, _) => *pos,
      Term::All(pos, ..) => *pos,
      Term::Slf(pos, ..) => *pos,
      Term::Dat(pos, _) => *pos,
      Term::Cse(pos, _) => *pos,
      Term::Let(pos, ..) => *pos,
      Term::Typ(pos) => *pos,
      Term::LTy(pos, _) => *pos,
      Term::Lit(pos, _) => *pos,
      Term::Opr(pos, _) => *pos,
      Term::Rec(pos) => *pos,
    }
  }

  pub fn shift(self, inc: i64, dep: Option<u64>) -> Self {
    match self {
      Self::Var(pos, nam, idx) => match dep {
        Some(dep) if idx < dep => Self::Var(pos, nam, idx),
        _ => Self::Var(pos, nam, ((idx as i64) + inc) as u64),
      },
      Self::Lam(pos, nam, bod) => {
        Self::Lam(pos, nam, Box::new((*bod).shift(inc, dep.map(|x| x + 1))))
      }
      Self::Slf(pos, nam, bod) => {
        Self::Slf(pos, nam, Box::new((*bod).shift(inc, dep.map(|x| x + 1))))
      }
      Self::Cse(pos, bod) => Self::Cse(pos, Box::new((*bod).shift(inc, dep))),
      Self::Dat(pos, bod) => Self::Dat(pos, Box::new((*bod).shift(inc, dep))),
      Self::App(pos, fun_arg) => {
        let (fun, arg) = *fun_arg;
        Self::App(pos, Box::new((fun.shift(inc, dep), arg.shift(inc, dep))))
      }
      Self::Ann(pos, typ_exp) => {
        let (typ, exp) = *typ_exp;
        Self::Ann(pos, Box::new((typ.shift(inc, dep), exp.shift(inc, dep))))
      }
      Self::All(pos, uses, nam, dom_img) => {
        let (dom, img) = *dom_img;
        Self::All(
          pos,
          uses,
          nam,
          Box::new((dom.shift(inc, dep), img.shift(inc, dep.map(|x| x + 1)))),
        )
      }
      Self::Let(pos, rec, uses, nam, typ_exp_bod) => {
        let (typ, exp, bod) = *typ_exp_bod;
        Self::Let(
          pos,
          rec,
          uses,
          nam,
          Box::new((
            typ.shift(inc, dep),
            exp.shift(inc, if rec { dep.map(|x| x + 1) } else { dep }),
            bod.shift(inc, dep.map(|x| x + 1)),
          )),
        )
      }
      x => x,
    }
  }

  pub fn un_rec(self, trm: Rc<Term>) -> Self {
    match self {
      Self::Rec(_) => trm.as_ref().clone(),
      Self::Lam(pos, nam, bod) => {
        Self::Lam(pos, nam, Box::new((*bod).un_rec(trm)))
      }
      Self::Slf(pos, nam, bod) => {
        Self::Slf(pos, nam, Box::new((*bod).un_rec(trm)))
      }
      Self::Cse(pos, bod) => Self::Cse(pos, Box::new((*bod).un_rec(trm))),
      Self::Dat(pos, bod) => Self::Dat(pos, Box::new((*bod).un_rec(trm))),
      Self::App(pos, fun_arg) => {
        let (fun, arg) = *fun_arg;
        Self::App(pos, Box::new((fun.un_rec(trm.clone()), arg.un_rec(trm))))
      }
      Self::Ann(pos, typ_exp) => {
        let (typ, exp) = *typ_exp;
        Self::Ann(pos, Box::new((typ.un_rec(trm.clone()), exp.un_rec(trm))))
      }
      Self::All(pos, uses, nam, dom_img) => {
        let (dom, img) = *dom_img;
        Self::All(
          pos,
          uses,
          nam,
          Box::new((dom.un_rec(trm.clone()), img.un_rec(trm))),
        )
      }
      Self::Let(pos, rec, uses, nam, typ_exp_bod) => {
        let (typ, exp, bod) = *typ_exp_bod;
        Self::Let(
          pos,
          rec,
          uses,
          nam,
          Box::new((
            typ.un_rec(trm.clone()),
            exp.un_rec(trm.clone()),
            bod.un_rec(trm),
          )),
        )
      }
      x => x,
    }
  }

  pub fn embed(&self) -> (Anon, Meta) {
    match self {
      Self::Var(pos, name, idx) => {
        (Anon::Var(*idx), Meta::Var(*pos, name.clone()))
      }
      Self::Ref(pos, name, def, ast) => {
        (Anon::Ref(*ast), Meta::Ref(*pos, name.clone(), *def))
      }
      Self::Lit(pos, lit) => (Anon::Lit(lit.clone()), Meta::Lit(*pos)),
      Self::LTy(pos, lty) => (Anon::LTy(*lty), Meta::LTy(*pos)),
      Self::Opr(pos, opr) => (Anon::Opr(*opr), Meta::Opr(*pos)),
      Self::Rec(pos) => (Anon::Rec, Meta::Rec(*pos)),
      Self::Typ(pos) => (Anon::Typ, Meta::Typ(*pos)),
      Self::Lam(pos, name, body) => {
        let (anon, meta) = (*body).embed();
        (
          Anon::Lam(Box::new(anon)),
          Meta::Lam(*pos, name.clone(), Box::new(meta)),
        )
      }
      Self::Slf(pos, name, body) => {
        let (anon, meta) = (*body).embed();
        (
          Anon::Slf(Box::new(anon)),
          Meta::Slf(*pos, name.clone(), Box::new(meta)),
        )
      }
      Self::App(pos, terms) => {
        let (fun_anon, fun_meta) = terms.0.embed();
        let (arg_anon, arg_meta) = terms.1.embed();
        (
          Anon::App(Box::new((fun_anon, arg_anon))),
          Meta::App(*pos, Box::new((fun_meta, arg_meta))),
        )
      }
      Self::Ann(pos, terms) => {
        let (typ_anon, typ_meta) = terms.0.embed();
        let (exp_anon, exp_meta) = terms.1.embed();
        (
          Anon::Ann(Box::new((typ_anon, exp_anon))),
          Meta::Ann(*pos, Box::new((typ_meta, exp_meta))),
        )
      }
      Self::Dat(pos, body) => {
        let (anon, meta) = (*body).embed();
        (Anon::Dat(Box::new(anon)), Meta::Dat(*pos, Box::new(meta)))
      }
      Self::Cse(pos, body) => {
        let (anon, meta) = (*body).embed();
        (Anon::Cse(Box::new(anon)), Meta::Cse(*pos, Box::new(meta)))
      }
      Self::All(pos, uses, name, terms) => {
        let (typ_anon, typ_meta) = terms.0.embed();
        let (bod_anon, bod_meta) = terms.1.embed();
        (
          Anon::All(*uses, Box::new((typ_anon, bod_anon))),
          Meta::All(*pos, name.clone(), Box::new((typ_meta, bod_meta))),
        )
      }
      Self::Let(pos, rec, uses, name, terms) => {
        let (typ_anon, typ_meta) = terms.0.embed();
        let (exp_anon, exp_meta) = terms.1.embed();
        let (bod_anon, bod_meta) = terms.2.embed();
        (
          Anon::Let(*rec, *uses, Box::new((typ_anon, exp_anon, bod_anon))),
          Meta::Let(
            *pos,
            name.clone(),
            Box::new((typ_meta, exp_meta, bod_meta)),
          ),
        )
      }
    }
  }

  pub fn unembed(anon: &Anon, meta: &Meta) -> Result<Self, EmbedError> {
    match (anon, meta) {
      (Anon::Var(idx), Meta::Var(pos, nam)) => {
        Ok(Self::Var(*pos, nam.clone(), *idx))
      }
      (Anon::Ref(ast), Meta::Ref(pos, nam, def)) => {
        Ok(Self::Ref(*pos, nam.clone(), *def, *ast))
      }
      (Anon::Lit(lit), Meta::Lit(pos)) => Ok(Self::Lit(*pos, lit.clone())),
      (Anon::LTy(lty), Meta::LTy(pos)) => Ok(Self::LTy(*pos, *lty)),
      (Anon::Opr(opr), Meta::Opr(pos)) => Ok(Self::Opr(*pos, *opr)),
      (Anon::Typ, Meta::Typ(pos)) => Ok(Self::Typ(*pos)),
      (Anon::Rec, Meta::Rec(pos)) => Ok(Self::Rec(*pos)),
      (Anon::Lam(anon_bod), Meta::Lam(pos, nam, meta_bod)) => {
        let bod = Term::unembed(anon_bod, meta_bod)?;
        Ok(Self::Lam(*pos, nam.clone(), Box::new(bod)))
      }
      (Anon::Slf(anon_bod), Meta::Slf(pos, nam, meta_bod)) => {
        let bod = Term::unembed(anon_bod, meta_bod)?;
        Ok(Self::Slf(*pos, nam.clone(), Box::new(bod)))
      }
      (Anon::Dat(anon_bod), Meta::Dat(pos, meta_bod)) => {
        let bod = Term::unembed(anon_bod, meta_bod)?;
        Ok(Self::Dat(*pos, Box::new(bod)))
      }
      (Anon::Cse(anon_bod), Meta::Cse(pos, meta_bod)) => {
        let bod = Term::unembed(anon_bod, meta_bod)?;
        Ok(Self::Cse(*pos, Box::new(bod)))
      }
      (Anon::App(anon), Meta::App(pos, meta)) => {
        let (fun_anon, arg_anon) = anon.as_ref();
        let (fun_meta, arg_meta) = meta.as_ref();
        let fun = Term::unembed(fun_anon, fun_meta)?;
        let arg = Term::unembed(arg_anon, arg_meta)?;
        Ok(Self::App(*pos, Box::new((fun, arg))))
      }
      (Anon::Ann(anon), Meta::Ann(pos, meta)) => {
        let (typ_anon, exp_anon) = anon.as_ref();
        let (typ_meta, exp_meta) = meta.as_ref();
        let typ = Term::unembed(typ_anon, typ_meta)?;
        let exp = Term::unembed(exp_anon, exp_meta)?;
        Ok(Self::Ann(*pos, Box::new((typ, exp))))
      }
      (Anon::All(uses, anon), Meta::All(pos, name, meta)) => {
        let (dom_anon, img_anon) = anon.as_ref();
        let (dom_meta, img_meta) = meta.as_ref();
        let dom = Term::unembed(dom_anon, dom_meta)?;
        let img = Term::unembed(img_anon, img_meta)?;
        Ok(Self::All(*pos, *uses, name.clone(), Box::new((dom, img))))
      }
      (Anon::Let(rec, uses, anon), Meta::Let(pos, name, meta)) => {
        let (typ_anon, exp_anon, bod_anon) = anon.as_ref();
        let (typ_meta, exp_meta, bod_meta) = meta.as_ref();
        let typ = Term::unembed(typ_anon, typ_meta)?;
        let exp = Term::unembed(exp_anon, exp_meta)?;
        let bod = Term::unembed(bod_anon, bod_meta)?;
        Ok(Self::Let(
          *pos,
          *rec,
          *uses,
          Name::from(name.clone()),
          Box::new((typ, exp, bod)),
        ))
      }
      (anon, meta) => Err(EmbedError::Term(anon.clone(), meta.clone())),
    }
  }

  pub fn pretty(&self, rec: Option<&String>, ind: bool) -> String {
    use Term::*;
    const WILDCARD: &str = "_";

    fn name(nam: &str) -> &str { if nam.is_empty() { WILDCARD } else { nam } }

    fn uses(uses: &Uses) -> &str {
      match uses {
        Uses::None => "0 ",
        Uses::Affi => "& ",
        Uses::Once => "1 ",
        Uses::Many => "",
      }
    }

    fn is_atom(term: &Term) -> bool {
      matches!(term, Var(..) | Ref(..) | Lit(..) | LTy(..) | Opr(..) | Typ(..))
    }

    fn lams(rec: Option<&String>, ind: bool, nam: &str, bod: &Term) -> String {
      match bod {
        Lam(_, nam2, bod2) => {
          format!("{} {}", name(nam), lams(rec, ind, nam2, bod2))
        }
        _ => format!("{} => {}", nam, bod.pretty(rec, ind)),
      }
    }

    fn alls(
      rec: Option<&String>,
      ind: bool,
      use_: &Uses,
      nam: &str,
      typ: &Term,
      bod: &Term,
    ) -> String {
      match bod {
        All(_, bod_use, bod_nam, bod) => {
          format!(
            " ({}{}: {}){}",
            uses(use_),
            name(nam),
            typ.pretty(rec, ind),
            alls(rec, ind, bod_use, bod_nam, &bod.0, &bod.1)
          )
        }
        _ => format!(
          " ({}{}: {}) -> {}",
          uses(use_),
          name(nam),
          typ.pretty(rec, ind),
          bod.pretty(rec, ind)
        ),
      }
    }

    fn parens(rec: Option<&String>, ind: bool, term: &Term) -> String {
      if is_atom(term) {
        term.pretty(rec, ind)
      }
      else {
        format!("({})", term.pretty(rec, ind))
      }
    }

    fn apps(rec: Option<&String>, ind: bool, fun: &Term, arg: &Term) -> String {
      match (fun, arg) {
        (App(_, f), App(_, a)) => {
          format!(
            "{} ({})",
            apps(rec, ind, &f.0, &f.1),
            apps(rec, ind, &a.0, &a.1)
          )
        }
        (App(_, f), arg) => {
          format!("{} {}", apps(rec, ind, &f.0, &f.1), parens(rec, ind, arg))
        }
        (fun, App(_, a)) => {
          format!("{} ({})", parens(rec, ind, fun), apps(rec, ind, &a.0, &a.1))
        }
        (fun, arg) => {
          format!("{} {}", parens(rec, ind, fun), parens(rec, ind, arg))
        }
      }
    }

    match self {
      Var(_, nam, index) => {
        if ind {
          format!("{}^{}", nam, index)
        }
        else {
          nam.to_string()
        }
      }
      Ref(_, nam, ..) => nam.to_string(),
      Rec(_) => match rec {
        Some(rec) => rec.to_owned(),
        _ => "#^".to_string(),
      },

      Lam(_, nam, term) => format!("λ {}", lams(rec, ind, nam, term)),
      App(_, terms) => apps(rec, ind, &terms.0, &terms.1),
      Let(_, letrec, u, n, terms) => {
        format!(
          "let{} {}{}: {} = {}; {}",
          if *letrec { "rec" } else { "" },
          uses(u),
          name(n),
          terms.0.pretty(rec, ind),
          terms.1.pretty(rec, ind),
          terms.2.pretty(rec, ind),
        )
      }
      Slf(_, nam, bod) => format!("@{} {}", name(nam), bod.pretty(rec, ind)),
      All(_, us_, nam, terms) => {
        format!("∀{}", alls(rec, ind, us_, nam, &terms.0, &terms.1))
      }
      Ann(_, terms) => {
        format!(
          "{} :: {}",
          parens(rec, ind, &terms.1),
          parens(rec, ind, &terms.0)
        )
      }
      Dat(_, bod) => format!("data {}", bod.pretty(rec, ind)),
      Cse(_, bod) => format!("case {}", bod.pretty(rec, ind)),
      Typ(_) => "Type".to_string(),
      Lit(_, lit) => format!("{}", lit),
      LTy(_, lty) => format!("{}", lty),
      Opr(_, opr) => format!("{}", opr),
    }
  }
}

impl fmt::Display for Term {
  fn fmt(&self, f: &mut fmt::Formatter<'_>) -> fmt::Result {
    write!(f, "{}", self.pretty(None, false))
  }
}

#[cfg(test)]
pub mod tests {

  use super::{
    Term::*,
    *,
  };
  use crate::{
    defs::{
      Def,
      Defs,
    },
    yatima,
  };
  use quickcheck::{
    Arbitrary,
    Gen,
  };
  use sp_std::ops::Range;

  use sp_im::Vector;
  use sp_std::{
<<<<<<< HEAD
    vec::Vec,
=======
>>>>>>> 6350bd66
    boxed::Box,
    vec::Vec,
  };
  use sp_im::Vector;

  use crate::{
    name::Name,
    parse::term::is_valid_symbol_char,
  };

  pub fn arbitrary_name(g: &mut Gen) -> Name {
    let s: String = Arbitrary::arbitrary(g);
    let mut s: String = s
      .chars()
      .filter(|x| is_valid_symbol_char(*x) && char::is_ascii_alphabetic(x))
      .collect();
    s.truncate(1);
    Name::from(format!("_{}", s))
  }

<<<<<<< HEAD
  fn arbitrary_var(ctx: Vector<Name>) -> Box<dyn Fn(&mut Gen) -> Term> {
    Box::new(move |_g: &mut Gen| {
      if ctx.len() == 0 {
        return Term::Typ(Pos::None);
      }
      let mut rng = rand::thread_rng();
      let gen = rng.gen_range(0..ctx.len());
      let n = &ctx[gen];
      let (i, _) = ctx.iter().enumerate().find(|(_, x)| *x == n).unwrap();
      Var(Pos::None, n.clone(), i as u64)
    })
  }

=======
>>>>>>> 6350bd66
  pub fn test_defs() -> Defs {
    let mut defs = Defs::new();
    let (id, _) = Def::make(
      Pos::None,
      yatima!("∀ (A: Type) (x: A) -> A"),
      yatima!("λ A x => x"),
    );
    let (fst, _) = Def::make(
      Pos::None,
      yatima!("∀ (A: Type) (x y: A) -> A"),
      yatima!("λ A x y => x"),
    );
    let (snd, _) = Def::make(
      Pos::None,
      yatima!("∀ (A: Type) (x y: A) -> A"),
      yatima!("λ A x y => y"),
    );
    defs.insert(Name::from("id"), id);
    defs.insert(Name::from("fst"), fst);
    defs.insert(Name::from("snd"), snd);
    defs
  }

<<<<<<< HEAD
  fn arbitrary_ref(
    defs: Defs,
    ctx: Vector<Name>,
  ) -> Box<dyn Fn(&mut Gen) -> Term> {
    Box::new(move |_g: &mut Gen| {
      let mut rng = rand::thread_rng();
      let refs: Vec<(Name, Cid)> = defs
        .names
        .clone()
        .into_iter()
        .filter(|(n, _)| !ctx.contains(n))
        .collect();
      println!("refs {:?}", refs);
      let len = refs.len();
      println!("len {}", len);
      if len == 0 {
        return Term::Typ(Pos::None);
      }
      let gen = rng.gen_range(0..(len - 1));
      println!("gen {:?}", gen);
      let (n, _) = refs[gen].clone();
      let def = defs.get(&n).unwrap();
      let ref_ = Ref(Pos::None, n.clone(), def.def_cid, def.ast_cid);
      println!("ref {}", ref_);
      ref_
    })
  }

  fn arbitrary_lam(
    rec: bool,
    defs: Defs,
    ctx: Vector<Name>,
  ) -> Box<dyn Fn(&mut Gen) -> Term> {
    Box::new(move |g: &mut Gen| {
      let n = arbitrary_name(g);
      let mut ctx2 = ctx.clone();
      ctx2.push_front(n.clone());
      Lam(Pos::None, n, Box::new(arbitrary_term(g, rec, defs.clone(), ctx2)))
    })
  }

  fn arbitrary_app(
    rec: bool,
    defs: Defs,
    ctx: Vector<Name>,
  ) -> Box<dyn Fn(&mut Gen) -> Term> {
    Box::new(move |g: &mut Gen| {
      Term::App(
        Pos::None,
        Box::new((
          arbitrary_term(g, rec, defs.clone(), ctx.clone()),
          arbitrary_term(g, rec, defs.clone(), ctx.clone()),
        )),
      )
    })
  }

  fn arbitrary_ann(
    rec: bool,
    defs: Defs,
    ctx: Vector<Name>,
  ) -> Box<dyn Fn(&mut Gen) -> Term> {
    Box::new(move |g: &mut Gen| {
      Term::Ann(
        Pos::None,
        Box::new((
          arbitrary_term(g, rec, defs.clone(), ctx.clone()),
          arbitrary_term(g, rec, defs.clone(), ctx.clone()),
        )),
      )
    })
  }

  fn arbitrary_slf(
    rec: bool,
    defs: Defs,
    ctx: Vector<Name>,
  ) -> Box<dyn Fn(&mut Gen) -> Term> {
    Box::new(move |g: &mut Gen| {
      let n = arbitrary_name(g);
      let mut ctx2 = ctx.clone();
      ctx2.push_front(n.clone());
      Slf(Pos::None, n, Box::new(arbitrary_term(g, rec, defs.clone(), ctx2)))
    })
  }

  fn arbitrary_dat(
    rec: bool,
    defs: Defs,
    ctx: Vector<Name>,
  ) -> Box<dyn Fn(&mut Gen) -> Term> {
    Box::new(move |g: &mut Gen| {
      Term::Dat(
        Pos::None,
        Box::new(arbitrary_term(g, rec, defs.clone(), ctx.clone())),
      )
    })
  }

  fn arbitrary_cse(
    rec: bool,
    defs: Defs,
    ctx: Vector<Name>,
  ) -> Box<dyn Fn(&mut Gen) -> Term> {
    Box::new(move |g: &mut Gen| {
      Term::Cse(
        Pos::None,
        Box::new(arbitrary_term(g, rec, defs.clone(), ctx.clone())),
      )
    })
  }

  fn arbitrary_all(
    rec: bool,
    defs: Defs,
    ctx: Vector<Name>,
  ) -> Box<dyn Fn(&mut Gen) -> Term> {
    Box::new(move |g: &mut Gen| {
      let n = arbitrary_name(g);
      let u: Uses = Arbitrary::arbitrary(g);
      let mut ctx2 = ctx.clone();
      ctx2.push_front(n.clone());
      All(
        Pos::None,
        u,
        n,
        Box::new((
          arbitrary_term(g, rec, defs.clone(), ctx.clone()),
          arbitrary_term(g, rec, defs.clone(), ctx2),
        )),
      )
    })
  }

  fn arbitrary_let(
    rec: bool,
    defs: Defs,
    ctx: Vector<Name>,
  ) -> Box<dyn Fn(&mut Gen) -> Term> {
    Box::new(move |g: &mut Gen| {
      // let rec: bool = Arbitrary::arbitrary(g);
      let letrec: bool = false;
      let n = arbitrary_name(g);
      let u: Uses = Arbitrary::arbitrary(g);
      let typ = arbitrary_term(g, rec, defs.clone(), ctx.clone());
      if letrec {
        let mut ctx2 = ctx.clone();
        ctx2.push_front(n.clone());
        let exp = arbitrary_term(g, rec, defs.clone(), ctx2.clone());
        let bod = arbitrary_term(g, rec, defs.clone(), ctx2);
        Let(Pos::None, letrec, u, n, Box::new((typ, exp, bod)))
      }
      else {
        let mut ctx2 = ctx.clone();
        ctx2.push_front(n.clone());
        let exp = arbitrary_term(g, rec, defs.clone(), ctx.clone());
        let bod = arbitrary_term(g, rec, defs.clone(), ctx2);
        Let(Pos::None, letrec, u, n, Box::new((typ, exp, bod)))
=======
  fn arbitrary_ref(g: &mut Gen, defs: Defs, ctx: Vector<Name>) -> Tree {
    let refs: Vec<(Name, Cid)> = defs
      .names
      .clone()
      .into_iter()
      .filter(|(n, _)| !ctx.contains(n))
      .collect();
    let len = refs.len();
    if len == 0 {
      return Tree::Typ;
    };
    let gen = gen_range(g, 0..(len - 1));
    let (n, _) = refs[gen].clone();
    let def = defs.get(&n).unwrap();
    Tree::Ref(n.clone(), def.def_cid, def.ast_cid)
  }

  #[derive(Debug, Clone)]
  pub enum Tree {
    Var(Name, u64),
    Typ,
    Rec,
    Ref(Name, Cid, Cid),
    Opr(Op),
    Lit(Literal),
    LTy(LitType),
    Lam(Name, usize),
    Slf(Name, usize),
    App(usize, usize),
    Ann(usize, usize),
    Cse(usize),
    Dat(usize),
    All(Uses, Name, usize, usize),
    Let(bool, Uses, Name, usize, usize, usize),
  }

  impl Tree {
    pub fn into_term(&self, arena: &Vec<Tree>) -> Term {
      match self {
        Self::Var(n, i) => Term::Var(Pos::None, n.clone(), *i),
        Self::Rec => Term::Rec(Pos::None),
        Self::Typ => Term::Typ(Pos::None),
        Self::Ref(n, d, a) => Term::Ref(Pos::None, n.clone(), *d, *a),
        Self::Opr(x) => Term::Opr(Pos::None, *x),
        Self::Lit(x) => Term::Lit(Pos::None, x.clone()),
        Self::LTy(x) => Term::LTy(Pos::None, *x),
        Self::Lam(n, bod) => {
          let bod = arena[*bod].into_term(&arena);
          Term::Lam(Pos::None, n.clone(), Box::new(bod))
        }
        Self::Slf(n, bod) => {
          let bod = arena[*bod].into_term(&arena);
          Term::Slf(Pos::None, n.clone(), Box::new(bod))
        }
        Self::Cse(bod) => {
          let bod = arena[*bod].into_term(&arena);
          Term::Cse(Pos::None, Box::new(bod))
        }
        Self::Dat(bod) => {
          let bod = arena[*bod].into_term(&arena);
          Term::Dat(Pos::None, Box::new(bod))
        }
        Self::App(fun, arg) => {
          let fun = arena[*fun].into_term(&arena);
          let arg = arena[*arg].into_term(&arena);
          Term::App(Pos::None, Box::new((fun, arg)))
        }
        Self::Ann(typ, trm) => {
          let typ = arena[*typ].into_term(&arena);
          let trm = arena[*trm].into_term(&arena);
          Term::Ann(Pos::None, Box::new((typ, trm)))
        }
        Self::All(uses, n, dom, img) => {
          let dom = arena[*dom].into_term(&arena);
          let img = arena[*img].into_term(&arena);
          Term::All(Pos::None, *uses, n.clone(), Box::new((dom, img)))
        }
        Self::Let(rec, uses, n, typ, trm, bod) => {
          let typ = arena[*typ].into_term(&arena);
          let trm = arena[*trm].into_term(&arena);
          let bod = arena[*bod].into_term(&arena);
          Term::Let(
            Pos::None,
            *rec,
            *uses,
            n.clone(),
            Box::new((typ, trm, bod)),
          )
        }
      }
    }
  }

  #[derive(Debug, Clone, Copy)]
  pub enum Case {
    VAR,
    TYP,
    REC,
    REF,
    LIT,
    LTY,
    OPR,
    LAM,
    APP,
    ANN,
    SLF,
    CSE,
    DAT,
    ALL,
    LET,
  }

  pub fn gen_range(g: &mut Gen, range: Range<usize>) -> usize {
    let res: usize = Arbitrary::arbitrary(g);
    (res % (range.end - range.start)) + range.start
  }

  pub fn next_case(g: &mut Gen, gens: &Vec<(usize, Case)>) -> Case {
    let sum: usize = gens.iter().map(|x| x.0).sum();
    let mut weight: usize = gen_range(g, 1..(sum + 1));
    for gen in gens {
      match weight.checked_sub(gen.0 + 1) {
        None | Some(0) => {
          return gen.1;
        }
        _ => {
          weight -= gen.0;
        }
>>>>>>> 6350bd66
      }
    }
    panic!("Calculation error for weight = {}", weight);
  }

  pub fn arbitrary_term(
    g: &mut Gen,
    rec: bool,
    defs: Defs,
<<<<<<< HEAD
    ctx: Vector<Name>,
=======
    ctx0: Vector<Name>,
>>>>>>> 6350bd66
  ) -> Term {
    let name = Name::from("_r");
    let mut ctx1 = ctx0.clone();
    ctx1.push_front(name.clone());
    let mut ctxs: Vec<Vector<Name>> = vec![ctx0, ctx1];
    let mut arena: Vec<Option<Tree>> = vec![Some(Tree::Lam(name, 1)), None];
    let mut todo: Vec<usize> = vec![1];

    while let Some(idx) = todo.pop() {
      let ctx: Vector<Name> = ctxs[idx].clone();
      let depth = ctx.len();
      let gens: Vec<(usize, Case)> = vec![
        (100, Case::VAR),
        (100, Case::TYP),
        (100, Case::REF),
        (100, Case::LIT),
        (100, Case::LTY),
        (100, Case::OPR),
        (if rec { 100 } else { 0 }, Case::REC),
        (90usize.saturating_sub(depth), Case::LAM),
        (90usize.saturating_sub(depth), Case::SLF),
        (90usize.saturating_sub(depth), Case::CSE),
        (90usize.saturating_sub(depth), Case::DAT),
        (80usize.saturating_sub(2 * depth), Case::APP),
        (80usize.saturating_sub(2 * depth), Case::ANN),
        (80usize.saturating_sub(2 * depth), Case::ALL),
        (30usize.saturating_sub(3 * depth), Case::LET),
      ];

      match next_case(g, &gens) {
        Case::TYP => {
          arena[idx] = Some(Tree::Typ);
        }
        Case::REC => {
          arena[idx] = Some(Tree::Rec);
        }
        Case::LTY => {
          arena[idx] = Some(Tree::LTy(Arbitrary::arbitrary(g)));
        }
        Case::LIT => {
          arena[idx] = Some(Tree::Lit(Arbitrary::arbitrary(g)));
        }
        Case::OPR => {
          arena[idx] = Some(Tree::Opr(Arbitrary::arbitrary(g)));
        }
        Case::REF => {
          arena[idx] = Some(arbitrary_ref(g, defs.clone(), ctx.clone()));
        }
        Case::VAR => {
          let gen = gen_range(g, 0..ctx.len());
          let n = &ctx[gen];
          let (i, _) = ctx.iter().enumerate().find(|(_, x)| *x == n).unwrap();
          arena[idx] = Some(Tree::Var(n.clone(), i as u64));
        }
        Case::LAM => {
          let n = arbitrary_name(g);
          let mut ctx2 = ctx.clone();
          ctx2.push_front(n.clone());
          let bod = arena.len();
          todo.push(bod);
          ctxs.push(ctx2);
          arena.push(None);
          arena[idx] = Some(Tree::Lam(n, bod));
        }
        Case::SLF => {
          let n = arbitrary_name(g);
          let mut ctx2 = ctx.clone();
          ctx2.push_front(n.clone());
          let bod = arena.len();
          todo.push(bod);
          ctxs.push(ctx2);
          arena.push(None);
          arena[idx] = Some(Tree::Slf(n, bod));
        }
        Case::CSE => {
          let bod = arena.len();
          todo.push(bod);
          ctxs.push(ctx.clone());
          arena.push(None);
          arena[idx] = Some(Tree::Cse(bod));
        }
        Case::DAT => {
          let bod = arena.len();
          todo.push(bod);
          ctxs.push(ctx.clone());
          arena.push(None);
          arena[idx] = Some(Tree::Dat(bod));
        }
        Case::APP => {
          let fun = arena.len();
          todo.push(fun);
          ctxs.push(ctx.clone());
          arena.push(None);
          let arg = arena.len();
          todo.push(arg);
          ctxs.push(ctx.clone());
          arena.push(None);
          arena[idx] = Some(Tree::App(fun, arg));
        }
        Case::ANN => {
          let typ = arena.len();
          todo.push(typ);
          ctxs.push(ctx.clone());
          arena.push(None);
          let trm = arena.len();
          todo.push(trm);
          ctxs.push(ctx.clone());
          arena.push(None);
          arena[idx] = Some(Tree::Ann(typ, trm));
        }
        Case::ALL => {
          let uses: Uses = Arbitrary::arbitrary(g);
          let n = arbitrary_name(g);
          let mut ctx2 = ctx.clone();
          ctx2.push_front(n.clone());
          let dom = arena.len();
          todo.push(dom);
          ctxs.push(ctx.clone());
          arena.push(None);
          let img = arena.len();
          todo.push(img);
          ctxs.push(ctx2);
          arena.push(None);
          arena[idx] = Some(Tree::All(uses, n, dom, img));
        }
        Case::LET => {
          let letrec: bool = Arbitrary::arbitrary(g);
          let uses: Uses = Arbitrary::arbitrary(g);
          let n = arbitrary_name(g);
          let mut ctx2 = ctx.clone();
          ctx2.push_front(n.clone());
          let typ = arena.len();
          todo.push(typ);
          ctxs.push(ctx.clone());
          arena.push(None);
          let trm = arena.len();
          todo.push(trm);
          if letrec {
            ctxs.push(ctx2.clone());
          }
          else {
            ctxs.push(ctx.clone())
          };
          arena.push(None);
          let bod = arena.len();
          todo.push(bod);
          ctxs.push(ctx2.clone());
          arena.push(None);
          arena[idx] = Some(Tree::Let(letrec, uses, n, typ, trm, bod));
        }
      }
    }
    //    println!("arena: {:?}", arena);
    let arena: Vec<Tree> = arena.into_iter().map(|x| x.unwrap()).collect();
    //    println!("arena: {:?}", arena);
    arena[0].into_term(&arena)
  }

  impl Arbitrary for Term {
    fn arbitrary(g: &mut Gen) -> Self {
      arbitrary_term(g, false, test_defs(), Vector::new())
    }
  }

  #[quickcheck]
  fn term_embed_unembed(x: Term) -> bool {
    let (a, m) = x.clone().embed();
    println!("x: {}", x);
    match Term::unembed(&a, &m) {
      Ok(y) => {
        if x == y {
          true
        }
        else {
          // println!("x: {:?}", x);
          // println!("y: {:?}", y);
          false
        }
      }
      _e => {
        // println!("x: {:?}", x);
        // println!("a: {:?}", a);
        // println!("m: {:?}", m);
        // println!("e: {:?}", _e);
        false
      }
    }
  }
}<|MERGE_RESOLUTION|>--- conflicted
+++ resolved
@@ -529,14 +529,9 @@
 
   use sp_im::Vector;
   use sp_std::{
-<<<<<<< HEAD
-    vec::Vec,
-=======
->>>>>>> 6350bd66
     boxed::Box,
     vec::Vec,
   };
-  use sp_im::Vector;
 
   use crate::{
     name::Name,
@@ -553,22 +548,6 @@
     Name::from(format!("_{}", s))
   }
 
-<<<<<<< HEAD
-  fn arbitrary_var(ctx: Vector<Name>) -> Box<dyn Fn(&mut Gen) -> Term> {
-    Box::new(move |_g: &mut Gen| {
-      if ctx.len() == 0 {
-        return Term::Typ(Pos::None);
-      }
-      let mut rng = rand::thread_rng();
-      let gen = rng.gen_range(0..ctx.len());
-      let n = &ctx[gen];
-      let (i, _) = ctx.iter().enumerate().find(|(_, x)| *x == n).unwrap();
-      Var(Pos::None, n.clone(), i as u64)
-    })
-  }
-
-=======
->>>>>>> 6350bd66
   pub fn test_defs() -> Defs {
     let mut defs = Defs::new();
     let (id, _) = Def::make(
@@ -592,166 +571,6 @@
     defs
   }
 
-<<<<<<< HEAD
-  fn arbitrary_ref(
-    defs: Defs,
-    ctx: Vector<Name>,
-  ) -> Box<dyn Fn(&mut Gen) -> Term> {
-    Box::new(move |_g: &mut Gen| {
-      let mut rng = rand::thread_rng();
-      let refs: Vec<(Name, Cid)> = defs
-        .names
-        .clone()
-        .into_iter()
-        .filter(|(n, _)| !ctx.contains(n))
-        .collect();
-      println!("refs {:?}", refs);
-      let len = refs.len();
-      println!("len {}", len);
-      if len == 0 {
-        return Term::Typ(Pos::None);
-      }
-      let gen = rng.gen_range(0..(len - 1));
-      println!("gen {:?}", gen);
-      let (n, _) = refs[gen].clone();
-      let def = defs.get(&n).unwrap();
-      let ref_ = Ref(Pos::None, n.clone(), def.def_cid, def.ast_cid);
-      println!("ref {}", ref_);
-      ref_
-    })
-  }
-
-  fn arbitrary_lam(
-    rec: bool,
-    defs: Defs,
-    ctx: Vector<Name>,
-  ) -> Box<dyn Fn(&mut Gen) -> Term> {
-    Box::new(move |g: &mut Gen| {
-      let n = arbitrary_name(g);
-      let mut ctx2 = ctx.clone();
-      ctx2.push_front(n.clone());
-      Lam(Pos::None, n, Box::new(arbitrary_term(g, rec, defs.clone(), ctx2)))
-    })
-  }
-
-  fn arbitrary_app(
-    rec: bool,
-    defs: Defs,
-    ctx: Vector<Name>,
-  ) -> Box<dyn Fn(&mut Gen) -> Term> {
-    Box::new(move |g: &mut Gen| {
-      Term::App(
-        Pos::None,
-        Box::new((
-          arbitrary_term(g, rec, defs.clone(), ctx.clone()),
-          arbitrary_term(g, rec, defs.clone(), ctx.clone()),
-        )),
-      )
-    })
-  }
-
-  fn arbitrary_ann(
-    rec: bool,
-    defs: Defs,
-    ctx: Vector<Name>,
-  ) -> Box<dyn Fn(&mut Gen) -> Term> {
-    Box::new(move |g: &mut Gen| {
-      Term::Ann(
-        Pos::None,
-        Box::new((
-          arbitrary_term(g, rec, defs.clone(), ctx.clone()),
-          arbitrary_term(g, rec, defs.clone(), ctx.clone()),
-        )),
-      )
-    })
-  }
-
-  fn arbitrary_slf(
-    rec: bool,
-    defs: Defs,
-    ctx: Vector<Name>,
-  ) -> Box<dyn Fn(&mut Gen) -> Term> {
-    Box::new(move |g: &mut Gen| {
-      let n = arbitrary_name(g);
-      let mut ctx2 = ctx.clone();
-      ctx2.push_front(n.clone());
-      Slf(Pos::None, n, Box::new(arbitrary_term(g, rec, defs.clone(), ctx2)))
-    })
-  }
-
-  fn arbitrary_dat(
-    rec: bool,
-    defs: Defs,
-    ctx: Vector<Name>,
-  ) -> Box<dyn Fn(&mut Gen) -> Term> {
-    Box::new(move |g: &mut Gen| {
-      Term::Dat(
-        Pos::None,
-        Box::new(arbitrary_term(g, rec, defs.clone(), ctx.clone())),
-      )
-    })
-  }
-
-  fn arbitrary_cse(
-    rec: bool,
-    defs: Defs,
-    ctx: Vector<Name>,
-  ) -> Box<dyn Fn(&mut Gen) -> Term> {
-    Box::new(move |g: &mut Gen| {
-      Term::Cse(
-        Pos::None,
-        Box::new(arbitrary_term(g, rec, defs.clone(), ctx.clone())),
-      )
-    })
-  }
-
-  fn arbitrary_all(
-    rec: bool,
-    defs: Defs,
-    ctx: Vector<Name>,
-  ) -> Box<dyn Fn(&mut Gen) -> Term> {
-    Box::new(move |g: &mut Gen| {
-      let n = arbitrary_name(g);
-      let u: Uses = Arbitrary::arbitrary(g);
-      let mut ctx2 = ctx.clone();
-      ctx2.push_front(n.clone());
-      All(
-        Pos::None,
-        u,
-        n,
-        Box::new((
-          arbitrary_term(g, rec, defs.clone(), ctx.clone()),
-          arbitrary_term(g, rec, defs.clone(), ctx2),
-        )),
-      )
-    })
-  }
-
-  fn arbitrary_let(
-    rec: bool,
-    defs: Defs,
-    ctx: Vector<Name>,
-  ) -> Box<dyn Fn(&mut Gen) -> Term> {
-    Box::new(move |g: &mut Gen| {
-      // let rec: bool = Arbitrary::arbitrary(g);
-      let letrec: bool = false;
-      let n = arbitrary_name(g);
-      let u: Uses = Arbitrary::arbitrary(g);
-      let typ = arbitrary_term(g, rec, defs.clone(), ctx.clone());
-      if letrec {
-        let mut ctx2 = ctx.clone();
-        ctx2.push_front(n.clone());
-        let exp = arbitrary_term(g, rec, defs.clone(), ctx2.clone());
-        let bod = arbitrary_term(g, rec, defs.clone(), ctx2);
-        Let(Pos::None, letrec, u, n, Box::new((typ, exp, bod)))
-      }
-      else {
-        let mut ctx2 = ctx.clone();
-        ctx2.push_front(n.clone());
-        let exp = arbitrary_term(g, rec, defs.clone(), ctx.clone());
-        let bod = arbitrary_term(g, rec, defs.clone(), ctx2);
-        Let(Pos::None, letrec, u, n, Box::new((typ, exp, bod)))
-=======
   fn arbitrary_ref(g: &mut Gen, defs: Defs, ctx: Vector<Name>) -> Tree {
     let refs: Vec<(Name, Cid)> = defs
       .names
@@ -880,7 +699,6 @@
         _ => {
           weight -= gen.0;
         }
->>>>>>> 6350bd66
       }
     }
     panic!("Calculation error for weight = {}", weight);
@@ -890,11 +708,7 @@
     g: &mut Gen,
     rec: bool,
     defs: Defs,
-<<<<<<< HEAD
-    ctx: Vector<Name>,
-=======
     ctx0: Vector<Name>,
->>>>>>> 6350bd66
   ) -> Term {
     let name = Name::from("_r");
     let mut ctx1 = ctx0.clone();
