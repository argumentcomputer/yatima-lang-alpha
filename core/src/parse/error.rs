use crate::{
  name::Name,
  parse::{
    base,
    span::Span,
  },
  term::{
    LitType,
    Literal,
  },
};

use nom::{
  error::ErrorKind,
  AsBytes,
  Err,
  IResult,
  InputLength,
};
<<<<<<< HEAD

use sp_std::{
  cmp::Ordering,
  collections::vec_deque::VecDeque,
=======
use sp_im::ConsList;
use std::{
  cmp::Ordering,
>>>>>>> 8661216b
  fmt,
  fmt::Write,
  num::ParseIntError,
  vec::Vec,
};

use alloc::string::String;

#[derive(PartialEq, Debug, Clone)]
pub enum ParseErrorKind {
  UndefinedReference(Name, ConsList<Name>),
  TopLevelRedefinition(Name),
  UnknownLiteralType(String),
  InvalidBaseEncoding(base::LitBase),
  UnknownBaseCode,
  ExpectedSingleChar(Vec<char>),
  InvalidBase16EscapeSequence(String),
  MultibaseError(multibase::Error),
  CidError,
  ParseIntErr(ParseIntError),
  ReservedKeyword(String),
  NumericSyntax(String),
  ReservedSyntax(String),
  LiteralLacksWhitespaceTermination(Literal),
  LitTypeLacksWhitespaceTermination(LitType),
  UnknownNatOp(Name),
  UnknownIntOp(Name),
  UnknownBitsOp(Name),
  UnknownBytesOp(Name),
  UnknownBoolOp(Name),
  UnknownTextOp(Name),
  UnknownCharOp(Name),
  UnknownU8Op(Name),
  UnknownU16Op(Name),
  UnknownU32Op(Name),
  UnknownU64Op(Name),
  UnknownU128Op(Name),
  UnknownI8Op(Name),
  UnknownI16Op(Name),
  UnknownI32Op(Name),
  UnknownI64Op(Name),
  UnknownI128Op(Name),
  InvalidSymbol(String),
  Nom(ErrorKind),
}

impl<'a> fmt::Display for ParseErrorKind {
  fn fmt(&self, f: &mut fmt::Formatter<'_>) -> fmt::Result {
    match self {
      Self::UndefinedReference(name, _) => {
        write!(f, "Undefined reference {}", name)
      }
      Self::TopLevelRedefinition(name) => {
        write!(
          f,
          "Overlapping definition names, \"{}\" already defined or imported",
          name
        )
      }
      Self::ExpectedSingleChar(chrs) => {
        write!(
          f,
          "Character literal syntax must contain one and only one character, \
           but parsed {:?}",
          chrs
        )
      }
      Self::InvalidBase16EscapeSequence(seq) => {
        write!(f, "Unknown base 16 string escape sequence {}.", seq)
      }
      Self::ParseIntErr(e) => {
        write!(f, "Error parsing number: {}", e)
      }
      Self::ReservedKeyword(name) => {
        write!(f, "{}` is a reserved language keyword", name)
      }
      Self::ReservedSyntax(_) => {
        write!(f, "Symbols beginning with '#' are reserved")
      }
      Self::NumericSyntax(_) => {
        write!(f, "Symbols beginning with digits are reserved")
      }
      Self::InvalidSymbol(name) => {
        write!(
          f,
          "The symbol {} contains a reserved character ':', '(', ')', ',', or \
           whitespace or control character.",
          name
        )
      }
      Self::LiteralLacksWhitespaceTermination(x) => {
        write!(f, "Literal {} must be terminated by whitespace or eof", x)
      }
      Self::LitTypeLacksWhitespaceTermination(x) => {
        write!(f, "Literal type {} must be terminated by whitespace or eof", x)
      }
      Self::UnknownNatOp(x) => {
        write!(f, "Unknown primitive Nat operation #Nat.{}", x)
      }
      Self::UnknownIntOp(x) => {
        write!(f, "Unknown primitive Int operation #Int.{}", x)
      }
      Self::UnknownBytesOp(x) => {
        write!(f, "Unknown primitive Bytes operation #Bytes.{}", x)
      }
      Self::UnknownTextOp(x) => {
        write!(f, "Unknown primitive Nat operation #Text.{}", x)
      }
      _ => write!(f, "internal parser error"),
    }
  }
}

impl ParseErrorKind {
  pub fn is_nom_err(&self) -> bool { matches!(self, Self::Nom(_)) }
}

#[derive(PartialEq, Debug, Clone)]
pub struct ParseError<I: AsBytes> {
  pub input: I,
  pub expected: Option<&'static str>,
  pub errors: Vec<ParseErrorKind>,
}

impl<I: AsBytes> ParseError<I> {
  pub fn new(input: I, error: ParseErrorKind) -> Self {
    ParseError { input, expected: None, errors: vec![error] }
  }
}

impl<'a> fmt::Display for ParseError<Span<'a>> {
  fn fmt(&self, f: &mut fmt::Formatter<'_>) -> fmt::Result {
    let mut res = String::new();

    writeln!(
      &mut res,
      "at line {}:{}",
      self.input.location_line(),
      self.input.get_column()
    )?;
    let line = String::from_utf8_lossy(self.input.get_line_beginning());

    writeln!(&mut res, "{} | {}", self.input.location_line(), line)?;

    let cols = format!("{} | ", self.input.location_line()).len()
      + self.input.get_column();
    for _ in 0..(cols - 1) {
      write!(&mut res, " ")?;
    }
    writeln!(&mut res, "^")?;

    if let Some(exp) = self.expected {
      writeln!(&mut res, "Expected {}", exp)?;
    }

    let mut errs = self.errors.iter().filter(|x| !x.is_nom_err()).peekable();
    if errs.peek() == None {
      // TODO: Nom verbose mode
      writeln!(&mut res, "Internal parser error")?;
    }
    else {
      writeln!(&mut res, "Reported errors:")?;
      for kind in errs {
        writeln!(&mut res, "- {}", kind)?;
      }
    }

    write!(f, "{}", res)
  }
}

impl<I: AsBytes> nom::error::ParseError<I> for ParseError<I>
where
  I: InputLength,
  I: Clone,
{
  fn from_error_kind(input: I, kind: ErrorKind) -> Self {
    ParseError::new(input, ParseErrorKind::Nom(kind))
  }

  fn append(input: I, kind: ErrorKind, mut other: Self) -> Self {
    match input.input_len().cmp(&other.input.input_len()) {
      Ordering::Less => ParseError::new(input, ParseErrorKind::Nom(kind)),
      Ordering::Equal => {
        other.errors.push(ParseErrorKind::Nom(kind));
        other
      }
      Ordering::Greater => other,
    }
  }

  fn or(self, mut other: Self) -> Self {
    match self.input.input_len().cmp(&other.input.input_len()) {
      Ordering::Less => self,
      Ordering::Equal => {
        for x in self.errors {
          other.errors.push(x);
        }
        other
      }
      Ordering::Greater => other,
    }
  }
}

impl<I: AsBytes> nom::error::ContextError<I> for ParseError<I>
where
  I: InputLength,
  I: Clone,
{
  fn add_context(input: I, ctx: &'static str, other: Self) -> Self {
    match input.input_len().cmp(&other.input.input_len()) {
      Ordering::Less => {
        ParseError { input, expected: Some(ctx), errors: vec![] }
      }
      Ordering::Equal => match other.expected {
        None => ParseError { input, expected: Some(ctx), errors: other.errors },
        _ => other,
      },
      Ordering::Greater => other,
    }
  }
}

pub fn throw_err<I: AsBytes, A, F: Fn(ParseError<I>) -> ParseError<I>>(
  x: IResult<I, A, ParseError<I>>,
  f: F,
) -> IResult<I, A, ParseError<I>> {
  match x {
    Ok(res) => Ok(res),
    Err(Err::Incomplete(n)) => Err(Err::Incomplete(n)),
    Err(Err::Error(e)) => Err(Err::Error(f(e))),
    Err(Err::Failure(e)) => Err(Err::Failure(f(e))),
  }
}<|MERGE_RESOLUTION|>--- conflicted
+++ resolved
@@ -17,21 +17,16 @@
   IResult,
   InputLength,
 };
-<<<<<<< HEAD
 
 use sp_std::{
   cmp::Ordering,
-  collections::vec_deque::VecDeque,
-=======
-use sp_im::ConsList;
-use std::{
-  cmp::Ordering,
->>>>>>> 8661216b
   fmt,
   fmt::Write,
   num::ParseIntError,
   vec::Vec,
 };
+
+use sp_im::ConsList;
 
 use alloc::string::String;
 
