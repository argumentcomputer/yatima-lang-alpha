--- conflicted
+++ resolved
@@ -22,10 +22,7 @@
 };
 
 use sp_std::{
-<<<<<<< HEAD
-=======
   cell::RefCell,
->>>>>>> 8661216b
   collections::vec_deque::VecDeque,
   convert::TryFrom,
   rc::Rc,
@@ -45,12 +42,8 @@
   IResult,
 };
 
-<<<<<<< HEAD
 use sp_cid::Cid;
-=======
-use cid::Cid;
 use sp_im::ConsList;
->>>>>>> 8661216b
 
 pub fn parse_link(from: Span) -> IResult<Span, Cid, ParseError<Span>> {
   let (upto, (_, bytes)) = parse_multibase()(from)?;
