--- conflicted
+++ resolved
@@ -28,7 +28,6 @@
   dag_cbor::DagCborCodec,
   Codec,
 };
-use std::rc::Rc;
 
 use crate::parse::span::Span;
 
@@ -68,7 +67,7 @@
 };
 use std::collections::VecDeque;
 
-type Ctx = Rc<ConsList<Name>>;
+type Ctx = ConsList<Name>;
 
 pub fn reserved_symbols() -> VecDeque<String> {
   VecDeque::from(vec![
@@ -212,7 +211,7 @@
         upto,
         ParseErrorKind::UndefinedReference(
           Name::from(format!("#${}", nam.to_string())),
-          ctx.as_ref().clone(),
+          ctx.clone(),
         ),
       )))
     }
@@ -244,7 +243,7 @@
     else {
       Err(Err::Error(ParseError::new(
         upto,
-        ParseErrorKind::UndefinedReference(nam.clone(), ctx.as_ref().clone()),
+        ParseErrorKind::UndefinedReference(nam.clone(), ctx.clone()),
       )))
     }
   }
@@ -264,7 +263,7 @@
     let (i, _) = parse_space(i)?;
     let (i, _) = tag("=>")(i)?;
     let (i, _) = parse_space(i)?;
-    let mut ctx2 = ctx.as_ref().clone();
+    let mut ctx2 = ctx.clone();
     for n in ns.clone().into_iter() {
       ctx2 = ctx2.cons(n);
     }
@@ -272,7 +271,7 @@
       input,
       defs.clone(),
       rec.clone(),
-      Rc::new(ctx2),
+      ctx2,
       quasi.to_owned(),
     )(i)?;
     let pos = Pos::from_upto(input, from, upto);
@@ -394,31 +393,9 @@
 ) -> impl FnMut(Span) -> IResult<Span, Vec<(Uses, Name, Term)>, ParseError<Span>>
 {
   move |mut i: Span| {
-    let mut ctx = ctx.as_ref().clone();
+    let mut ctx = ctx.clone();
     let mut res = Vec::new();
 
-<<<<<<< HEAD
-=======
-    match parse_binder(
-      input,
-      defs.to_owned(),
-      rec.clone(),
-      Rc::new(ctx.clone()),
-      quasi.to_owned(),
-      nam_opt,
-    )(i.to_owned())
-    {
-      Err(e) => return Err(e),
-      Ok((i1, bs)) => {
-        for (u, n, t) in bs {
-          ctx = ctx.cons(n.to_owned());
-          res.push((u, n, t));
-        }
-        i = i1;
-      }
-    }
-
->>>>>>> edd49620
     loop {
       match preceded(parse_space, tag(terminator))(i) {
         Ok((i2, _)) => return Ok((i2, res)),
@@ -430,7 +407,7 @@
           input,
           defs.to_owned(),
           rec.clone(),
-          Rc::new(ctx.clone()),
+          ctx.clone(),
           quasi.to_owned(),
           nam_opt,
         ),
@@ -460,14 +437,14 @@
 ) -> impl FnMut(Span) -> IResult<Span, Vec<(Uses, Name, Term)>, ParseError<Span>>
 {
   move |mut i: Span| {
-    let mut ctx = ctx.as_ref().clone();
+    let mut ctx = ctx.clone();
     let mut res = Vec::new();
 
     match parse_binder(
       input,
       defs.to_owned(),
       rec.clone(),
-      Rc::new(ctx.clone()),
+      ctx.clone(),
       quasi.to_owned(),
       nam_opt,
     )(i.to_owned())
@@ -475,7 +452,7 @@
       Err(e) => return Err(e),
       Ok((i1, bs)) => {
         for (u, n, t) in bs {
-          ctx.push_front(n.to_owned());
+          ctx = ctx.cons(n.to_owned());
           res.push((u, n, t));
         }
         i = i1;
@@ -485,7 +462,7 @@
       input,
       defs.to_owned(),
       rec.clone(),
-      Rc::new(ctx.clone()),
+      ctx.clone(),
       quasi.to_owned(),
       nam_opt,
       terminator,
@@ -515,7 +492,7 @@
       "->",
     )(i)?;
     let (i, _) = parse_space(i)?;
-    let mut ctx2 = ctx.as_ref().clone();
+    let mut ctx2 = ctx.clone();
     for (_, n, _) in bs.iter() {
       ctx2 = ctx2.cons(n.clone());
     }
@@ -523,7 +500,7 @@
       input,
       defs.to_owned(),
       rec.clone(),
-      Rc::new(ctx2),
+      ctx2,
       quasi.to_owned(),
     )(i)?;
     let pos = Pos::from_upto(input, from, upto);
@@ -556,13 +533,13 @@
     let (i, _) = nom::character::complete::char('@')(from)?;
     let (i, n) = parse_name(i)?;
     let (i, _) = parse_space(i)?;
-    let mut ctx2 = ctx.as_ref().clone();
+    let mut ctx2 = ctx.clone();
     ctx2 = ctx2.cons(n.clone());
     let (upto, bod) = parse_expression(
       input,
       defs.to_owned(),
       rec.clone(),
-      Rc::new(ctx2),
+      ctx2.clone(),
       quasi.to_owned(),
     )(i)?;
     let pos = Pos::from_upto(input, from, upto);
@@ -638,7 +615,7 @@
       ":",
     )(from)?;
     let (i, _) = parse_space(i)?;
-    let mut type_ctx = ctx.as_ref().clone();
+    let mut type_ctx = ctx.clone();
     for (_, n, _) in bs.iter() {
       type_ctx = type_ctx.cons(n.clone());
     }
@@ -646,10 +623,10 @@
       input,
       defs.clone(),
       rec.clone(),
-      Rc::new(type_ctx),
+      type_ctx,
       quasi.clone(),
     )(i)?;
-    let mut term_ctx = ctx.as_ref().clone();
+    let mut term_ctx = ctx.clone();
     if letrec {
       term_ctx = term_ctx.cons(nam.clone());
     };
@@ -663,7 +640,7 @@
       input,
       defs.clone(),
       rec.clone(),
-      Rc::new(term_ctx),
+      term_ctx,
       quasi.clone(),
     )(i)?;
     let pos = Pos::from_upto(input, from, upto);
@@ -705,13 +682,13 @@
     )(i)?;
     let (i, _) = alt((tag(";"), tag("in")))(i)?;
     let (i, _) = parse_space(i)?;
-    let mut ctx2 = ctx.as_ref().clone();
+    let mut ctx2 = ctx.clone();
     ctx2 = ctx2.cons(nam.clone());
     let (upto, bod) = parse_expression(
       input,
       defs.to_owned(),
       rec.clone(),
-      Rc::new(ctx2),
+      ctx2,
       quasi.to_owned(),
     )(i)?;
     let pos = Pos::from_upto(input, from, upto);
@@ -963,22 +940,18 @@
 }
 
 pub fn parse(i: &str, defs: Defs) -> IResult<Span, Term, ParseError<Span>> {
-  parse_expression(
-    input_cid(i),
-    defs,
-    None,
-    Rc::new(ConsList::new()),
-    VecDeque::new(),
-  )(Span::new(i))
+  parse_expression(input_cid(i), defs, None, ConsList::new(), VecDeque::new())(
+    Span::new(i),
+  )
 }
 pub fn parse_quasi(
   i: &str,
   defs: Defs,
   quasi: VecDeque<Term>,
 ) -> IResult<Span, Term, ParseError<Span>> {
-  parse_expression(input_cid(i), defs, None, Rc::new(ConsList::new()), quasi)(
-    Span::new(i),
-  )
+  parse_expression(input_cid(i), defs, None, ConsList::new(), quasi)(Span::new(
+    i,
+  ))
 }
 
 #[macro_export]
@@ -1005,7 +978,7 @@
         input_cid(i),
         Defs::new(),
         None,
-        Rc::new(ConsList::new()),
+        ConsList::new(),
         VecDeque::new(),
       )(Span::new(i))
     }
@@ -1024,7 +997,7 @@
         input_cid(i),
         Defs::new(),
         None,
-        Rc::new(ConsList::new()),
+        ConsList::new(),
         VecDeque::new(),
       )(Span::new(i))
     }
@@ -1051,7 +1024,7 @@
         input_cid(i),
         Defs::new(),
         None,
-        Rc::new(VecDeque::new()),
+        ConsList::new(),
         VecDeque::new(),
       )(Span::new(i))
     }
@@ -1066,7 +1039,7 @@
         input_cid(i),
         Defs::new(),
         None,
-        Rc::new(VecDeque::new()),
+        ConsList::new(),
         VecDeque::new(),
       )(Span::new(i))
     }
@@ -1082,7 +1055,7 @@
         input_cid(i),
         Defs::new(),
         None,
-        Rc::new(VecDeque::new()),
+        ConsList::new(),
         VecDeque::new(),
       )(Span::new(i))
     }
@@ -1096,7 +1069,7 @@
           err.errors
             == vec![ParseErrorKind::UndefinedReference(
               Name::from("Unknown"),
-              VecDeque::from(vec![])
+              ConsList::new(),
             )]
         )
       }
@@ -1112,7 +1085,7 @@
         input_cid(i),
         Defs::new(),
         None,
-        Rc::new(VecDeque::new()),
+        ConsList::new(),
         VecDeque::new(),
         Name::from("test"),
         false,
@@ -1130,7 +1103,7 @@
           err.errors
             == vec![ParseErrorKind::UndefinedReference(
               Name::from("Unknown"),
-              VecDeque::from(vec![])
+              ConsList::new()
             )]
         )
       }
@@ -1150,7 +1123,7 @@
         input_cid(i),
         Defs::new(),
         None,
-        Rc::new(ConsList::new()),
+        ConsList::new(),
         VecDeque::new(),
         nam_opt,
         ":",
@@ -1178,7 +1151,7 @@
         input_cid(i),
         Defs::new(),
         None,
-        Rc::new(ConsList::new()),
+        ConsList::new(),
         VecDeque::new(),
         nam_opt,
         ":",
@@ -1214,7 +1187,7 @@
           err.errors
             == vec![ParseErrorKind::UndefinedReference(
               Name::from("Unknown"),
-              VecDeque::from(vec!(Name::from("A")))
+              ConsList::from(vec!(Name::from("A")))
             )]
         )
       }
@@ -1230,7 +1203,7 @@
           err.errors
             == vec![ParseErrorKind::UndefinedReference(
               Name::from("Unknown"),
-              VecDeque::new(),
+              ConsList::new(),
             )]
         );
       }
@@ -1247,7 +1220,7 @@
       input_cid(&i),
       test_defs(),
       None,
-      Rc::new(ConsList::new()),
+      ConsList::new(),
       VecDeque::new(),
     )(Span::new(&i))
     {
