--- conflicted
+++ resolved
@@ -52,12 +52,8 @@
   u8::U8Op,
 };
 
-<<<<<<< HEAD
 /// Primitive types and their operations
-#[derive(PartialEq, Eq, Clone, Copy, Debug)]
-=======
 #[derive(PartialEq, Eq, Clone, Debug)]
->>>>>>> 62142193
 pub enum Op {
   Io(IoOp),
   Nat(NatOp),
@@ -80,12 +76,8 @@
 }
 
 impl Op {
-<<<<<<< HEAD
   /// Gets the syntax string of a primitive operation
-  pub fn symbol(self) -> String {
-=======
   pub fn symbol(&self) -> String {
->>>>>>> 62142193
     match self {
       Self::Io(op) => format!("#Io.{}", op.symbol()),
       Self::Nat(op) => format!("#Nat.{}", op.symbol()),
@@ -108,12 +100,8 @@
     }
   }
 
-<<<<<<< HEAD
   /// Converts a primitive operation into an IPLD object
-  pub fn to_ipld(self) -> Ipld {
-=======
   pub fn to_ipld(&self) -> Ipld {
->>>>>>> 62142193
     match self {
       Self::Io(_) => panic!("IO operations cannot be serialized"),
       Self::Nat(op) => Ipld::List(vec![Ipld::Integer(0), op.to_ipld()]),
@@ -165,12 +153,8 @@
     }
   }
 
-<<<<<<< HEAD
   /// Returns the number of parameters used in the operation
-  pub fn arity(self) -> u64 {
-=======
   pub fn arity(&self) -> u64 {
->>>>>>> 62142193
     match self {
       #[cfg(feature = "std")]
       Self::Io(op) => op.arity(),
@@ -194,12 +178,8 @@
     }
   }
 
-<<<<<<< HEAD
   /// Applies a nullary operation to a literal and returns it if successful
-  pub fn apply0(self) -> Option<Literal> {
-=======
   pub fn apply0(&self) -> Option<Literal> {
->>>>>>> 62142193
     match self {
       #[cfg(feature = "std")]
       Self::Io(op) => op.apply0(),
@@ -217,12 +197,8 @@
     }
   }
 
-<<<<<<< HEAD
   /// Applies a unary operation to a literal and returns it if successful
-  pub fn apply1(self, x: &Literal) -> Option<Literal> {
-=======
   pub fn apply1(&self, x: &Literal) -> Option<Literal> {
->>>>>>> 62142193
     match self {
       #[cfg(feature = "std")]
       Self::Io(op) => op.apply1(x),
@@ -246,12 +222,8 @@
     }
   }
 
-<<<<<<< HEAD
   /// Applies a binary operation to a literal and returns it if successful
-  pub fn apply2(self, x: &Literal, y: &Literal) -> Option<Literal> {
-=======
   pub fn apply2(&self, x: &Literal, y: &Literal) -> Option<Literal> {
->>>>>>> 62142193
     match self {
       #[cfg(feature = "std")]
       Self::Io(op) => op.apply2(x, y),
@@ -292,12 +264,8 @@
     }
   }
 
-<<<<<<< HEAD
   /// Returns the type of the primitive
-  pub fn type_of(self) -> Term {
-=======
   pub fn type_of(&self) -> Term {
->>>>>>> 62142193
     match self {
       #[cfg(feature = "std")]
       Self::Io(op) => op.type_of(),
