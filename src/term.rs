--- conflicted
+++ resolved
@@ -351,11 +351,7 @@
             [bod] => {
               let bod =
                 Term::decode(refs.to_owned(), ctx.to_owned(), bod.to_owned())?;
-<<<<<<< HEAD
               Ok(Self::Dat(pos, Rc::new(bod)))
-=======
-              Ok(Self::Dat(pos, Box::new(bod)))
->>>>>>> 962c6656
             }
             _ => Err(DecodeError::new(pos, vec![Expected::Data])),
           }
@@ -365,11 +361,7 @@
             [bod] => {
               let bod =
                 Term::decode(refs.to_owned(), ctx.to_owned(), bod.to_owned())?;
-<<<<<<< HEAD
               Ok(Self::Cse(pos, Rc::new(bod)))
-=======
-              Ok(Self::Cse(pos, Box::new(bod)))
->>>>>>> 962c6656
             }
             _ => Err(DecodeError::new(pos, vec![Expected::Case])),
           }
@@ -380,11 +372,7 @@
               let mut new_ctx = ctx.clone();
               new_ctx.push_front(nam.clone());
               let bod = Term::decode(refs.to_owned(), new_ctx, bod.to_owned())?;
-<<<<<<< HEAD
               Ok(Self::Slf(pos, nam.clone(), Rc::new(bod)))
-=======
-              Ok(Self::Slf(pos, nam.clone(), Box::new(bod)))
->>>>>>> 962c6656
             }
             _ => Err(DecodeError::new(pos, vec![Expected::SelfType])),
           }
@@ -395,11 +383,7 @@
               let mut new_ctx = ctx.clone();
               new_ctx.push_front(nam.clone());
               let bod = Term::decode(refs.to_owned(), new_ctx, bod.to_owned())?;
-<<<<<<< HEAD
               Ok(Self::Lam(pos, nam.to_owned(), Rc::new(bod)))
-=======
-              Ok(Self::Lam(pos, nam.to_owned(), Box::new(bod)))
->>>>>>> 962c6656
             }
             _ => Err(DecodeError::new(pos, vec![Expected::Lambda])),
           }
@@ -430,11 +414,7 @@
                 Term::decode(refs.to_owned(), ctx.to_owned(), typ.to_owned())?;
               let trm =
                 Term::decode(refs.to_owned(), ctx.to_owned(), trm.to_owned())?;
-<<<<<<< HEAD
               Ok(Self::Ann(pos, Rc::new((typ, trm))))
-=======
-              Ok(Self::Ann(pos, Box::new(typ), Box::new(trm)))
->>>>>>> 962c6656
             }
             _ => Err(DecodeError::new(pos, vec![Expected::Annotation])),
           }
@@ -452,11 +432,7 @@
             Term::decode(refs.to_owned(), ctx.to_owned(), fun.to_owned())?;
           let arg =
             Term::decode(refs.to_owned(), ctx.to_owned(), arg.to_owned())?;
-<<<<<<< HEAD
           Ok(Self::App(pos, Rc::new((fun, arg))))
-=======
-          Ok(Self::App(pos, Box::new(fun), Box::new(arg)))
->>>>>>> 962c6656
         }
 
         _ => Err(DecodeError::new(pos, vec![Expected::Constructor])),
@@ -903,7 +879,6 @@
     format!("_{}", s)
   }
 
-<<<<<<< HEAD
   fn arbitrary_lam(
     refs: Refs,
     ctx: Vector<String>,
@@ -921,45 +896,18 @@
     ctx: Vector<String>,
   ) -> Box<dyn Fn(&mut Gen) -> Term> {
     Box::new(move |g: &mut Gen| {
-=======
-  fn arbitrary_lam<G: Gen>(
-    refs: Refs,
-    ctx: Vector<String>,
-  ) -> Box<dyn Fn(&mut G) -> Term> {
-    Box::new(move |g: &mut G| {
-      let n = arbitrary_name(g);
-      let mut ctx2 = ctx.clone();
-      ctx2.push_front(n.clone());
-      Lam(None, n, Box::new(arbitrary_term(g, refs.clone(), ctx2)))
-    })
-  }
-
-  fn arbitrary_slf<G: Gen>(
-    refs: Refs,
-    ctx: Vector<String>,
-  ) -> Box<dyn Fn(&mut G) -> Term> {
-    Box::new(move |g: &mut G| {
->>>>>>> 962c6656
       let n = arbitrary_name(g);
       let mut ctx2 = ctx.clone();
       ctx2.push_front(n.clone());
       Slf(None, n, Box::new(arbitrary_term(g, refs.clone(), ctx2)))
     })
   }
-<<<<<<< HEAD
+
   fn arbitrary_let(
     refs: Refs,
     ctx: Vector<String>,
   ) -> Box<dyn Fn(&mut Gen) -> Term> {
     Box::new(move |g: &mut Gen| {
-=======
-
-  fn arbitrary_let<G: Gen>(
-    refs: Refs,
-    ctx: Vector<String>,
-  ) -> Box<dyn Fn(&mut G) -> Term> {
-    Box::new(move |g: &mut G| {
->>>>>>> 962c6656
       let rec: bool = Arbitrary::arbitrary(g);
       let n = arbitrary_name(g);
       let u: Uses = Arbitrary::arbitrary(g);
@@ -981,19 +929,11 @@
     })
   }
 
-<<<<<<< HEAD
   fn arbitrary_all(
     refs: Refs,
     ctx: Vector<String>,
   ) -> Box<dyn Fn(&mut Gen) -> Term> {
     Box::new(move |g: &mut Gen| {
-=======
-  fn arbitrary_all<G: Gen>(
-    refs: Refs,
-    ctx: Vector<String>,
-  ) -> Box<dyn Fn(&mut G) -> Term> {
-    Box::new(move |g: &mut G| {
->>>>>>> 962c6656
       let n = arbitrary_name(g);
       let u: Uses = Arbitrary::arbitrary(g);
       let mut ctx2 = ctx.clone();
@@ -1002,12 +942,7 @@
         None,
         u,
         n,
-<<<<<<< HEAD
         Rc::new((arbitrary_term(g, refs.clone(), ctx.clone())), Rc::new(arbitrary_term(g, refs.clone(), ctx2)))
-=======
-        Box::new(arbitrary_term(g, refs.clone(), ctx.clone())),
-        Box::new(arbitrary_term(g, refs.clone(), ctx2)),
->>>>>>> 962c6656
       )
     })
   }
@@ -1022,13 +957,8 @@
     refs
   }
 
-<<<<<<< HEAD
-  fn arbitrary_var(g: &mut Gen, ctx: Vector<String>) -> Term {
-    match ctx.iter().choose(g) {
-=======
-  fn arbitrary_var<G: Gen>(ctx: Vector<String>) -> Box<dyn Fn(&mut G) -> Term> {
-    Box::new(move |g: &mut G| match ctx.iter().choose(g) {
->>>>>>> 962c6656
+  fn arbitrary_var(ctx: Vector<String>) -> Box<dyn Fn(&mut G) -> Term> {
+    Box::new(move |g: &mut Gen| match ctx.iter().choose(g) {
       Some(n) => {
         let (i, _) = ctx.iter().enumerate().find(|(_, x)| *x == n).unwrap();
         Var(None, n.clone(), i as u64)
@@ -1037,25 +967,16 @@
     })
   }
 
-<<<<<<< HEAD
   fn arbitrary_ref(
     refs: Refs,
     ctx: Vector<String>,
   ) -> Box<dyn Fn(&mut Gen) -> Term> {
     Box::new(move |g: &mut Gen| {
-=======
-  fn arbitrary_ref<G: Gen>(
-    refs: Refs,
-    ctx: Vector<String>,
-  ) -> Box<dyn Fn(&mut G) -> Term> {
-    Box::new(move |g: &mut G| {
->>>>>>> 962c6656
       match refs.iter().filter(|(n, _)| !ctx.contains(n)).choose(g) {
         Some((n, (d, a))) => Ref(None, n.clone(), *d, *a),
         None => Term::Typ(None),
       }
     })
-<<<<<<< HEAD
   }
 
   fn arbitrary_app(
@@ -1106,108 +1027,8 @@
     }
   }
 
-  pub fn arbitrary_term(
+  pub fn frequency<T, F: Fn(&mut Gen) -> T>(
     g: &mut Gen,
-    defs: Defs,
-    ctx: Vector<String>,
-  ) -> Term {
-    let len = ctx.len();
-    if len == 0 {
-      arbitrary_lam(g, defs, ctx)
-    }
-    else {
-      let freq = frequency(g,
-        vec![
-          (2, Term::Var(None, String::new(), 0)),
-          (2, Term::Lam(None, String::new(), Rc::new(Term::Typ(None)))),
-          (2, Term::App(None, Rc::new(Term::Typ(None)), Rc::new(Term::Typ(None)))),
-          (1, Term::All(None, Uses::None, String::new(), Rc::new(Term::Typ(None)), Rc::new(Term::Typ(None)))),
-          (2, Term::Slf(None, String::new(), Rc::new(Term::Typ(None)))),
-          (2, Term::Dat(None, Rc::new(Term::Typ(None)))),
-          (2, Term::Cse(None, Rc::new(Term::Typ(None)))),
-          (2, Term::Ref(None, String::new(), Link::from([0;32]), Link::from([0;32]))),
-          (1, Term::Let(None, true, Uses::None, String::new(), Rc::new(Term::Typ(None)), Rc::new(Term::Typ(None)), Rc::new(Term::Typ(None)))),
-          (2, Term::Typ(None)),
-          (2, Term::Ann(None, Rc::new(Term::Typ(None)), Rc::new(Term::Typ(None)))),
-          (2, Term::Lit(None, Literal::Text(String::new()))),
-          (2, Term::LTy(None, LitType::Natural)),
-          (2, Term::Opr(None, PrimOp::Eql))
-        ]);
-      match freq {
-        Term::Var(_, _, _) => arbitrary_var(g, ctx.clone()),
-        Term::Lam(_, _, _) => arbitrary_lam(g, defs.clone(), ctx.clone()),
-        Term::App(_, _, _) => Term::App(
-            None,
-            Rc::new(arbitrary_term(g, defs.clone(), ctx.clone())),
-            Rc::new(arbitrary_term(g, defs.clone(), ctx.clone()))),
-        Term::All(_, _, _, _, _) => arbitrary_all(g, defs.clone(), ctx.clone()),
-        Term::Slf(_, _, _) => arbitrary_slf(g, defs.clone(), ctx.clone()),
-        Term::Dat(_, _) => Term::Dat(None, Rc::new(arbitrary_term(g, defs.clone(), ctx.clone()))),
-        Term::Cse(_, _) => Term::Cse(None, Rc::new(arbitrary_term(g, defs.clone(), ctx.clone()))),
-        Term::Ref(_, _, _, _) => arbitrary_ref(g, defs.clone(), ctx.clone()),
-        Term::Let(_, _, _, _, _, _, _) => arbitrary_let(g, defs.clone(), ctx.clone()),
-        Term::Typ(_) => Term::Typ(None),
-        Term::Ann(_, _, _) => Term::Ann(
-            None,
-            Rc::new(arbitrary_term(g, defs.clone(), ctx.clone())),
-            Rc::new(arbitrary_term(g, defs.clone(), ctx.clone()))),
-        Term::Lit(_, _) => Term::Lit(None, Arbitrary::arbitrary(g)),
-        Term::LTy(_, _) => Term::LTy(None, Arbitrary::arbitrary(g)),
-        Term::Opr(_, _) => Term::Opr(None, Arbitrary::arbitrary(g))
-      }
-    }
-  }
-
-  pub fn frequency<G: Gen, T: Clone>(g: &mut Gen, input: Vec<(i64, T)>) -> T {
-=======
-  }
-
-  fn arbitrary_app<G: Gen>(
-    refs: Refs,
-    ctx: Vector<String>,
-  ) -> Box<dyn Fn(&mut G) -> Term> {
-    Box::new(move |g: &mut G| {
-      Term::App(
-        None,
-        Box::new(arbitrary_term(g, refs.clone(), ctx.clone())),
-        Box::new(arbitrary_term(g, refs.clone(), ctx.clone())),
-      )
-    })
-  }
-
-  fn arbitrary_ann<G: Gen>(
-    refs: Refs,
-    ctx: Vector<String>,
-  ) -> Box<dyn Fn(&mut G) -> Term> {
-    Box::new(move |g: &mut G| {
-      Term::Ann(
-        None,
-        Box::new(arbitrary_term(g, refs.clone(), ctx.clone())),
-        Box::new(arbitrary_term(g, refs.clone(), ctx.clone())),
-      )
-    })
-  }
-
-  fn arbitrary_dat<G: Gen>(
-    refs: Refs,
-    ctx: Vector<String>,
-  ) -> Box<dyn Fn(&mut G) -> Term> {
-    Box::new(move |g: &mut G| {
-      Term::Dat(None, Box::new(arbitrary_term(g, refs.clone(), ctx.clone())))
-    })
-  }
-  fn arbitrary_cse<G: Gen>(
-    refs: Refs,
-    ctx: Vector<String>,
-  ) -> Box<dyn Fn(&mut G) -> Term> {
-    Box::new(move |g: &mut G| {
-      Term::Cse(None, Box::new(arbitrary_term(g, refs.clone(), ctx.clone())))
-    })
-  }
->>>>>>> 962c6656
-
-  pub fn frequency<T, G: Gen, F: Fn(&mut G) -> T>(
-    g: &mut G,
     gens: Vec<(i64, F)>,
   ) -> T {
     if gens.iter().any(|(v, _)| *v < 0) {
@@ -1255,21 +1076,12 @@
   }
 
   impl Arbitrary for Term {
-<<<<<<< HEAD
     fn arbitrary(g: &mut Gen) -> Self {
-      arbitrary_term(g, test_defs(), Vector::new())
-    }
-  }
-
-  pub fn arbitrary_def(g: &mut Gen, defs: Defs, name: String) -> Def {
-=======
-    fn arbitrary<G: Gen>(g: &mut G) -> Self {
       arbitrary_term(g, test_refs(), Vector::new())
     }
   }
 
-  pub fn arbitrary_def<G: Gen>(g: &mut G, refs: Refs, name: String) -> Def {
->>>>>>> 962c6656
+  pub fn arbitrary_def(g: &mut Gen, refs: Refs, name: String) -> Def {
     let mut ctx = Vector::new();
     ctx.push_front(name.clone());
     Def {
