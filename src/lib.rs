--- conflicted
+++ resolved
@@ -31,11 +31,5 @@
 pub mod term;
 pub mod unembed_error;
 pub mod utils;
-<<<<<<< HEAD
 #[cfg(all(target_arch = "wasm32", not(os = "wasi"), feature = "js-bindings"))]
-pub mod wasm_binds;
-=======
-#[cfg(target_arch = "wasm32")]
-#[cfg(not(target = "wasm32-wasi"))]
-pub mod wasm_binds;
->>>>>>> 6325cb04
+pub mod wasm_binds;