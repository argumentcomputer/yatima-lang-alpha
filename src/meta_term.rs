use hashexpr::{
  atom,
  atom::Atom::*,
  position::Pos,
  Expr,
  Expr::{
    Atom,
    Cons,
  },
  Link,
};

use crate::decode_error::{
  DecodeError,
  Expected,
};

use std::fmt;

/// The computationally irrelevant naming metadata of a term in a lambda-like
/// language
#[derive(Debug, Clone, PartialEq)]
pub enum MetaTerm {
  Ctor(Option<Pos>, Vec<MetaTerm>),
  Bind(String, Box<MetaTerm>),
  Link(String, Link),
  Leaf,
}

impl MetaTerm {
  #[must_use]
  pub fn encode(&self) -> Expr {
    match self {
      Self::Ctor(pos, xs) => {
        let mut ys = Vec::new();
        for x in xs {
          ys.push(x.encode());
        }
        Expr::Cons(*pos, ys)
      }
      Self::Bind(n, x) => cons!(None, text!(n.clone()), x.encode()),
      Self::Link(n, l) => {
        cons!(None, text!(n.clone()), link!(*l))
      }
      Self::Leaf => bits!(vec![]),
    }
  }

  pub fn decode(expr: Expr) -> Result<Self, DecodeError> {
    match expr {
      Cons(pos, xs) => match xs.as_slice() {
        [Atom(_, Text(name)), Atom(_, Link(l))] => {
          Ok(Self::Link(name.clone(), *l))
        }
        [Atom(_, Text(name)), bound] => {
          let bound = Self::decode(bound.clone())?;
          Ok(Self::Bind(name.clone(), Box::new(bound)))
        }
        [xs @ ..] => {
          let mut ys = Vec::new();
          for x in xs {
            let y = Self::decode(x.clone())?;
            ys.push(y);
          }
          Ok(Self::Ctor(pos, ys))
        }
      },
      Atom(_, Bits(..)) => Ok(Self::Leaf),
      Atom(..) => Err(DecodeError::new(expr.position(), vec![Expected::MetaTerm])),
    }
  }
}

impl fmt::Display for MetaTerm {
  fn fmt(&self, f: &mut fmt::Formatter<'_>) -> fmt::Result {
    use MetaTerm::*;
    match self {
      Leaf => write!(f, "leaf"),
      Link(n, l) => write!(f, "(link \"{}\" {})", n, l),
      Bind(n, x) => write!(f, "(bind \"{}\" ({}))", n, x),
      Ctor(p, xs) => {
        let mut res = String::new();
        for x in xs {
          res.push(' ');
          res.push_str(&format!("{}", x));
        }
        match p {
          Some(p) => write!(f, "(ctor ({}){})", p, res),
          None => write!(f, "(ctor (){})", res),
        }
      }
    }
  }
}

#[cfg(test)]
pub mod tests {
  use super::{
    MetaTerm,
    MetaTerm::*,
    Pos,
  };
  use quickcheck::{
    Arbitrary,
    Gen,
  };
  use rand::Rng;

  use crate::term::tests::{
    arbitrary_link,
    arbitrary_name,
    frequency,
  };

  #[must_use]
  pub fn arbitrary_meta_ctor() -> Box<dyn Fn(&mut Gen) -> MetaTerm> {
    Box::new(move |g: &mut Gen| {
      let mut rng = rand::thread_rng();
      let n: u32 = rng.gen_range(0..10);
      let mut xs = Vec::new();
      for _ in 0..n {
        xs.push(Arbitrary::arbitrary(g))
      }
      Ctor(None, xs)
    })
  }
  impl Arbitrary for MetaTerm {
    fn arbitrary(g: &mut Gen) -> Self {
<<<<<<< HEAD
      let input: Vec<(i64, Box<dyn Fn(&mut Gen) -> Self>)> =
        vec![
          // arbitrary_meta_ctor() causes stack overflow unless Leaf is set to at least 3
          (1, arbitrary_meta_ctor()),
          (1, Box::new(|g| Bind(arbitrary_name(g), Arbitrary::arbitrary(g)))),
          (1, Box::new(|g| Link(arbitrary_name(g), arbitrary_link(g)))),
          (3, Box::new(|_| Leaf))
        ];
=======
      let input: Vec<(i64, Box<dyn Fn(&mut Gen) -> MetaTerm>)> = vec![
        // arbitrary_meta_ctor() causes stack overflow unless Leaf is set to at
        // least 3
        (1, arbitrary_meta_ctor()),
        (1, Box::new(|g| Bind(arbitrary_name(g), Arbitrary::arbitrary(g)))),
        (1, Box::new(|g| Link(arbitrary_name(g), arbitrary_link(g)))),
        (3, Box::new(|_| Leaf)),
      ];
>>>>>>> 6325cb04
      frequency(g, input)
    }
  }

  #[quickcheck]
  fn meta_term_encode_decode(x: MetaTerm) -> bool {
    match MetaTerm::decode(x.encode()) {
      Ok(y) => x == y,
      _ => false,
    }
  }

  #[test]
  fn test_cases() {
    let f = Ctor(None, vec![Bind("x".to_owned(), Box::new(Leaf))]);
    assert_eq!(
      String::from(r##"(ctor () (bind "x" (leaf)))"##),
      format!("{}", f)
    );
    let p = Pos {
      from_offset: 0,
      from_line: 1,
      from_column: 1,
      upto_offset: 10,
      upto_line: 2,
      upto_column: 1,
    };
    let f = Ctor(Some(p), vec![Bind("x".to_owned(), Box::new(Leaf))]);
    assert_eq!(
      String::from(r##"(ctor (1:1-2:1) (bind "x" (leaf)))"##),
      format!("{}", f)
    )
  }
}<|MERGE_RESOLUTION|>--- conflicted
+++ resolved
@@ -126,16 +126,6 @@
   }
   impl Arbitrary for MetaTerm {
     fn arbitrary(g: &mut Gen) -> Self {
-<<<<<<< HEAD
-      let input: Vec<(i64, Box<dyn Fn(&mut Gen) -> Self>)> =
-        vec![
-          // arbitrary_meta_ctor() causes stack overflow unless Leaf is set to at least 3
-          (1, arbitrary_meta_ctor()),
-          (1, Box::new(|g| Bind(arbitrary_name(g), Arbitrary::arbitrary(g)))),
-          (1, Box::new(|g| Link(arbitrary_name(g), arbitrary_link(g)))),
-          (3, Box::new(|_| Leaf))
-        ];
-=======
       let input: Vec<(i64, Box<dyn Fn(&mut Gen) -> MetaTerm>)> = vec![
         // arbitrary_meta_ctor() causes stack overflow unless Leaf is set to at
         // least 3
@@ -144,7 +134,6 @@
         (1, Box::new(|g| Link(arbitrary_name(g), arbitrary_link(g)))),
         (3, Box::new(|_| Leaf)),
       ];
->>>>>>> 6325cb04
       frequency(g, input)
     }
   }
