<<<<<<< HEAD
#[cfg(all(target_arch = "wasm32", not(os = "wasi"), feature = "js-bindings"))]
use web_sys::{console};
#[cfg(all(target_arch = "wasm32", not(os = "wasi"), not(os = "wasi"), feature = "js-bindings"))]
use wasm_bindgen::prelude::{JsValue};
use std::io::{self,Write};

#[cfg(all(target_arch = "wasm32", not(os = "wasi"), feature = "js-bindings"))]
pub fn log(message: &str) {
  console::log_1(&JsValue::from_str(message));
}
=======
#[cfg(not(target_arch = "wasm32"))]
use std::io::{
  self,
  Write,
};
#[cfg(target_arch = "wasm32")]
use wasm_bindgen::prelude::JsValue;
#[cfg(target_arch = "wasm32")]
use web_sys::console;

#[cfg(target_arch = "wasm32")]
pub fn log(message: &str) { console::log_1(&JsValue::from_str(message)); }
>>>>>>> 6325cb04

#[cfg(feature = "wasp")]
pub fn log(_message: &str) {
  // not in use
}

#[cfg(not(target_arch = "wasm32"))]
pub fn log(message: &str) {
  io::stdout().write_all(message.as_bytes()).unwrap();
}<|MERGE_RESOLUTION|>--- conflicted
+++ resolved
@@ -1,28 +1,23 @@
-<<<<<<< HEAD
-#[cfg(all(target_arch = "wasm32", not(os = "wasi"), feature = "js-bindings"))]
-use web_sys::{console};
-#[cfg(all(target_arch = "wasm32", not(os = "wasi"), not(os = "wasi"), feature = "js-bindings"))]
-use wasm_bindgen::prelude::{JsValue};
-use std::io::{self,Write};
-
-#[cfg(all(target_arch = "wasm32", not(os = "wasi"), feature = "js-bindings"))]
-pub fn log(message: &str) {
-  console::log_1(&JsValue::from_str(message));
-}
-=======
-#[cfg(not(target_arch = "wasm32"))]
 use std::io::{
   self,
   Write,
 };
-#[cfg(target_arch = "wasm32")]
+#[cfg(all(
+  target_arch = "wasm32",
+  not(os = "wasi"),
+  not(os = "wasi"),
+  feature = "js-bindings"
+))]
 use wasm_bindgen::prelude::JsValue;
-#[cfg(target_arch = "wasm32")]
+#[cfg(all(
+  target_arch = "wasm32",
+  not(os = "wasi"),
+  feature = "js-bindings"
+))]
 use web_sys::console;
 
-#[cfg(target_arch = "wasm32")]
+#[cfg(all(target_arch = "wasm32", not(os = "wasi"), feature = "js-bindings"))]
 pub fn log(message: &str) { console::log_1(&JsValue::from_str(message)); }
->>>>>>> 6325cb04
 
 #[cfg(feature = "wasp")]
 pub fn log(_message: &str) {
