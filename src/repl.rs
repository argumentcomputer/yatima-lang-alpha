--- conflicted
+++ resolved
@@ -37,11 +37,7 @@
         let res = parse(&line);
         match res {
           Ok((_, term)) => {
-<<<<<<< HEAD
-            println!("{}", norm(DAG::from_term(&term)));
-=======
-            println!("{}", norm(&defs, DAG::from_term(term)));
->>>>>>> 962c6656
+            println!("{}", norm(&defs, DAG::from_term(&term)));
           }
           Err(e) => println!("Error: {}", e),
         }
