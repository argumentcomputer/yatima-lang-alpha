// Bottom-up reduction of lambda DAGs. Based on the paper by Olin Shivers and
// Mitchel Wand "Bottom-up β-reduction: uplinks and λ-DAGs" (https://www.brics.dk/RS/04/38/BRICS-RS-04-38.pdf)

use crate::{
  core::{
    dll::*,
    literal::{
      LitType,
      Literal,
    },
    primop::PrimOp,
    uses::Uses,
  },
  term::{
    Link,
    Term,
  },
};

use core::ptr::NonNull;
use im::{
  HashMap,
  Vector,
};
use std::{
  collections::HashSet,
  fmt,
  mem,
};

pub struct DAG {
  pub head: DAGPtr,
}

// A top-down λ-DAG pointer. Keeps track of what kind of node it points to.
#[derive(Clone, Copy, PartialEq, Eq, Hash)]
pub enum DAGPtr {
  Var(NonNull<Var>),
  Lam(NonNull<Lam>),
  App(NonNull<App>),
  All(NonNull<All>),
  Slf(NonNull<Slf>),
  Dat(NonNull<Dat>),
  Cse(NonNull<Cse>),
  Ref(NonNull<Ref>),
  Let(NonNull<Let>),
  Typ(NonNull<Typ>),
  Ann(NonNull<Ann>),
  Lit(NonNull<Lit>),
  LTy(NonNull<LTy>),
  Opr(NonNull<Opr>),
}

// Doubly-linked list of parent nodes
pub type Parents = DLL<ParentPtr>;

// A bottom-up (parent) λ-DAG pointer. Keeps track of the relation between
// the child and the parent.
#[derive(Clone, Copy, PartialEq, Eq, Hash)]
pub enum ParentPtr {
  Root,
  LamBod(NonNull<Lam>),
  SlfBod(NonNull<Slf>),
  DatBod(NonNull<Dat>),
  CseBod(NonNull<Cse>),
  AppFun(NonNull<App>),
  AppArg(NonNull<App>),
  AllDom(NonNull<All>),
  AllImg(NonNull<All>),
  AnnTyp(NonNull<Ann>),
  AnnExp(NonNull<Ann>),
  LetTyp(NonNull<Let>),
  LetExp(NonNull<Let>),
  LetBod(NonNull<Let>),
}

#[derive(Clone, Copy, PartialEq, Eq, Hash)]
pub enum BinderPtr {
  Free,
  Lam(NonNull<Lam>),
  All(NonNull<All>),
  Slf(NonNull<Slf>),
  Let(NonNull<Let>),
}

// The λ-DAG nodes
#[derive(Clone)]
pub struct Var {
  pub nam: String,
  // The field `depth` is only used by the type checker to track free
  // variables. Otherwise it is irrelevant.
  pub dep: u64,
  pub binder: BinderPtr,
  pub parents: Option<NonNull<Parents>>,
}

pub struct Lam {
  pub var: Var,
  pub bod: DAGPtr,
  pub bod_ref: Parents,
  pub parents: Option<NonNull<Parents>>,
}

pub struct App {
  pub fun: DAGPtr,
  pub arg: DAGPtr,
  pub fun_ref: Parents,
  pub arg_ref: Parents,
  pub copy: Option<NonNull<App>>,
  pub parents: Option<NonNull<Parents>>,
}

pub struct All {
  pub var: Var,
  pub uses: Uses,
  pub dom: DAGPtr,
  pub img: DAGPtr,
  pub dom_ref: Parents,
  pub img_ref: Parents,
  pub copy: Option<NonNull<All>>,
  pub parents: Option<NonNull<Parents>>,
}

pub struct Slf {
  pub var: Var,
  pub bod: DAGPtr,
  pub bod_ref: Parents,
  pub parents: Option<NonNull<Parents>>,
}

pub struct Dat {
  pub bod: DAGPtr,
  pub bod_ref: Parents,
  pub parents: Option<NonNull<Parents>>,
}

pub struct Cse {
  pub bod: DAGPtr,
  pub bod_ref: Parents,
  pub parents: Option<NonNull<Parents>>,
}

pub struct Ann {
  pub typ: DAGPtr,
  pub exp: DAGPtr,
  pub typ_ref: Parents,
  pub exp_ref: Parents,
  pub copy: Option<NonNull<Ann>>,
  pub parents: Option<NonNull<Parents>>,
}

pub struct Let {
  pub var: Var,
  pub uses: Uses,
  pub typ: DAGPtr,
  pub exp: DAGPtr,
  pub bod: DAGPtr,
  pub typ_ref: Parents,
  pub exp_ref: Parents,
  pub bod_ref: Parents,
  pub copy: Option<NonNull<Let>>,
  pub parents: Option<NonNull<Parents>>,
}

pub struct Ref {
  pub nam: String,
  pub exp: Link,
  pub ast: Link,
  pub parents: Option<NonNull<Parents>>,
}

pub struct Typ {
  pub parents: Option<NonNull<Parents>>,
}

pub struct Lit {
  pub lit: Literal,
  pub parents: Option<NonNull<Parents>>,
}

pub struct LTy {
  pub lty: LitType,
  pub parents: Option<NonNull<Parents>>,
}

pub struct Opr {
  pub opr: PrimOp,
  pub parents: Option<NonNull<Parents>>,
}

// Auxiliary allocation functions
#[inline]
pub fn alloc_val<T>(val: T) -> NonNull<T> {
  NonNull::new(Box::leak(Box::new(val))).unwrap()
}

#[inline]
pub fn alloc_lam(
  var_nam: String,
  var_dep: u64,
  var_parents: Option<NonNull<Parents>>,
  bod: DAGPtr,
  parents: Option<NonNull<Parents>>,
) -> NonNull<Lam> {
  unsafe {
    let lam = alloc_val(Lam {
      var: Var {
        nam: var_nam,
        dep: var_dep,
        binder: mem::zeroed(),
        parents: var_parents,
      },
      bod,
      bod_ref: mem::zeroed(),
      parents,
    });
    (*lam.as_ptr()).var.binder = BinderPtr::Lam(lam);
    (*lam.as_ptr()).bod_ref = DLL::singleton(ParentPtr::LamBod(lam));
    lam
  }
}

#[inline]
pub fn alloc_slf(
  var_nam: String,
  var_dep: u64,
  var_parents: Option<NonNull<Parents>>,
  bod: DAGPtr,
  parents: Option<NonNull<Parents>>,
) -> NonNull<Slf> {
  unsafe {
    let slf = alloc_val(Slf {
      var: Var {
        nam: var_nam,
        dep: var_dep,
        binder: mem::zeroed(),
        parents: var_parents,
      },
      bod,
      bod_ref: mem::zeroed(),
      parents,
    });
    (*slf.as_ptr()).var.binder = BinderPtr::Slf(slf);
    (*slf.as_ptr()).bod_ref = DLL::singleton(ParentPtr::SlfBod(slf));
    slf
  }
}

#[inline]
pub fn alloc_dat(
  bod: DAGPtr,
  parents: Option<NonNull<Parents>>,
) -> NonNull<Dat> {
  unsafe {
    let dat = alloc_val(Dat { bod, bod_ref: mem::zeroed(), parents });
    (*dat.as_ptr()).bod_ref = DLL::singleton(ParentPtr::DatBod(dat));
    dat
  }
}

#[inline]
pub fn alloc_cse(
  bod: DAGPtr,
  parents: Option<NonNull<Parents>>,
) -> NonNull<Cse> {
  unsafe {
    let cse = alloc_val(Cse { bod, bod_ref: mem::zeroed(), parents });
    (*cse.as_ptr()).bod_ref = DLL::singleton(ParentPtr::CseBod(cse));
    cse
  }
}

#[inline]
pub fn alloc_all(
  var_nam: String,
  var_dep: u64,
  var_parents: Option<NonNull<Parents>>,
  uses: Uses,
  dom: DAGPtr,
  img: DAGPtr,
  parents: Option<NonNull<Parents>>,
) -> NonNull<All> {
  unsafe {
    let all = alloc_val(All {
      var: Var {
        nam: var_nam,
        dep: var_dep,
        binder: mem::zeroed(),
        parents: var_parents,
      },
      uses,
      dom,
      img,
      copy: None,
      dom_ref: mem::zeroed(),
      img_ref: mem::zeroed(),
      parents,
    });
    (*all.as_ptr()).var.binder = BinderPtr::All(all);
    (*all.as_ptr()).dom_ref = DLL::singleton(ParentPtr::AllDom(all));
    (*all.as_ptr()).img_ref = DLL::singleton(ParentPtr::AllImg(all));
    all
  }
}

#[inline]
pub fn alloc_app(
  fun: DAGPtr,
  arg: DAGPtr,
  parents: Option<NonNull<Parents>>,
) -> NonNull<App> {
  unsafe {
    let app = alloc_val(App {
      fun,
      arg,
      copy: None,
      fun_ref: mem::zeroed(),
      arg_ref: mem::zeroed(),
      parents,
    });
    (*app.as_ptr()).fun_ref = DLL::singleton(ParentPtr::AppFun(app));
    (*app.as_ptr()).arg_ref = DLL::singleton(ParentPtr::AppArg(app));
    app
  }
}

#[inline]
pub fn alloc_ann(
  typ: DAGPtr,
  exp: DAGPtr,
  parents: Option<NonNull<Parents>>,
) -> NonNull<Ann> {
  unsafe {
    let ann = alloc_val(Ann {
      typ,
      exp,
      copy: None,
      typ_ref: mem::zeroed(),
      exp_ref: mem::zeroed(),
      parents,
    });
    (*ann.as_ptr()).typ_ref = DLL::singleton(ParentPtr::AnnTyp(ann));
    (*ann.as_ptr()).exp_ref = DLL::singleton(ParentPtr::AnnExp(ann));
    ann
  }
}

#[inline]
pub fn alloc_let(
  var_nam: String,
  var_dep: u64,
  var_parents: Option<NonNull<Parents>>,
  uses: Uses,
  typ: DAGPtr,
  exp: DAGPtr,
  bod: DAGPtr,
  parents: Option<NonNull<Parents>>,
) -> NonNull<Let> {
  unsafe {
    let let_ = alloc_val(Let {
      var: Var {
        nam: var_nam,
        dep: var_dep,
        binder: mem::zeroed(),
        parents: var_parents,
      },
      uses,
      typ,
      exp,
      bod,
      copy: None,
      typ_ref: mem::zeroed(),
      exp_ref: mem::zeroed(),
      bod_ref: mem::zeroed(),
      parents,
    });
    (*let_.as_ptr()).var.binder = BinderPtr::Let(let_);
    (*let_.as_ptr()).typ_ref = DLL::singleton(ParentPtr::LetTyp(let_));
    (*let_.as_ptr()).exp_ref = DLL::singleton(ParentPtr::LetExp(let_));
    (*let_.as_ptr()).bod_ref = DLL::singleton(ParentPtr::LetBod(let_));
    let_
  }
}

// Auxiliary parent functions
#[inline]
pub fn get_parents(term: DAGPtr) -> Option<NonNull<Parents>> {
  unsafe {
    match term {
      DAGPtr::Var(link) => (*link.as_ptr()).parents,
      DAGPtr::Lam(link) => (*link.as_ptr()).parents,
      DAGPtr::App(link) => (*link.as_ptr()).parents,
      DAGPtr::All(link) => (*link.as_ptr()).parents,
      DAGPtr::Slf(link) => (*link.as_ptr()).parents,
      DAGPtr::Dat(link) => (*link.as_ptr()).parents,
      DAGPtr::Cse(link) => (*link.as_ptr()).parents,
      DAGPtr::Ref(link) => (*link.as_ptr()).parents,
      DAGPtr::Let(link) => (*link.as_ptr()).parents,
      DAGPtr::Typ(link) => (*link.as_ptr()).parents,
      DAGPtr::Ann(link) => (*link.as_ptr()).parents,
      DAGPtr::Lit(link) => (*link.as_ptr()).parents,
      DAGPtr::LTy(link) => (*link.as_ptr()).parents,
      DAGPtr::Opr(link) => (*link.as_ptr()).parents,
    }
  }
}

#[inline]
pub fn set_parents(term: DAGPtr, pref: Option<NonNull<Parents>>) {
  unsafe {
    match term {
      DAGPtr::Var(link) => (*link.as_ptr()).parents = pref,
      DAGPtr::Lam(link) => (*link.as_ptr()).parents = pref,
      DAGPtr::App(link) => (*link.as_ptr()).parents = pref,
      DAGPtr::All(link) => (*link.as_ptr()).parents = pref,
      DAGPtr::Slf(link) => (*link.as_ptr()).parents = pref,
      DAGPtr::Dat(link) => (*link.as_ptr()).parents = pref,
      DAGPtr::Cse(link) => (*link.as_ptr()).parents = pref,
      DAGPtr::Ref(link) => (*link.as_ptr()).parents = pref,
      DAGPtr::Let(link) => (*link.as_ptr()).parents = pref,
      DAGPtr::Typ(link) => (*link.as_ptr()).parents = pref,
      DAGPtr::Ann(link) => (*link.as_ptr()).parents = pref,
      DAGPtr::Lit(link) => (*link.as_ptr()).parents = pref,
      DAGPtr::LTy(link) => (*link.as_ptr()).parents = pref,
      DAGPtr::Opr(link) => (*link.as_ptr()).parents = pref,
    }
  }
}

#[inline]
pub fn install_child(parent: &mut ParentPtr, newchild: DAGPtr) {
  unsafe {
    match parent {
      ParentPtr::LamBod(parent) => (*parent.as_ptr()).bod = newchild,
      ParentPtr::SlfBod(parent) => (*parent.as_ptr()).bod = newchild,
      ParentPtr::DatBod(parent) => (*parent.as_ptr()).bod = newchild,
      ParentPtr::CseBod(parent) => (*parent.as_ptr()).bod = newchild,
      ParentPtr::AppFun(parent) => (*parent.as_ptr()).fun = newchild,
      ParentPtr::AppArg(parent) => (*parent.as_ptr()).arg = newchild,
      ParentPtr::AllDom(parent) => (*parent.as_ptr()).dom = newchild,
      ParentPtr::AllImg(parent) => (*parent.as_ptr()).img = newchild,
      ParentPtr::AnnExp(parent) => (*parent.as_ptr()).exp = newchild,
      ParentPtr::AnnTyp(parent) => (*parent.as_ptr()).typ = newchild,
      ParentPtr::LetExp(parent) => (*parent.as_ptr()).exp = newchild,
      ParentPtr::LetTyp(parent) => (*parent.as_ptr()).typ = newchild,
      ParentPtr::LetBod(parent) => (*parent.as_ptr()).bod = newchild,
      ParentPtr::Root => (),
    }
  }
}
// Replace one child w/another in the tree.
pub fn replace_child(oldchild: DAGPtr, newchild: DAGPtr) {
  unsafe {
    let oldpref = get_parents(oldchild);
    if let Some(old_parents) = oldpref {
      let mut iter = (*old_parents.as_ptr()).iter();
      let newpref = get_parents(newchild);
      let mut last_old = None;
      let first_new = newpref.map(|dll| DLL::first(dll));
      while let Some(parent) = iter.next() {
        if iter.is_last() {
          last_old = iter.this();
          last_old.map_or((), |last_old| (*last_old.as_ptr()).next = first_new);
        }
        install_child(parent, newchild);
      }
      first_new.map_or((), |first_new| (*first_new.as_ptr()).prev = last_old);
      set_parents(newchild, oldpref);
    }
    set_parents(oldchild, None);
  }
}

#[inline]
pub fn add_to_parents(node: DAGPtr, plink: NonNull<Parents>) {
  let parents = get_parents(node);
  match parents {
    Some(parents) => unsafe { (*parents.as_ptr()).merge(plink) },
    None => set_parents(node, Some(plink)),
  }
}

// Free parentless nodes.
pub fn free_dead_node(node: DAGPtr) {
  unsafe {
    match node {
      DAGPtr::Lam(link) => {
        let Lam { bod, bod_ref, .. } = &link.as_ref();
        let new_bod_parents = bod_ref.unlink_node();
        set_parents(*bod, new_bod_parents);
        if new_bod_parents.is_none() {
          free_dead_node(*bod)
        }
        Box::from_raw(link.as_ptr());
      }
      DAGPtr::Slf(mut link) => {
        let Slf { bod, bod_ref, .. } = &link.as_mut();
        let new_bod_parents = bod_ref.unlink_node();
        set_parents(*bod, new_bod_parents);
        if new_bod_parents.is_none() {
          free_dead_node(*bod)
        }
        Box::from_raw(link.as_ptr());
      }
      DAGPtr::Cse(link) => {
        let Cse { bod, bod_ref, .. } = link.as_ref();
        let new_bod_parents = bod_ref.unlink_node();
        set_parents(*bod, new_bod_parents);
        if new_bod_parents.is_none() {
          free_dead_node(*bod)
        }
        Box::from_raw(link.as_ptr());
      }
      DAGPtr::Dat(link) => {
        let Dat { bod, bod_ref, .. } = &link.as_ref();
        let new_bod_parents = bod_ref.unlink_node();
        set_parents(*bod, new_bod_parents);
        if new_bod_parents.is_none() {
          free_dead_node(*bod)
        }
        Box::from_raw(link.as_ptr());
      }
      DAGPtr::All(link) => {
        let All { dom, img, dom_ref, img_ref, .. } = link.as_ref();
        let new_dom_parents = dom_ref.unlink_node();
        set_parents(*dom, new_dom_parents);
        if new_dom_parents.is_none() {
          free_dead_node(*dom)
        }
        let new_img_parents = img_ref.unlink_node();
        set_parents(*img, new_img_parents);
        if new_img_parents.is_none() {
          free_dead_node(*img)
        }
        Box::from_raw(link.as_ptr());
      }
      DAGPtr::App(link) => {
        let App { fun, arg, fun_ref, arg_ref, .. } = link.as_ref();
        let new_fun_parents = fun_ref.unlink_node();
        set_parents(*fun, new_fun_parents);
        if new_fun_parents.is_none() {
          free_dead_node(*fun)
        }
        let new_arg_parents = arg_ref.unlink_node();
        set_parents(*arg, new_arg_parents);
        if new_arg_parents.is_none() {
          free_dead_node(*arg)
        }
        Box::from_raw(link.as_ptr());
      }
      DAGPtr::Ann(link) => {
        let Ann { exp, typ, exp_ref, typ_ref, .. } = link.as_ref();
        let new_exp_parents = exp_ref.unlink_node();
        set_parents(*exp, new_exp_parents);
        if new_exp_parents.is_none() {
          free_dead_node(*exp)
        }
        let new_typ_parents = typ_ref.unlink_node();
        set_parents(*typ, new_typ_parents);
        if new_typ_parents.is_none() {
          free_dead_node(*typ)
        }
        Box::from_raw(link.as_ptr());
      }
      DAGPtr::Let(link) => {
        let Let { exp, typ, exp_ref, typ_ref, bod, bod_ref, var, .. } =
          link.as_ref();
        let new_exp_parents = exp_ref.unlink_node();
        set_parents(*exp, new_exp_parents);
        if new_exp_parents.is_none() {
          free_dead_node(*exp)
        }
        let new_typ_parents = typ_ref.unlink_node();
        set_parents(*typ, new_typ_parents);
        if new_typ_parents.is_none() {
          free_dead_node(*typ)
        }
        let new_bod_parents = bod_ref.unlink_node();
        set_parents(*bod, new_bod_parents);
        if new_bod_parents.is_none() {
          free_dead_node(*bod)
        }
        Box::from_raw(link.as_ptr());
      }
      DAGPtr::Var(link) => {
        let Var { binder, nam, .. } = link.as_ref();
        // only free Free variables, bound variables are freed with their binder
        if let BinderPtr::Free = binder {
          Box::from_raw(link.as_ptr());
        }
      }
      DAGPtr::Ref(link) => {
        Box::from_raw(link.as_ptr());
      }
      DAGPtr::Typ(link) => {
        Box::from_raw(link.as_ptr());
      }
      DAGPtr::Lit(link) => {
        Box::from_raw(link.as_ptr());
      }
      DAGPtr::LTy(link) => {
        Box::from_raw(link.as_ptr());
      }
      DAGPtr::Opr(link) => {
        Box::from_raw(link.as_ptr());
      }
    }
  }
}

impl DAG {
  pub fn new(head: DAGPtr) -> DAG { DAG { head } }

  pub fn free(self) {
    match get_parents(self.head) {
      None => (),
      Some(pref) => unsafe {
        Box::from_raw(pref.as_ptr());
        set_parents(self.head, None);
      },
    }
    free_dead_node(self.head)
  }

  pub fn to_term(&self) -> Term {
    pub fn go(
      node: &DAGPtr,
      map: &mut HashMap<*mut Var, u64>,
      depth: u64,
    ) -> Term {
      match node {
        DAGPtr::Var(link) => {
          let Var { nam, dep: var_depth, .. } = unsafe { link.as_ref() };
          if let Some(level) = map.get(&link.as_ptr()) {
            Term::Var(None, nam.clone(), depth - level - 1)
          }
          else {
            Term::Var(None, nam.clone(), *var_depth)
          }
        }
        DAGPtr::Typ(_) => Term::Typ(None),
        DAGPtr::LTy(link) => {
          let LTy { lty, .. } = unsafe { link.as_ref() };
          Term::LTy(None, *lty)
        }
        DAGPtr::Lit(link) => {
          let Lit { lit, .. } = unsafe { link.as_ref() };
          Term::Lit(None, lit.clone())
        }
        DAGPtr::Opr(link) => {
          let Opr { opr, .. } = unsafe { link.as_ref() };
          Term::Opr(None, *opr)
        }
        DAGPtr::Ref(link) => {
          let Ref { nam, exp, ast, .. } = unsafe { link.as_ref() };
          Term::Ref(None, nam.clone(), *exp, *ast)
        }
        DAGPtr::Lam(link) => {
          let Lam { var, bod, .. } = unsafe { &mut *link.as_ptr() };
          let nam = var.nam.clone();
          map.insert(var, depth);
          let body = go(bod, map, depth + 1);
          Term::Lam(None, nam, Box::new(body))
        }
        DAGPtr::Slf(link) => {
          let Slf { var, bod, .. } = unsafe { &mut *link.as_ptr() };
          let nam = var.nam.clone();
          map.insert(var, depth);
          let body = go(bod, map, depth + 1);
          Term::Slf(None, nam, Box::new(body))
        }
        DAGPtr::Cse(link) => {
          let Cse { bod, .. } = unsafe { link.as_ref() };
          Term::Cse(None, Box::new(go(bod, map, depth)))
        }
        DAGPtr::Dat(link) => {
          let Dat { bod, .. } = unsafe { link.as_ref() };
          Term::Dat(None, Box::new(go(bod, map, depth)))
        }
        DAGPtr::App(link) => {
          let App { fun, arg, .. } = unsafe { link.as_ref() };
          let fun_map = &mut map.clone();
          Term::App(
            None,
            Box::new((go(fun, fun_map, depth), go(arg, map, depth))),
          )
        }
        DAGPtr::Ann(link) => {
          let Ann { typ, exp, .. } = unsafe { link.as_ref() };
          let typ_map = &mut map.clone();
          Term::Ann(
            None,
            Box::new((go(typ, typ_map, depth), go(exp, map, depth))),
          )
        }
        DAGPtr::All(link) => {
          let All { var, uses, dom, img, .. } = unsafe { &mut *link.as_ptr() };
          let nam = var.nam.clone();
          let dom_map = &mut map.clone();
          map.insert(var, depth);
          Term::All(
            None,
            *uses,
            nam,
            Box::new((go(dom, dom_map, depth), go(img, map, depth + 1))),
          )
        }
        DAGPtr::Let(link) => {
          let Let { var, uses, typ, exp, bod, .. } =
            unsafe { &mut *link.as_ptr() };
          let nam = var.nam.clone();
          let typ_map = &mut map.clone();
          let exp_map = &mut map.clone();
          map.insert(var, depth);
          Term::Let(
            None,
            false,
            *uses,
            nam,
            Box::new((
              go(typ, typ_map, depth),
              go(exp, exp_map, depth),
              go(bod, map, depth + 1),
            )),
          )
        }
      }
    }
    let mut map = HashMap::new();
    go(&self.head, &mut map, 0)
  }

  pub fn from_term(tree: &Term) -> Self {
    let root = alloc_val(DLL::singleton(ParentPtr::Root));
    DAG::new(DAG::from_subterm(tree, 0, Vector::new(), Some(root), None))
  }

  pub fn from_def(tree: &Term, rec_ref: (String, Link, Link)) -> Self {
    let root = alloc_val(DLL::singleton(ParentPtr::Root));
    DAG::new(DAG::from_subterm(
      tree,
      0,
      Vector::new(),
      Some(root),
      Some(rec_ref),
    ))
  }

  pub fn from_subterm(
    tree: &Term,
    depth: u64,
    mut ctx: Vector<DAGPtr>,
    parents: Option<NonNull<Parents>>,
    rec_ref: Option<(String, Link, Link)>,
  ) -> DAGPtr {
    match tree {
      Term::Var(_, name, idx) => match ctx.get(*idx as usize) {
        Some(val) => {
          if let Some(parents) = parents {
            DLL::concat(parents, get_parents(*val));
            set_parents(*val, Some(parents));
          }
          *val
        }
        None => match rec_ref {
          Some((nam, exp, ast)) => {
            let ref_ = alloc_val(Ref { nam: nam.clone(), exp, ast, parents });
            DAGPtr::Ref(ref_)
          }
          None => {
            let var = alloc_val(Var {
              nam: name.clone(),
              dep: depth - 1 - idx,
              binder: BinderPtr::Free,
              parents,
            });
            DAGPtr::Var(var)
          }
        },
      },
      Term::Typ(_) => DAGPtr::Typ(alloc_val(Typ { parents })),
      Term::LTy(_, lty) => DAGPtr::LTy(alloc_val(LTy { lty: *lty, parents })),
      Term::Lit(_, lit) => {
        DAGPtr::Lit(alloc_val(Lit { lit: lit.clone(), parents }))
      }
      Term::Opr(_, opr) => DAGPtr::Opr(alloc_val(Opr { opr: *opr, parents })),
      Term::Ref(_, nam, exp, ast) => DAGPtr::Ref(alloc_val(Ref {
        nam: nam.clone(),
        exp: *exp,
        ast: *ast,
        parents,
      })),
      Term::Lam(_, nam, bod) => unsafe {
        let lam = alloc_lam(nam.clone(), 0, None, mem::zeroed(), parents);
        let Lam { var, bod_ref, .. } = &mut *lam.as_ptr();
        ctx.push_front(DAGPtr::Var(NonNull::new(var).unwrap()));
        let bod = DAG::from_subterm(
          &**bod,
          depth + 1,
          ctx,
          NonNull::new(bod_ref),
          rec_ref.clone(),
        );
        (*lam.as_ptr()).bod = bod;
        DAGPtr::Lam(lam)
      },
      Term::Slf(_, nam, bod) => unsafe {
        let slf = alloc_slf(nam.clone(), 0, None, mem::zeroed(), parents);
        let Slf { var, bod_ref, .. } = &mut *slf.as_ptr();
        ctx.push_front(DAGPtr::Var(NonNull::new(var).unwrap()));
        let bod = DAG::from_subterm(
          &**bod,
          depth + 1,
          ctx,
          NonNull::new(bod_ref),
          rec_ref.clone(),
        );
        (*slf.as_ptr()).bod = bod;
        DAGPtr::Slf(slf)
      },
      Term::Dat(_, bod) => unsafe {
        let dat = alloc_dat(mem::zeroed(), parents);
        let Dat { bod_ref, .. } = &mut *dat.as_ptr();
        let bod = DAG::from_subterm(
          &**bod,
          depth,
          ctx,
          NonNull::new(bod_ref),
          rec_ref.clone(),
        );
        (*dat.as_ptr()).bod = bod;
        DAGPtr::Dat(dat)
      },
      Term::Cse(_, bod) => unsafe {
        let cse = alloc_cse(mem::zeroed(), parents);
        let Cse { bod_ref, .. } = &mut *cse.as_ptr();
        let bod = DAG::from_subterm(
          &**bod,
          depth,
          ctx,
          NonNull::new(bod_ref),
          rec_ref.clone(),
        );
        (*cse.as_ptr()).bod = bod;
        DAGPtr::Cse(cse)
      },
      Term::All(_, uses, nam, dom_img) => unsafe {
        let (dom, img) = (**dom_img).clone();
        let all = alloc_all(
          nam.clone(),
          0,
          None,
          *uses,
          mem::zeroed(),
          mem::zeroed(),
          parents,
        );
        let All { var, dom_ref, img_ref, .. } = &mut *all.as_ptr();
        let mut img_ctx = ctx.clone();
        let dom = DAG::from_subterm(
          &dom,
          depth,
          ctx,
          NonNull::new(dom_ref),
          rec_ref.clone(),
        );
        img_ctx.push_front(DAGPtr::Var(NonNull::new(var).unwrap()));
        let img = DAG::from_subterm(
          &img,
          depth + 1,
          img_ctx,
          NonNull::new(img_ref),
          rec_ref.clone(),
        );
        (*all.as_ptr()).dom = dom;
        (*all.as_ptr()).img = img;
        DAGPtr::All(all)
      },
      Term::App(_, fun_arg) => unsafe {
        let (fun, arg) = (**fun_arg).clone();
        let app = alloc_app(mem::zeroed(), mem::zeroed(), parents);
        let App { fun_ref, arg_ref, .. } = &mut *app.as_ptr();
        let fun = DAG::from_subterm(
          &fun,
          depth,
          ctx.clone(),
          NonNull::new(fun_ref),
          rec_ref.clone(),
        );
        let arg = DAG::from_subterm(
          &arg,
          depth,
          ctx,
          NonNull::new(arg_ref),
          rec_ref.clone(),
        );
        (*app.as_ptr()).fun = fun;
        (*app.as_ptr()).arg = arg;
        DAGPtr::App(app)
      },
      Term::Ann(_, typ_exp) => unsafe {
        let (typ, exp) = (**typ_exp).clone();
        let ann = alloc_ann(mem::zeroed(), mem::zeroed(), parents);
        let Ann { typ_ref, exp_ref, .. } = &mut *ann.as_ptr();
        let typ = DAG::from_subterm(
          &typ,
          depth,
          ctx.clone(),
          NonNull::new(typ_ref),
          rec_ref.clone(),
        );
        let exp = DAG::from_subterm(
          &exp,
          depth,
          ctx,
          NonNull::new(exp_ref),
          rec_ref.clone(),
        );
        (*ann.as_ptr()).typ = typ;
        (*ann.as_ptr()).exp = exp;
        DAGPtr::Ann(ann)
      },
      Term::Let(_, true, uses, name, typ_exp_bod) => {
        panic!("letrec not implemented")
      }
      Term::Let(_, false, uses, nam, typ_exp_bod) => unsafe {
        let (typ, exp, bod) = (**typ_exp_bod).clone();
        let let_ = alloc_let(
          nam.clone(),
          0,
          None,
          *uses,
          mem::zeroed(),
          mem::zeroed(),
          mem::zeroed(),
          parents,
        );
        let Let { var, typ_ref, exp_ref, bod_ref, .. } = &mut *let_.as_ptr();
        let typ = DAG::from_subterm(
          &typ,
          depth,
          ctx.clone(),
          NonNull::new(typ_ref),
          rec_ref.clone(),
        );
        let exp = DAG::from_subterm(
          &exp,
          depth,
          ctx.clone(),
          NonNull::new(exp_ref),
          rec_ref.clone(),
        );
        ctx.push_front(DAGPtr::Var(NonNull::new(var).unwrap()));
        let bod = DAG::from_subterm(
          &bod,
          depth + 1,
          ctx,
          NonNull::new(bod_ref),
          rec_ref.clone(),
        );
        (*let_.as_ptr()).typ = typ;
        (*let_.as_ptr()).exp = exp;
        (*let_.as_ptr()).bod = bod;
        DAGPtr::Let(let_)
      },
    }
  }
}

impl Clone for DAG {
  fn clone(&self) -> Self {
    fn go(
      node: DAGPtr,
      map: &mut HashMap<DAGPtr, DAGPtr>,
      parents: NonNull<Parents>,
    ) -> DAGPtr {
      // If the node is in the hash map then it was already copied,
      // so we update the parent list and return the copy
      match (*map).get(&node) {
        Some(copy) => {
          DLL::concat(parents, get_parents(*copy));
          set_parents(*copy, Some(parents));
          return *copy;
        }
        None => (),
      }
      // Otherwise create a new DAG node and add it to the map
      let new_node = match node {
        DAGPtr::Var(link) => unsafe {
          let Var { nam, dep, binder, .. } = &*link.as_ptr();
          let var = alloc_val(Var {
            nam: nam.clone(),
            dep: *dep,
            binder: *binder,
            parents: Some(parents),
          });
          DAGPtr::Var(var)
        },
        DAGPtr::Ref(link) => unsafe {
          let Ref { nam, exp, ast, .. } = &*link.as_ptr();
          let node = alloc_val(Ref {
            nam: nam.clone(),
            exp: *exp,
            ast: *ast,
            parents: Some(parents),
          });
          DAGPtr::Ref(node)
        },
        DAGPtr::Lam(link) => unsafe {
          let Lam { var, bod, .. } = &mut *link.as_ptr();
          let lam = alloc_lam(
            var.nam.clone(),
            var.dep,
            None,
            mem::zeroed(),
            Some(parents),
          );
          let Lam { var: new_var, bod: new_bod, bod_ref, .. } =
            &mut *lam.as_ptr();
          map.insert(
            DAGPtr::Var(NonNull::new(var).unwrap()),
            DAGPtr::Var(NonNull::new(new_var).unwrap()),
          );
          *new_bod = go(*bod, map, NonNull::new(bod_ref).unwrap());
          DAGPtr::Lam(lam)
        },
        DAGPtr::Slf(link) => unsafe {
          let Slf { var, bod, .. } = &mut *link.as_ptr();
          let slf = alloc_slf(
            var.nam.clone(),
            var.dep,
            None,
            mem::zeroed(),
            Some(parents),
          );
          let Slf { var: new_var, bod: new_bod, bod_ref, .. } =
            &mut *slf.as_ptr();
          map.insert(
            DAGPtr::Var(NonNull::new(var).unwrap()),
            DAGPtr::Var(NonNull::new(new_var).unwrap()),
          );
          *new_bod = go(*bod, map, NonNull::new(bod_ref).unwrap());
          DAGPtr::Slf(slf)
        },
        DAGPtr::Cse(link) => unsafe {
          let Cse { bod, .. } = &mut *link.as_ptr();
          let cse = alloc_cse(mem::zeroed(), Some(parents));
          let Cse { bod: new_bod, bod_ref, .. } = &mut *cse.as_ptr();
          *new_bod = go(*bod, map, NonNull::new(bod_ref).unwrap());
          DAGPtr::Cse(cse)
        },
        DAGPtr::Dat(link) => unsafe {
          let Dat { bod, .. } = &mut *link.as_ptr();
          let dat = alloc_dat(mem::zeroed(), Some(parents));
          let Dat { bod: new_bod, bod_ref, .. } = &mut *dat.as_ptr();
          *new_bod = go(*bod, map, NonNull::new(bod_ref).unwrap());
          DAGPtr::Dat(dat)
        },
        DAGPtr::App(link) => unsafe {
          let App { fun, arg, .. } = &mut *link.as_ptr();
          let app = alloc_app(mem::zeroed(), mem::zeroed(), Some(parents));
          let App { fun: new_fun, fun_ref, arg: new_arg, arg_ref, .. } =
            &mut *app.as_ptr();
          *new_fun = go(*fun, map, NonNull::new(fun_ref).unwrap());
          *new_arg = go(*arg, map, NonNull::new(arg_ref).unwrap());
          DAGPtr::App(app)
        },
        DAGPtr::All(link) => unsafe {
          let All { var, uses, dom, img, .. } = &mut *link.as_ptr();
          let all = alloc_all(
            var.nam.clone(),
            var.dep,
            None,
            *uses,
            mem::zeroed(),
            mem::zeroed(),
            Some(parents),
          );
          let All {
            var: new_var,
            dom: new_dom,
            dom_ref,
            img: new_img,
            img_ref,
            ..
          } = &mut *all.as_ptr();
          map.insert(
            DAGPtr::Var(NonNull::new(var).unwrap()),
            DAGPtr::Var(NonNull::new(new_var).unwrap()),
          );
          *new_dom = go(*dom, map, NonNull::new(dom_ref).unwrap());
          *new_img = go(*img, map, NonNull::new(img_ref).unwrap());
          DAGPtr::All(all)
        },
        DAGPtr::Let(link) => unsafe {
          let Let { var, uses, typ, exp, bod, .. } = &mut *link.as_ptr();
          let let_ = alloc_let(
            var.nam.clone(),
            var.dep,
            None,
            *uses,
            mem::zeroed(),
            mem::zeroed(),
            mem::zeroed(),
            Some(parents),
          );
          let Let {
            var: new_var,
            typ: new_typ,
            typ_ref,
            exp: new_exp,
            exp_ref,
            bod: new_bod,
            bod_ref,
            ..
          } = &mut *let_.as_ptr();
          map.insert(
            DAGPtr::Var(NonNull::new(var).unwrap()),
            DAGPtr::Var(NonNull::new(new_var).unwrap()),
          );
          *new_exp = go(*exp, map, NonNull::new(exp_ref).unwrap());
          *new_typ = go(*typ, map, NonNull::new(typ_ref).unwrap());
          *new_bod = go(*bod, map, NonNull::new(bod_ref).unwrap());
          DAGPtr::Let(let_)
        },
        DAGPtr::Ann(link) => unsafe {
          let Ann { typ, exp, .. } = &mut *link.as_ptr();
          let ann = alloc_ann(mem::zeroed(), mem::zeroed(), Some(parents));
          let Ann { typ: new_typ, typ_ref, exp: new_exp, exp_ref, .. } =
            &mut *ann.as_ptr();
          *new_typ = go(*typ, map, NonNull::new(typ_ref).unwrap());
          *new_exp = go(*exp, map, NonNull::new(exp_ref).unwrap());
          DAGPtr::Ann(ann)
        },
        DAGPtr::Lit(link) => unsafe {
          let Lit { lit, .. } = &*link.as_ptr();
          let node =
            alloc_val(Lit { lit: lit.clone(), parents: Some(parents) });
          DAGPtr::Lit(node)
        },
        DAGPtr::LTy(link) => unsafe {
          let LTy { lty, .. } = *link.as_ptr();
          let node = alloc_val(LTy { lty, parents: Some(parents) });
          DAGPtr::LTy(node)
        },
        DAGPtr::Opr(link) => unsafe {
          let Opr { opr, .. } = *link.as_ptr();
          let node = alloc_val(Opr { opr, parents: Some(parents) });
          DAGPtr::Opr(node)
        },
        DAGPtr::Typ(_) => {
          let node = alloc_val(Typ { parents: Some(parents) });
          DAGPtr::Typ(node)
        } // _ => panic!("TODO"),
      };
      // Map `node` to `new_node`
      map.insert(node, new_node);
      new_node
    }
    let mut map: HashMap<DAGPtr, DAGPtr> = HashMap::new();
    let root = alloc_val(DLL::singleton(ParentPtr::Root));
    DAG::new(go(self.head, &mut map, root))
  }
}

impl fmt::Debug for DAG {
  fn fmt(&self, f: &mut fmt::Formatter<'_>) -> fmt::Result {
    #[inline]
    fn format_uplink(p: ParentPtr) -> String {
      match p {
        ParentPtr::Root => String::from("ROOT"),
        ParentPtr::LamBod(link) => format!("λB{}", link.as_ptr() as u64),
        ParentPtr::SlfBod(link) => format!("@B{}", link.as_ptr() as u64),
        ParentPtr::DatBod(link) => format!("DB{}", link.as_ptr() as u64),
        ParentPtr::CseBod(link) => format!("CB{}", link.as_ptr() as u64),
        ParentPtr::AppFun(link) => format!("AF{}", link.as_ptr() as u64),
        ParentPtr::AppArg(link) => format!("AA{}", link.as_ptr() as u64),
        ParentPtr::AllDom(link) => format!("∀D{}", link.as_ptr() as u64),
        ParentPtr::AllImg(link) => format!("∀I{}", link.as_ptr() as u64),
        ParentPtr::AnnExp(link) => format!(":E{}", link.as_ptr() as u64),
        ParentPtr::AnnTyp(link) => format!(":T{}", link.as_ptr() as u64),
        ParentPtr::LetExp(link) => format!("LE{}", link.as_ptr() as u64),
        ParentPtr::LetTyp(link) => format!("LT{}", link.as_ptr() as u64),
        ParentPtr::LetBod(link) => format!("LB{}", link.as_ptr() as u64),
      }
    }
    #[inline]
    fn format_parents(dll: Option<NonNull<Parents>>) -> String {
      match dll {
        Some(dll) => unsafe {
          let mut iter = (*dll.as_ptr()).iter();
          let head = &iter.next().map_or(String::from(""), |head| {
            format!("{}", format_uplink(*head))
          });
          let mut msg = String::from("[ ") + head;
          for val in iter {
            msg = msg + " <-> " + &format!("{}", format_uplink(*val));
          }
          msg + " ]"
        },
        _ => String::from("[]"),
      }
    }
    fn go(term: DAGPtr, set: &mut HashSet<u64>) -> String {
      match term {
        DAGPtr::Var(link) => {
          let Var { nam, parents, .. } = unsafe { link.as_ref() };
          if set.get(&(link.as_ptr() as u64)).is_none() {
            set.insert(link.as_ptr() as u64);
            format!(
              "\nVar<{}> {} parents: {}",
              link.as_ptr() as u64,
              nam,
              format_parents(*parents)
            )
          }
          else {
            format!("\nSHARE<{:?}>", link.as_ptr())
          }
        }
        DAGPtr::Typ(link) => {
          let Typ { parents } = unsafe { link.as_ref() };
          format!(
            "\nTyp<{:?}> parents: {}",
            (link.as_ptr()),
            format_parents(*parents)
          )
        }
        DAGPtr::LTy(link) => {
          let LTy { parents, .. } = unsafe { link.as_ref() };
          format!(
            "\nLTy<{:?}> parents: {}",
            (link.as_ptr()),
            format_parents(*parents)
          )
        }
        DAGPtr::Lit(link) => {
          let Lit { parents, .. } = unsafe { link.as_ref() };
          format!(
            "\nLit<{:?}> parents: {}",
            (link.as_ptr()),
            format_parents(*parents)
          )
        }
        DAGPtr::Opr(link) => {
          let Opr { parents, .. } = unsafe { link.as_ref() };
          format!(
            "\nOpr<{:?}> parents: {}",
            (link.as_ptr()),
            format_parents(*parents)
          )
        }
        DAGPtr::Ref(link) => {
          let Ref { nam, parents, .. } = unsafe { link.as_ref() };
          format!(
            "\nRef<{:?}> {} parents: {}",
            (link.as_ptr()),
            nam,
            format_parents(*parents)
          )
        }
        DAGPtr::Lam(link) => {
          if set.get(&(link.as_ptr() as u64)).is_none() {
            let Lam { var, parents, bod, .. } = unsafe { link.as_ref() };
            let name = var.nam.clone();
            set.insert(link.as_ptr() as u64);
            format!(
              "\nLam<{:?}> {} parents: {}{}",
              link.as_ptr(),
              name,
              format_parents(*parents),
              go(*bod, set)
            )
          }
          else {
            format!("\nSHARE<{}>", link.as_ptr() as u64)
          }
        }
        DAGPtr::Slf(link) => {
          if set.get(&(link.as_ptr() as u64)).is_none() {
            let Slf { var, parents, bod, .. } = unsafe { link.as_ref() };
            let name = var.nam.clone();
            set.insert(link.as_ptr() as u64);
            format!(
              "\nSlf<{:?}> {} parents: {}{}",
              link.as_ptr(),
              name,
              format_parents(*parents),
              go(*bod, set)
            )
          }
          else {
            format!("\nSHARE<{:?}>", link.as_ptr())
          }
        }
        DAGPtr::Dat(link) => {
          if set.get(&(link.as_ptr() as u64)).is_none() {
            let Dat { parents, bod, .. } = unsafe { link.as_ref() };
            set.insert(link.as_ptr() as u64);
            format!(
              "\nDat<{:?}> parents: {}{}",
              link.as_ptr(),
              format_parents(*parents),
              go(*bod, set)
            )
          }
          else {
            format!("\nSHARE<{:?}>", link.as_ptr())
          }
        }
        DAGPtr::Cse(link) => {
          if set.get(&(link.as_ptr() as u64)).is_none() {
            let Cse { parents, bod, .. } = unsafe { link.as_ref() };
            set.insert(link.as_ptr() as u64);
            format!(
              "\nCse<{:?}> parents: {}{}",
              link.as_ptr(),
              format_parents(*parents),
              go(*bod, set)
            )
          }
          else {
            format!("\nSHARE<{:?}>", link.as_ptr())
          }
        }
        DAGPtr::App(link) => {
          if set.get(&(link.as_ptr() as u64)).is_none() {
            set.insert(link.as_ptr() as u64);
            let App { fun, arg, parents, copy, .. } = unsafe { link.as_ref() };
            let copy = copy.map(|link| link.as_ptr() as u64);
            format!(
              "\nApp<{:?}> parents: {} copy: {:?}{}{}",
              link.as_ptr(),
              format_parents(*parents),
              copy,
              go(*fun, set),
              go(*arg, set)
            )
          }
          else {
            format!("\nSHARE<{}>", link.as_ptr() as u64)
          }
        }
        DAGPtr::Ann(link) => {
          if set.get(&(link.as_ptr() as u64)).is_none() {
            set.insert(link.as_ptr() as u64);
            let Ann { typ, exp, parents, copy, .. } = unsafe { link.as_ref() };
            let copy = copy.map(|link| link.as_ptr() as u64);
            format!(
              "\nAnn<{:?}> parents: {} copy: {:?}{}{}",
              link.as_ptr(),
              format_parents(*parents),
              copy,
              go(*typ, set),
              go(*exp, set),
            )
          }
          else {
            format!("\nSHARE<{}>", link.as_ptr() as u64)
          }
        }
        DAGPtr::All(link) => {
          if set.get(&(link.as_ptr() as u64)).is_none() {
            set.insert(link.as_ptr() as u64);
            let All { var, dom, img, parents, copy, .. } =
              unsafe { link.as_ref() };
            let name = var.nam.clone();
            let copy = copy.map(|link| link.as_ptr() as u64);
            format!(
              "\nAll<{:?}> {} parents: {} copy: {:?}{}{}",
              link.as_ptr(),
              name,
              format_parents(*parents),
              copy,
              go(*dom, set),
              go(*img, set),
            )
          }
          else {
            format!("\nSHARE<{}>", link.as_ptr() as u64)
          }
        }
        DAGPtr::Let(link) => {
          if set.get(&(link.as_ptr() as u64)).is_none() {
            set.insert(link.as_ptr() as u64);
            let Let { var, exp, typ, bod, parents, copy, .. } =
              unsafe { link.as_ref() };
            let name = var.nam.clone();
            let copy = copy.map(|link| link.as_ptr() as u64);
            format!(
              "\nLet<{:?}> {} parents: {} copy: {:?}{}{}{}",
              link.as_ptr(),
              name,
              format_parents(*parents),
              copy,
              go(*typ, set),
              go(*exp, set),
              go(*bod, set),
            )
          }
          else {
            format!("\nSHARE<{}>", link.as_ptr() as u64)
          }
        }
      }
    }
    write!(f, "{}", go(self.head, &mut HashSet::new()))
  }
}

impl fmt::Display for DAG {
  fn fmt(&self, f: &mut fmt::Formatter<'_>) -> fmt::Result {
    write!(f, "{}", self.to_term())
  }
}

#[cfg(test)]
mod test {
  use super::*;
  use crate::parse::term::parse;

  #[test]
<<<<<<< HEAD
  fn dag_test_cases() {
    // Functions taken from https://gist.github.com/TeWu/96cc5a49fce3fa0c6defcf5c50bdf309
    let input = String::from("
    let zero: Type = (λ s z => z);
    let succ: Type = (λ n s z => s (n s z));
    let one: Type = (λ s z => s z);
    let mult: Type = (λ n m s => m (n s));
    let pred: Type = (λ n f x => n (λ g h => h (g f))(λ u => x)(λ u => u));
    let minus: Type = (λn m => m pred n);
    let true: Type = (λ t f => t);
    let false: Type = (λ t f => f);
    let not: Type = (λ p => p false true);
    let and: Type = (λ p q => p q p);
    let is_zero: Type = (λn => n (λx => false) true);
    let leq: Type = (λ n m => is_zero (minus n m));
    let Z: Type = (λ f => (λ x => (x x) λ x => f (λ y => x x y)));
    let factorial: Type = (Z (λ f n => ((leq n zero)(succ zero)(λ y => (mult n (f (pred n))) y))));
    factorial one"
);

    let (_, x) = 
      parse(&input).unwrap();
    println!("{:?}", x);
    //assert_eq!(x, DAG::to_term(&DAG::from_term(x.clone())));

=======
  fn test_cases() {
    let (_, x) = parse("λ _z => Type").unwrap();
    assert_eq!(x, DAG::to_term(&DAG::from_term(&x)));
    let (_, x) = parse("λ z => z").unwrap();
    assert_eq!(x, DAG::to_term(&DAG::from_term(&x)));
    let (_, x) =
      parse("λ _z => (λ _a => ∀ (1 _x: _a) -> #Natural) Type").unwrap();
    assert_eq!(x, DAG::to_term(&DAG::from_term(&x)));
  }

  #[quickcheck]
  fn term_encode_decode(x: Term) -> bool {
    println!("x: {}", x);
    println!("x: {:?}", x);
    let y = DAG::to_term(&DAG::from_term(&x));
    println!("y: {}", y);
    println!("y: {:?}", y);
    x == y
>>>>>>> 39309b4e
  }

  //#[quickcheck]
  //fn term_encode_decode(x: Term) -> bool {
  //  println!("x: {}", x);
  //  println!("x: {:?}", x);
  //  let y = DAG::to_term(&DAG::from_term(x.clone()));
  //  println!("y: {}", y);
  //  println!("y: {:?}", y);
  //  x == y
  //}
}
<|MERGE_RESOLUTION|>--- conflicted
+++ resolved
@@ -1420,8 +1420,15 @@
   use crate::parse::term::parse;
 
   #[test]
-<<<<<<< HEAD
-  fn dag_test_cases() {
+  fn test_cases() {
+    let (_, x) = parse("λ _z => Type").unwrap();
+    assert_eq!(x, DAG::to_term(&DAG::from_term(&x)));
+    let (_, x) = parse("λ z => z").unwrap();
+    assert_eq!(x, DAG::to_term(&DAG::from_term(&x)));
+    let (_, x) =
+      parse("λ _z => (λ _a => ∀ (1 _x: _a) -> #Natural) Type").unwrap();
+    assert_eq!(x, DAG::to_term(&DAG::from_term(&x)));
+
     // Functions taken from https://gist.github.com/TeWu/96cc5a49fce3fa0c6defcf5c50bdf309
     let input = String::from("
     let zero: Type = (λ s z => z);
@@ -1444,17 +1451,7 @@
     let (_, x) = 
       parse(&input).unwrap();
     println!("{:?}", x);
-    //assert_eq!(x, DAG::to_term(&DAG::from_term(x.clone())));
-
-=======
-  fn test_cases() {
-    let (_, x) = parse("λ _z => Type").unwrap();
-    assert_eq!(x, DAG::to_term(&DAG::from_term(&x)));
-    let (_, x) = parse("λ z => z").unwrap();
-    assert_eq!(x, DAG::to_term(&DAG::from_term(&x)));
-    let (_, x) =
-      parse("λ _z => (λ _a => ∀ (1 _x: _a) -> #Natural) Type").unwrap();
-    assert_eq!(x, DAG::to_term(&DAG::from_term(&x)));
+    assert_eq!(x, DAG::to_term(&DAG::from_term(x.clone())));
   }
 
   #[quickcheck]
@@ -1465,7 +1462,6 @@
     println!("y: {}", y);
     println!("y: {:?}", y);
     x == y
->>>>>>> 39309b4e
   }
 
   //#[quickcheck]
