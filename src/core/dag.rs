--- conflicted
+++ resolved
@@ -1,5 +1,5 @@
-// Bottom-up reduction of lambda DAGs. Based on the paper by Olin Shivers and Mitchel Wand
-// "Bottom-up β-reduction: uplinks and λ-DAGs" (https://www.brics.dk/RS/04/38/BRICS-RS-04-38.pdf)
+// Bottom-up reduction of lambda DAGs. Based on the paper by Olin Shivers and
+// Mitchel Wand "Bottom-up β-reduction: uplinks and λ-DAGs" (https://www.brics.dk/RS/04/38/BRICS-RS-04-38.pdf)
 
 use crate::{
   core::{
@@ -33,7 +33,7 @@
 };
 
 pub struct DAG {
-  pub head: DAGPtr
+  pub head: DAGPtr,
 }
 
 // A top-down λ-DAG pointer. Keeps track of what kind of node it points to.
@@ -81,8 +81,8 @@
 // The λ-DAG nodes
 pub struct Var {
   pub nam: String,
-  // The field `depth` is only used by the type checker to track free variables.
-  // Otherwise it is irrelevant.
+  // The field `depth` is only used by the type checker to track free
+  // variables. Otherwise it is irrelevant.
   pub dep: u64,
   pub parents: Option<NonNull<Parents>>,
 }
@@ -289,349 +289,342 @@
   }
 }
 
-<<<<<<< HEAD
 #[inline]
 pub fn add_to_parents(node: DAGPtr, plink: NonNull<Parents>) {
   let parents = get_parents(node);
   match parents {
     Some(parents) => unsafe { (*parents.as_ptr()).merge(plink) },
     None => set_parents(node, Some(plink)),
-=======
-impl fmt::Display for DAG {
-  fn fmt(&self, f: &mut fmt::Formatter<'_>) -> fmt::Result {
-    write!(f, "{}", self.to_term())
   }
 }
-
-impl DAG {
-  pub fn to_term(&self) -> Term {
-    let mut map: HashMap<*mut Leaf, u64> = HashMap::new();
-
-    pub fn go(
-      node: &DAG,
-      mut map: &mut HashMap<*mut Leaf, u64>,
-      depth: u64,
-    ) -> Term {
-      match node {
-        DAG::Leaf(link) => {
-          let Leaf { tag, .. } = unsafe { &*link.as_ptr() };
-          match tag {
-            LeafTag::Typ => Term::Typ(None),
-            LeafTag::LTy(lty) => Term::LTy(None, *lty),
-            LeafTag::Lit(lit) => Term::Lit(None, lit.clone()),
-            LeafTag::Opr(opr) => Term::Opr(None, *opr),
-            LeafTag::Ref(nam, def_link, ast_link) => {
-              Term::Ref(None, nam.to_owned(), *def_link, *ast_link)
-            }
-            LeafTag::Var(nam) => {
-              let level = map.get(&link.as_ptr()).unwrap();
-              Term::Var(None, nam.to_owned(), depth - level - 1)
-            }
-          }
-        }
-
-        DAG::Single(link) => {
-          let Single { tag, body, var, .. } = unsafe { &*link.as_ptr() };
-          match var {
-            Some(var_link) => {
-              let Leaf { tag: var_tag, .. } = unsafe { &*var_link.as_ptr() };
-              let name = match var_tag {
-                LeafTag::Var(name) => name,
-                _ => panic!("Malformed DAG."),
-              };
-              match tag {
-                SingleTag::Lam => {
-                  map.insert(var_link.as_ptr(), depth);
-                  let body = go(body, &mut map, depth + 1);
-                  Term::Lam(None, name.clone(), Box::new(body))
-                }
-                SingleTag::Slf => {
-                  map.insert(var_link.as_ptr(), depth);
-                  let body = go(body, &mut map, depth + 1);
-                  Term::Slf(None, name.clone(), Box::new(body))
-                }
-                SingleTag::Fix => panic!("TODO: Add Fix to Term."),
-                _ => panic!("Malformed DAG."),
-              }
-            }
-            None => match tag {
-              SingleTag::Cse => {
-                Term::Cse(None, Box::new(go(body, &mut map, depth)))
-              }
-              SingleTag::Dat => {
-                Term::Dat(None, Box::new(go(body, &mut map, depth)))
-              }
-              _ => panic!("Malformed DAG."),
-            },
-          }
-        }
-        DAG::Branch(link) => {
-          let Branch { tag, left, right, var, .. } = unsafe { &*link.as_ptr() };
-          match var {
-            Some(var_link) => {
-              let Leaf { tag: var_tag, .. } = unsafe { &*var_link.as_ptr() };
-              let name = match var_tag {
-                LeafTag::Var(name) => name,
-                _ => panic!("Malformed DAG."),
-              };
-              match tag {
-                BranchTag::All(uses) => {
-                  map.insert(var_link.as_ptr(), depth);
-                  let dom = go(left, &mut map, depth);
-                  let img = go(right, &mut map, depth + 1);
-                  Term::All(
-                    None,
-                    *uses,
-                    name.clone(),
-                    Box::new((dom, img))
-                  )
-                }
-                _ => panic!("Malformed DAG."),
-              }
-            }
-            None => match tag {
-              BranchTag::App => {
-                let fun = go(left, &mut map, depth);
-                let arg = go(right, &mut map, depth);
-                Term::App(None, Box::new((fun, arg)))
-              }
-              BranchTag::Ann => {
-                let typ = go(left, &mut map, depth);
-                let trm = go(right, &mut map, depth);
-                Term::Ann(None, Box::new((typ, trm)))
-              }
-              _ => panic!("Malformed DAG."),
-            },
-          }
-        }
-      }
-    }
-    go(&self, &mut map, 0)
-  }
-
-  pub fn from_term(tree: Term) -> DAG {
-    pub fn go(
-      tree: Term,
-      mut ctx: Vector<NonNull<Leaf>>,
-      parents: NonNull<DLL<ParentCell>>,
-    ) -> DAG {
-      match tree {
-        Term::Lam(_, name, body) => {
-          // Allocate nodes
-          let var = new_leaf(LeafTag::Var(name.clone()));
-          let sons_parents = alloc_uninit();
-          let lam = alloc_val(Single {
-            var: Some(var),
-            tag: SingleTag::Lam,
-            // Temporary, dangling DAG pointer
-            body: DAG::Leaf(NonNull::dangling()),
-            body_ref: sons_parents,
-            parents: Some(parents),
-          });
-
-          // Update `sons_parents` to refer to current node
-          unsafe {
-            *sons_parents.as_ptr() = DLL::singleton(ParentCell::Body(lam));
-          }
-
-          ctx.push_front(var);
-          let body = go((*body).clone(), ctx, sons_parents);
-
-          // Update `lam` with the correct body
-          unsafe {
-            (*lam.as_ptr()).body = body;
-          }
-          DAG::Single(lam)
-        }
-
-        Term::Slf(_, name, body) => {
-          let var = new_leaf(LeafTag::Var(name.clone()));
-          let sons_parents = alloc_uninit();
-          let lam = alloc_val(Single {
-            var: Some(var),
-            tag: SingleTag::Slf,
-            body: DAG::Leaf(NonNull::dangling()),
-            body_ref: sons_parents,
-            parents: Some(parents),
-          });
-          unsafe {
-            *sons_parents.as_ptr() = DLL::singleton(ParentCell::Body(lam));
-          }
-          ctx.push_front(var);
-          let body = go((*body).clone(), ctx, sons_parents);
-          unsafe {
-            (*lam.as_ptr()).body = body;
-          }
-          DAG::Single(lam)
-        }
-        Term::Dat(_, body) => {
-          let sons_parents = alloc_uninit();
-          let lam = alloc_val(Single {
-            var: None,
-            tag: SingleTag::Dat,
-            body: DAG::Leaf(NonNull::dangling()),
-            body_ref: sons_parents,
-            parents: Some(parents),
-          });
-          unsafe {
-            *sons_parents.as_ptr() = DLL::singleton(ParentCell::Body(lam));
-          }
-          let body = go((*body).clone(), ctx, sons_parents);
-          unsafe {
-            (*lam.as_ptr()).body = body;
-          }
-          DAG::Single(lam)
-        }
-        Term::Cse(_, body) => {
-          let sons_parents = alloc_uninit();
-          let lam = alloc_val(Single {
-            var: None,
-            tag: SingleTag::Cse,
-            body: DAG::Leaf(NonNull::dangling()),
-            body_ref: sons_parents,
-            parents: Some(parents),
-          });
-          unsafe {
-            *sons_parents.as_ptr() = DLL::singleton(ParentCell::Body(lam));
-          }
-          let body = go((*body).clone(), ctx, sons_parents);
-          unsafe {
-            (*lam.as_ptr()).body = body;
-          }
-          DAG::Single(lam)
-        }
-
-        Term::All(_, uses, name, terms) => {
-          // Allocation and updates
-          let (dom, img) = *terms;
-          let var = new_leaf(LeafTag::Var(name.clone()));
-          let dom_parents = alloc_uninit();
-          let img_parents = alloc_uninit();
-          let all = alloc_val(Branch {
-            var: Some(var),
-            tag: BranchTag::All(uses),
-            // Temporary, dangling DAG pointers
-            left: DAG::Leaf(NonNull::dangling()),
-            right: DAG::Leaf(NonNull::dangling()),
-            left_ref: dom_parents,
-            right_ref: img_parents,
-            copy: None,
-            parents: Some(parents),
-          });
-          unsafe {
-            *dom_parents.as_ptr() = DLL::singleton(ParentCell::Left(all));
-            *img_parents.as_ptr() = DLL::singleton(ParentCell::Right(all));
-          }
-
-          // Map `name` to `var` node
-          let mut img_ctx = ctx.clone();
-          let dom = go(dom, ctx, dom_parents);
-          img_ctx.push_front(var);
-          let img = go(img, img_ctx, img_parents);
-
-          // Update `all` with the correct fields
-          unsafe {
-            (*all.as_ptr()).left = dom;
-            (*all.as_ptr()).right = img;
-          }
-          DAG::Branch(all)
-        }
-
-        Term::App(_, terms) => {
-          let (fun, arg) = *terms;
-          let fun_parents = alloc_uninit();
-          let arg_parents = alloc_uninit();
-          let app = alloc_val(Branch {
-            var: None,
-            tag: BranchTag::App,
-            left: DAG::Leaf(NonNull::dangling()),
-            right: DAG::Leaf(NonNull::dangling()),
-            left_ref: fun_parents,
-            right_ref: arg_parents,
-            copy: None,
-            parents: Some(parents),
-          });
-          unsafe {
-            *fun_parents.as_ptr() = DLL::singleton(ParentCell::Left(app));
-            *arg_parents.as_ptr() = DLL::singleton(ParentCell::Right(app));
-          }
-          let fun = go(fun, ctx.clone(), fun_parents);
-          let arg = go(arg, ctx, arg_parents);
-          unsafe {
-            (*app.as_ptr()).left = fun;
-            (*app.as_ptr()).right = arg;
-          }
-          DAG::Branch(app)
-        }
-        Term::Ann(_, terms) => {
-          let (typ, exp) = *terms;
-          let typ_parents = alloc_uninit();
-          let exp_parents = alloc_uninit();
-          let ann = alloc_val(Branch {
-            var: None,
-            tag: BranchTag::Ann,
-            left: DAG::Leaf(NonNull::dangling()),
-            right: DAG::Leaf(NonNull::dangling()),
-            left_ref: typ_parents,
-            right_ref: exp_parents,
-            copy: None,
-            parents: Some(parents),
-          });
-          unsafe {
-            *typ_parents.as_ptr() = DLL::singleton(ParentCell::Left(ann));
-            *exp_parents.as_ptr() = DLL::singleton(ParentCell::Right(ann));
-          }
-          let typ = go(typ, ctx.clone(), typ_parents);
-          let exp = go(exp, ctx, exp_parents);
-          unsafe {
-            (*ann.as_ptr()).left = typ;
-            (*ann.as_ptr()).right = exp;
-          }
-          DAG::Branch(ann)
-        }
-
-        Term::Var(_, name, idx) => {
-          let var = match ctx.get(idx as usize) {
-            Some(var) => unsafe {
-              DLL::concat(parents, (*var.as_ptr()).parents);
-              (*var.as_ptr()).parents = Some(parents);
-              *var
-            },
-            None => {
-              let tag = LeafTag::Var(name.clone());
-              alloc_val(Leaf { tag, parents: Some(parents) })
-            }
-          };
-          DAG::Leaf(var)
-        }
-        Term::Typ(_) => DAG::Leaf(alloc_val(Leaf {
-          tag: LeafTag::Typ,
-          parents: Some(parents),
-        })),
-        Term::LTy(_, lty) => DAG::Leaf(alloc_val(Leaf {
-          tag: LeafTag::LTy(lty),
-          parents: Some(parents),
-        })),
-        Term::Lit(_, lit) => DAG::Leaf(alloc_val(Leaf {
-          tag: LeafTag::Lit(lit),
-          parents: Some(parents),
-        })),
-        Term::Opr(_, opr) => DAG::Leaf(alloc_val(Leaf {
-          tag: LeafTag::Opr(opr),
-          parents: Some(parents),
-        })),
-        Term::Ref(_, name, def_link, ast_link) => DAG::Leaf(alloc_val(Leaf {
-          tag: LeafTag::Ref(name, def_link, ast_link),
-          parents: Some(parents),
-        })),
-        _ => panic!("TODO: implement Term::to_dag variants"),
-      }
-    }
-    let root = alloc_val(DLL::singleton(ParentCell::Root));
-    go(tree, Vector::new(), root)
->>>>>>> 943de488
-  }
-}
+// =======
+// impl DAG {
+//   pub fn to_term(&self) -> Term {
+//     let mut map: HashMap<*mut Leaf, u64> = HashMap::new();
+//
+//     pub fn go(
+//       node: &DAG,
+//       mut map: &mut HashMap<*mut Leaf, u64>,
+//       depth: u64,
+//     ) -> Term {
+//       match node {
+//         DAG::Leaf(link) => {
+//           let Leaf { tag, .. } = unsafe { &*link.as_ptr() };
+//           match tag {
+//             LeafTag::Typ => Term::Typ(None),
+//             LeafTag::LTy(lty) => Term::LTy(None, *lty),
+//             LeafTag::Lit(lit) => Term::Lit(None, lit.clone()),
+//             LeafTag::Opr(opr) => Term::Opr(None, *opr),
+//             LeafTag::Ref(nam, def_link, ast_link) => {
+//               Term::Ref(None, nam.to_owned(), *def_link, *ast_link)
+//             }
+//             LeafTag::Var(nam) => {
+//               let level = map.get(&link.as_ptr()).unwrap();
+//               Term::Var(None, nam.to_owned(), depth - level - 1)
+//             }
+//           }
+//         }
+//
+//         DAG::Single(link) => {
+//           let Single { tag, body, var, .. } = unsafe { &*link.as_ptr() };
+//           match var {
+//             Some(var_link) => {
+//               let Leaf { tag: var_tag, .. } = unsafe { &*var_link.as_ptr() };
+//               let name = match var_tag {
+//                 LeafTag::Var(name) => name,
+//                 _ => panic!("Malformed DAG."),
+//               };
+//               match tag {
+//                 SingleTag::Lam => {
+//                   map.insert(var_link.as_ptr(), depth);
+//                   let body = go(body, &mut map, depth + 1);
+//                   Term::Lam(None, name.clone(), Box::new(body))
+//                 }
+//                 SingleTag::Slf => {
+//                   map.insert(var_link.as_ptr(), depth);
+//                   let body = go(body, &mut map, depth + 1);
+//                   Term::Slf(None, name.clone(), Box::new(body))
+//                 }
+//                 SingleTag::Fix => panic!("TODO: Add Fix to Term."),
+//                 _ => panic!("Malformed DAG."),
+//               }
+//             }
+//             None => match tag {
+//               SingleTag::Cse => {
+//                 Term::Cse(None, Box::new(go(body, &mut map, depth)))
+//               }
+//               SingleTag::Dat => {
+//                 Term::Dat(None, Box::new(go(body, &mut map, depth)))
+//               }
+//               _ => panic!("Malformed DAG."),
+//             },
+//           }
+//         }
+//         DAG::Branch(link) => {
+//           let Branch { tag, left, right, var, .. } = unsafe { &*link.as_ptr()
+// };           match var {
+//             Some(var_link) => {
+//               let Leaf { tag: var_tag, .. } = unsafe { &*var_link.as_ptr() };
+//               let name = match var_tag {
+//                 LeafTag::Var(name) => name,
+//                 _ => panic!("Malformed DAG."),
+//               };
+//               match tag {
+//                 BranchTag::All(uses) => {
+//                   map.insert(var_link.as_ptr(), depth);
+//                   let dom = go(left, &mut map, depth);
+//                   let img = go(right, &mut map, depth + 1);
+//                   Term::All(
+//                     None,
+//                     *uses,
+//                     name.clone(),
+//                     Box::new((dom, img))
+//                   )
+//                 }
+//                 _ => panic!("Malformed DAG."),
+//               }
+//             }
+//             None => match tag {
+//               BranchTag::App => {
+//                 let fun = go(left, &mut map, depth);
+//                 let arg = go(right, &mut map, depth);
+//                 Term::App(None, Box::new((fun, arg)))
+//               }
+//               BranchTag::Ann => {
+//                 let typ = go(left, &mut map, depth);
+//                 let trm = go(right, &mut map, depth);
+//                 Term::Ann(None, Box::new((typ, trm)))
+//               }
+//               _ => panic!("Malformed DAG."),
+//             },
+//           }
+//         }
+//       }
+//     }
+//     go(&self, &mut map, 0)
+//   }
+//
+//   pub fn from_term(tree: Term) -> DAG {
+//     pub fn go(
+//       tree: Term,
+//       mut ctx: Vector<NonNull<Leaf>>,
+//       parents: NonNull<DLL<ParentCell>>,
+//     ) -> DAG {
+//       match tree {
+//         Term::Lam(_, name, body) => {
+//           // Allocate nodes
+//           let var = new_leaf(LeafTag::Var(name.clone()));
+//           let sons_parents = alloc_uninit();
+//           let lam = alloc_val(Single {
+//             var: Some(var),
+//             tag: SingleTag::Lam,
+//             // Temporary, dangling DAG pointer
+//             body: DAG::Leaf(NonNull::dangling()),
+//             body_ref: sons_parents,
+//             parents: Some(parents),
+//           });
+//
+//           // Update `sons_parents` to refer to current node
+//           unsafe {
+//             *sons_parents.as_ptr() = DLL::singleton(ParentCell::Body(lam));
+//           }
+//
+//           ctx.push_front(var);
+//           let body = go((*body).clone(), ctx, sons_parents);
+//
+//           // Update `lam` with the correct body
+//           unsafe {
+//             (*lam.as_ptr()).body = body;
+//           }
+//           DAG::Single(lam)
+//         }
+//
+//         Term::Slf(_, name, body) => {
+//           let var = new_leaf(LeafTag::Var(name.clone()));
+//           let sons_parents = alloc_uninit();
+//           let lam = alloc_val(Single {
+//             var: Some(var),
+//             tag: SingleTag::Slf,
+//             body: DAG::Leaf(NonNull::dangling()),
+//             body_ref: sons_parents,
+//             parents: Some(parents),
+//           });
+//           unsafe {
+//             *sons_parents.as_ptr() = DLL::singleton(ParentCell::Body(lam));
+//           }
+//           ctx.push_front(var);
+//           let body = go((*body).clone(), ctx, sons_parents);
+//           unsafe {
+//             (*lam.as_ptr()).body = body;
+//           }
+//           DAG::Single(lam)
+//         }
+//         Term::Dat(_, body) => {
+//           let sons_parents = alloc_uninit();
+//           let lam = alloc_val(Single {
+//             var: None,
+//             tag: SingleTag::Dat,
+//             body: DAG::Leaf(NonNull::dangling()),
+//             body_ref: sons_parents,
+//             parents: Some(parents),
+//           });
+//           unsafe {
+//             *sons_parents.as_ptr() = DLL::singleton(ParentCell::Body(lam));
+//           }
+//           let body = go((*body).clone(), ctx, sons_parents);
+//           unsafe {
+//             (*lam.as_ptr()).body = body;
+//           }
+//           DAG::Single(lam)
+//         }
+//         Term::Cse(_, body) => {
+//           let sons_parents = alloc_uninit();
+//           let lam = alloc_val(Single {
+//             var: None,
+//             tag: SingleTag::Cse,
+//             body: DAG::Leaf(NonNull::dangling()),
+//             body_ref: sons_parents,
+//             parents: Some(parents),
+//           });
+//           unsafe {
+//             *sons_parents.as_ptr() = DLL::singleton(ParentCell::Body(lam));
+//           }
+//           let body = go((*body).clone(), ctx, sons_parents);
+//           unsafe {
+//             (*lam.as_ptr()).body = body;
+//           }
+//           DAG::Single(lam)
+//         }
+//
+//         Term::All(_, uses, name, terms) => {
+//           // Allocation and updates
+//           let (dom, img) = *terms;
+//           let var = new_leaf(LeafTag::Var(name.clone()));
+//           let dom_parents = alloc_uninit();
+//           let img_parents = alloc_uninit();
+//           let all = alloc_val(Branch {
+//             var: Some(var),
+//             tag: BranchTag::All(uses),
+//             // Temporary, dangling DAG pointers
+//             left: DAG::Leaf(NonNull::dangling()),
+//             right: DAG::Leaf(NonNull::dangling()),
+//             left_ref: dom_parents,
+//             right_ref: img_parents,
+//             copy: None,
+//             parents: Some(parents),
+//           });
+//           unsafe {
+//             *dom_parents.as_ptr() = DLL::singleton(ParentCell::Left(all));
+//             *img_parents.as_ptr() = DLL::singleton(ParentCell::Right(all));
+//           }
+//
+//           // Map `name` to `var` node
+//           let mut img_ctx = ctx.clone();
+//           let dom = go(dom, ctx, dom_parents);
+//           img_ctx.push_front(var);
+//           let img = go(img, img_ctx, img_parents);
+//
+//           // Update `all` with the correct fields
+//           unsafe {
+//             (*all.as_ptr()).left = dom;
+//             (*all.as_ptr()).right = img;
+//           }
+//           DAG::Branch(all)
+//         }
+//
+//         Term::App(_, terms) => {
+//           let (fun, arg) = *terms;
+//           let fun_parents = alloc_uninit();
+//           let arg_parents = alloc_uninit();
+//           let app = alloc_val(Branch {
+//             var: None,
+//             tag: BranchTag::App,
+//             left: DAG::Leaf(NonNull::dangling()),
+//             right: DAG::Leaf(NonNull::dangling()),
+//             left_ref: fun_parents,
+//             right_ref: arg_parents,
+//             copy: None,
+//             parents: Some(parents),
+//           });
+//           unsafe {
+//             *fun_parents.as_ptr() = DLL::singleton(ParentCell::Left(app));
+//             *arg_parents.as_ptr() = DLL::singleton(ParentCell::Right(app));
+//           }
+//           let fun = go(fun, ctx.clone(), fun_parents);
+//           let arg = go(arg, ctx, arg_parents);
+//           unsafe {
+//             (*app.as_ptr()).left = fun;
+//             (*app.as_ptr()).right = arg;
+//           }
+//           DAG::Branch(app)
+//         }
+//         Term::Ann(_, terms) => {
+//           let (typ, exp) = *terms;
+//           let typ_parents = alloc_uninit();
+//           let exp_parents = alloc_uninit();
+//           let ann = alloc_val(Branch {
+//             var: None,
+//             tag: BranchTag::Ann,
+//             left: DAG::Leaf(NonNull::dangling()),
+//             right: DAG::Leaf(NonNull::dangling()),
+//             left_ref: typ_parents,
+//             right_ref: exp_parents,
+//             copy: None,
+//             parents: Some(parents),
+//           });
+//           unsafe {
+//             *typ_parents.as_ptr() = DLL::singleton(ParentCell::Left(ann));
+//             *exp_parents.as_ptr() = DLL::singleton(ParentCell::Right(ann));
+//           }
+//           let typ = go(typ, ctx.clone(), typ_parents);
+//           let exp = go(exp, ctx, exp_parents);
+//           unsafe {
+//             (*ann.as_ptr()).left = typ;
+//             (*ann.as_ptr()).right = exp;
+//           }
+//           DAG::Branch(ann)
+//         }
+//
+//         Term::Var(_, name, idx) => {
+//           let var = match ctx.get(idx as usize) {
+//             Some(var) => unsafe {
+//               DLL::concat(parents, (*var.as_ptr()).parents);
+//               (*var.as_ptr()).parents = Some(parents);
+//               *var
+//             },
+//             None => {
+//               let tag = LeafTag::Var(name.clone());
+//               alloc_val(Leaf { tag, parents: Some(parents) })
+//             }
+//           };
+//           DAG::Leaf(var)
+//         }
+//         Term::Typ(_) => DAG::Leaf(alloc_val(Leaf {
+//           tag: LeafTag::Typ,
+//           parents: Some(parents),
+//         })),
+//         Term::LTy(_, lty) => DAG::Leaf(alloc_val(Leaf {
+//           tag: LeafTag::LTy(lty),
+//           parents: Some(parents),
+//         })),
+//         Term::Lit(_, lit) => DAG::Leaf(alloc_val(Leaf {
+//           tag: LeafTag::Lit(lit),
+//           parents: Some(parents),
+//         })),
+//         Term::Opr(_, opr) => DAG::Leaf(alloc_val(Leaf {
+//           tag: LeafTag::Opr(opr),
+//           parents: Some(parents),
+//         })),
+//         Term::Ref(_, name, def_link, ast_link) => DAG::Leaf(alloc_val(Leaf {
+//           tag: LeafTag::Ref(name, def_link, ast_link),
+//           parents: Some(parents),
+//         })),
+//         _ => panic!("TODO: implement Term::to_dag variants"),
+//       }
+//     }
+//     let root = alloc_val(DLL::singleton(ParentCell::Root));
+//     go(tree, Vector::new(), root)
+// >>>>>>> 943de488a47462b217a63f9b826d2c9fadb3d1d6
 
 // impl Clone for DAG {
 //   fn clone(&self) -> Self {
@@ -673,13 +666,14 @@
 //           let Single {var, body, tag, ..} = *link.as_ptr();
 //           let var = var.map(|link| {
 //             let Var {name, depth, ..} = &*link.as_ptr();
-//             let new_var = alloc_val(Var { name: name.clone(), depth: *depth, parents: None });
-//             map.insert(DAGPtr::Var(link), DAGPtr::Var(new_var));
-//             new_var
+//             let new_var = alloc_val(Var { name: name.clone(), depth: *depth,
+// parents: None });             map.insert(DAGPtr::Var(link),
+// DAGPtr::Var(new_var));             new_var
 //           });
 //           let single = alloc_single(var, tag.clone(), Some(parents));
 //           // Update single's body to point to a valid node
-//           (*single.as_ptr()).body = go(body, map, (*single.as_ptr()).body_ref);
+//           (*single.as_ptr()).body = go(body, map,
+// (*single.as_ptr()).body_ref);
 
 //           DAGPtr::Single(single)
 //         }
@@ -687,14 +681,14 @@
 //           let Branch {var, left, right, tag, ..} = *link.as_ptr();
 //           let var = var.map(|link| {
 //             let Var {name, depth, ..} = &*link.as_ptr();
-//             let new_var = alloc_val(Var { name: name.clone(), depth: *depth, parents: None });
-//             map.insert(DAGPtr::Var(link), DAGPtr::Var(new_var));
-//             new_var
+//             let new_var = alloc_val(Var { name: name.clone(), depth: *depth,
+// parents: None });             map.insert(DAGPtr::Var(link),
+// DAGPtr::Var(new_var));             new_var
 //           });
 //           let branch = alloc_branch(var, tag.clone(), Some(parents));
-//           (*branch.as_ptr()).left = go(left, map, (*branch.as_ptr()).left_ref);
-//           (*branch.as_ptr()).right = go(right, map, (*branch.as_ptr()).right_ref);
-//           DAGPtr::Branch(branch)
+//           (*branch.as_ptr()).left = go(left, map,
+// (*branch.as_ptr()).left_ref);           (*branch.as_ptr()).right = go(right,
+// map, (*branch.as_ptr()).right_ref);           DAGPtr::Branch(branch)
 //         }
 //       };
 //       // Map `node` to `new_node`
@@ -740,15 +734,15 @@
 //         DAGPtr::Branch(link) => unsafe {
 //           if set.get(&(link.as_ptr() as u64)).is_none() {
 //             set.insert(link.as_ptr() as u64);
-//             let Branch { tag, var, parents, left, right, copy, .. } = *link.as_ptr();
-//             let branch = match tag {
+//             let Branch { tag, var, parents, left, right, copy, .. } =
+// *link.as_ptr();             let branch = match tag {
 //               BranchTag::App => format!("App"),
 //               BranchTag::All(_) => format!("All"),
 //               BranchTag::Let => format!("Let"),
 //             };
 //             let name = match var {
-//               Some(var_link) => format!("{} ", (*var_link.as_ptr()).name.clone()),
-//               _ => String::from(""),
+//               Some(var_link) => format!("{} ",
+// (*var_link.as_ptr()).name.clone()),               _ => String::from(""),
 //             };
 //             let copy = copy.map(|link| link.as_ptr() as u64);
 //             format!(
@@ -776,8 +770,8 @@
 //             SingleTag::Fix => format!("Fix"),
 //           };
 //           let name = match var {
-//             Some(var_link) => format!("{} ", (*var_link.as_ptr()).name.clone()),
-//             _ => String::from(""),
+//             Some(var_link) => format!("{} ",
+// (*var_link.as_ptr()).name.clone()),             _ => String::from(""),
 //           };
 //           if set.get(&(link.as_ptr() as u64)).is_none() {
 //             set.insert(link.as_ptr() as u64);
@@ -816,8 +810,8 @@
 //             LeafTag::LTy(lty) => format!("LTy<{}>", link.as_ptr() as u64),
 //             LeafTag::Lit(lit) => format!("Lit<{}>", link.as_ptr() as u64),
 //             LeafTag::Opr(opr) => format!("Opr<{}>", link.as_ptr() as u64),
-//             LeafTag::Ref(nam, _def_link, _ast_link) => format!("Ref<{}> {}", link.as_ptr() as u64, nam),
-//           };
+//             LeafTag::Ref(nam, _def_link, _ast_link) => format!("Ref<{}> {}",
+// link.as_ptr() as u64, nam),           };
 //           format!("\n{} parents: {}", leaf, format_parents(*parents))
 //         },
 //       }
@@ -851,8 +845,8 @@
 //           }
 //         }
 //         DAGPtr::Var(link) => {
-//           let Var { name, depth: var_depth, .. } = unsafe { &*link.as_ptr() };
-//           if let Some(level) = map.get(&link.as_ptr()){
+//           let Var { name, depth: var_depth, .. } = unsafe { &*link.as_ptr()
+// };           if let Some(level) = map.get(&link.as_ptr()){
 //             Term::Var(None, name.to_owned(), depth - level - 1)
 //           }
 //           else {
@@ -892,8 +886,8 @@
 //           }
 //         }
 //         DAGPtr::Branch(link) => {
-//           let Branch { tag, left, right, var, .. } = unsafe { &*link.as_ptr() };
-//           match var {
+//           let Branch { tag, left, right, var, .. } = unsafe { &*link.as_ptr()
+// };           match var {
 //             Some(var_link) => {
 //               let Var { name, .. } = unsafe { &*var_link.as_ptr() };
 //               match tag {
@@ -934,8 +928,9 @@
 //     DAG::from_subterm(tree, 0, &Vector::new(), Vector::new(), Some(root))
 //   }
 
-//   // Converts an open subterm to DAG and add de Bruijn levels to free `Var` nodes. The argument `depth` is the
-//   // initial depth of the subterm. Takes initial relative and absolute contexts (assumes they do not overlap).
+//   // Converts an open subterm to DAG and add de Bruijn levels to free `Var`
+// nodes. The argument `depth` is the   // initial depth of the subterm. Takes
+// initial relative and absolute contexts (assumes they do not overlap).
 //   pub fn from_subterm(
 //     tree: &Term,
 //     depth: u64,
@@ -952,44 +947,44 @@
 //     ) -> DAGPtr {
 //       match tree {
 //         Term::Lam(_, name, body) => unsafe {
-//           let var = alloc_val(Var { name: name.clone(), depth: 0, parents: None });
-//           let lam = alloc_single(Some(var), SingleTag::Lam, parents);
-//           let body_parents = (*lam.as_ptr()).body_ref;
+//           let var = alloc_val(Var { name: name.clone(), depth: 0, parents:
+// None });           let lam = alloc_single(Some(var), SingleTag::Lam,
+// parents);           let body_parents = (*lam.as_ptr()).body_ref;
 //           rel_ctx.push_front(DAGPtr::Var(var));
-//           let body = go(&**body, depth+1, abs_ctx, rel_ctx, Some(body_parents));
-//           // Update `lam` with the correct fields
+//           let body = go(&**body, depth+1, abs_ctx, rel_ctx,
+// Some(body_parents));           // Update `lam` with the correct fields
 //           (*lam.as_ptr()).body = body;
 //           DAGPtr::Single(lam)
 //         }
-        
+
 //         Term::Slf(_, name, body) => unsafe {
-//           let var = alloc_val(Var { name: name.clone(), depth: 0, parents: None });
-//           let slf = alloc_single(Some(var), SingleTag::Slf, parents);
-//           let body_parents = (*slf.as_ptr()).body_ref;
+//           let var = alloc_val(Var { name: name.clone(), depth: 0, parents:
+// None });           let slf = alloc_single(Some(var), SingleTag::Slf,
+// parents);           let body_parents = (*slf.as_ptr()).body_ref;
 //           rel_ctx.push_front(DAGPtr::Var(var));
-//           let body = go(&**body, depth+1, abs_ctx, rel_ctx, Some(body_parents));
-//           (*slf.as_ptr()).body = body;
+//           let body = go(&**body, depth+1, abs_ctx, rel_ctx,
+// Some(body_parents));           (*slf.as_ptr()).body = body;
 //           DAGPtr::Single(slf)
 //         }
 //         Term::Dat(_, body) => unsafe {
 //           let dat = alloc_single(None, SingleTag::Dat, parents);
 //           let body_parents = (*dat.as_ptr()).body_ref;
-//           let body = go(&**body, depth, abs_ctx, rel_ctx, Some(body_parents));
-//           (*dat.as_ptr()).body = body;
+//           let body = go(&**body, depth, abs_ctx, rel_ctx,
+// Some(body_parents));           (*dat.as_ptr()).body = body;
 //           DAGPtr::Single(dat)
 //         }
 //         Term::Cse(_, body) => unsafe {
 //           let cse = alloc_single(None, SingleTag::Cse, parents);
 //           let body_parents = (*cse.as_ptr()).body_ref;
-//           let body = go(&**body, depth, abs_ctx, rel_ctx, Some(body_parents));
-//           (*cse.as_ptr()).body = body;
+//           let body = go(&**body, depth, abs_ctx, rel_ctx,
+// Some(body_parents));           (*cse.as_ptr()).body = body;
 //           DAGPtr::Single(cse)
 //         }
-        
+
 //         Term::All(_, uses, name, dom, img) => unsafe {
-//           let var = alloc_val(Var { name: name.clone(), depth: 0, parents: None });
-//           let all = alloc_branch(Some(var), BranchTag::All(*uses), parents);
-//           let mut img_ctx = rel_ctx.clone();
+//           let var = alloc_val(Var { name: name.clone(), depth: 0, parents:
+// None });           let all = alloc_branch(Some(var), BranchTag::All(*uses),
+// parents);           let mut img_ctx = rel_ctx.clone();
 //           let dom_parents = (*all.as_ptr()).left_ref;
 //           let dom = go(&**dom, depth, abs_ctx, rel_ctx, Some(dom_parents));
 //           img_ctx.push_front(DAGPtr::Var(var));
@@ -1000,12 +995,12 @@
 //           (*all.as_ptr()).right = img;
 //           DAGPtr::Branch(all)
 //         }
-        
+
 //         Term::App(_, fun, arg) => unsafe {
 //           let app = alloc_branch(None, BranchTag::App, parents);
 //           let fun_parents = (*app.as_ptr()).left_ref;
-//           let fun = go(&**fun, depth, abs_ctx, rel_ctx.clone(), Some(fun_parents));
-//           let arg_parents = (*app.as_ptr()).right_ref;
+//           let fun = go(&**fun, depth, abs_ctx, rel_ctx.clone(),
+// Some(fun_parents));           let arg_parents = (*app.as_ptr()).right_ref;
 //           let arg = go(&**arg, depth, abs_ctx, rel_ctx, Some(arg_parents));
 //           (*app.as_ptr()).left = fun;
 //           (*app.as_ptr()).right = arg;
@@ -1015,19 +1010,19 @@
 //           if *rec {
 //             panic!("TODO: Add letrec")
 //           }
-//           let var = alloc_val(Var { name: name.clone(), depth: 0, parents: None });
-//           let let_node = alloc_branch(Some(var), BranchTag::Let, parents);
-//           let mut body_ctx = rel_ctx.clone();
+//           let var = alloc_val(Var { name: name.clone(), depth: 0, parents:
+// None });           let let_node = alloc_branch(Some(var), BranchTag::Let,
+// parents);           let mut body_ctx = rel_ctx.clone();
 //           let expr_parents = (*let_node.as_ptr()).left_ref;
-//           let expr = go(&**expr, depth, abs_ctx, rel_ctx, Some(expr_parents));
-//           body_ctx.push_front(DAGPtr::Var(var));
+//           let expr = go(&**expr, depth, abs_ctx, rel_ctx,
+// Some(expr_parents));           body_ctx.push_front(DAGPtr::Var(var));
 //           let body_parents = (*let_node.as_ptr()).right_ref;
-//           let body = go(&**body, depth+1, abs_ctx, body_ctx, Some(body_parents));
-//           (*let_node.as_ptr()).left = expr;
+//           let body = go(&**body, depth+1, abs_ctx, body_ctx,
+// Some(body_parents));           (*let_node.as_ptr()).left = expr;
 //           (*let_node.as_ptr()).right = body;
 //           DAGPtr::Branch(let_node)
 //         }
-        
+
 //         Term::Var(_, name, idx) => {
 //           match rel_ctx.get(*idx as usize) {
 //             Some(val) => {
@@ -1076,8 +1071,8 @@
 //           tag: LeafTag::Opr(*opr),
 //           parents,
 //         })),
-//         Term::Ref(_, name, def_link, ast_link) => DAGPtr::Leaf(alloc_val(Leaf {
-//           tag: LeafTag::Ref(name.to_string(), *def_link, *ast_link),
+//         Term::Ref(_, name, def_link, ast_link) => DAGPtr::Leaf(alloc_val(Leaf
+// {           tag: LeafTag::Ref(name.to_string(), *def_link, *ast_link),
 //           parents,
 //         })),
 //         _ => panic!("TODO: implement Term::to_dag variants"),
@@ -1119,7 +1114,7 @@
 // // mod test {
 // //   use super::*;
 // //   use crate::parse::term::parse;
-  
+
 // //   #[test]
 // //   fn test_cases() {
 // //     let (_, x) =
@@ -1128,7 +1123,7 @@
 // //     // assert_eq!(true, false)
 // //     assert_eq!(x, DAG::to_term(&DAG::from_term(&x)));
 // //   }
-  
+
 // //   #[quickcheck]
 // //   fn term_encode_decode(x: Term) -> bool {
 // //     println!("x: {}", x);
