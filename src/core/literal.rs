--- conflicted
+++ resolved
@@ -131,13 +131,7 @@
     Rng,
   };
 
-<<<<<<< HEAD
-  use crate::term::tests::arbitrary_link;
-
   pub fn arbitrary_bits(g: &mut Gen) -> Literal {
-=======
-  pub fn arbitrary_bits<G: Gen>(g: &mut G) -> Literal {
->>>>>>> 448ee516
     let x: Vec<u8> = Arbitrary::arbitrary(g);
     Literal::BitString(x)
   }
@@ -159,15 +153,10 @@
   }
 
   impl Arbitrary for Literal {
-<<<<<<< HEAD
     fn arbitrary(g: &mut Gen) -> Self {
       let mut rng = rand::thread_rng();
-      let gen: u32 = rng.gen_range(0..7);
-      //let gen = g.gen_range(0, 7);
-=======
-    fn arbitrary<G: Gen>(g: &mut G) -> Self {
-      let gen = g.gen_range(0, 4);
->>>>>>> 448ee516
+      let gen: u32 = rng.gen_range(0..4);
+      //let gen = g.gen_range(0, 4);
       match gen {
         0 => arbitrary_nat(g),
         1 => arbitrary_int(g),
@@ -186,15 +175,10 @@
   }
 
   impl Arbitrary for LitType {
-<<<<<<< HEAD
     fn arbitrary(g: &mut Gen) -> Self {
       let mut rng = rand::thread_rng();
-      let gen: u32 = rng.gen_range(0..7);
-      //let gen = g.gen_range(0, 7);
-=======
-    fn arbitrary<G: Gen>(g: &mut G) -> Self {
-      let gen = g.gen_range(0, 5);
->>>>>>> 448ee516
+      let gen: u32 = rng.gen_range(0..5);
+      //let gen = g.gen_range(0, 5);
       match gen {
         1 => Self::Natural,
         2 => Self::Integer,
