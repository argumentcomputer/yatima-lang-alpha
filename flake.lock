{
  "nodes": {
    "flake-utils": {
      "locked": {
<<<<<<< HEAD
        "lastModified": 1619345332,
        "narHash": "sha256-qHnQkEp1uklKTpx3MvKtY6xzgcqXDsz5nLilbbuL+3A=",
        "owner": "numtide",
        "repo": "flake-utils",
        "rev": "2ebf2558e5bf978c7fb8ea927dfaed8fefab2e28",
=======
        "lastModified": 1623875721,
        "narHash": "sha256-A8BU7bjS5GirpAUv4QA+QnJ4CceLHkcXdRp4xITDB0s=",
        "owner": "numtide",
        "repo": "flake-utils",
        "rev": "f7e004a55b120c02ecb6219596820fcd32ca8772",
>>>>>>> 639e17d9
        "type": "github"
      },
      "original": {
        "owner": "numtide",
        "repo": "flake-utils",
        "type": "github"
      }
    },
<<<<<<< HEAD
    "naersk-lib": {
=======
    "naersk": {
>>>>>>> 639e17d9
      "inputs": {
        "nixpkgs": "nixpkgs"
      },
      "locked": {
        "lastModified": 1623927034,
        "narHash": "sha256-sGxlmfp5eXL5sAMNqHSb04Zq6gPl+JeltIZ226OYN0w=",
        "owner": "nmattia",
        "repo": "naersk",
        "rev": "e09c320446c5c2516d430803f7b19f5833781337",
        "type": "github"
      },
      "original": {
        "owner": "nmattia",
        "repo": "naersk",
        "type": "github"
      }
    },
    "nixpkgs": {
      "locked": {
        "lastModified": 1626280718,
        "narHash": "sha256-LYACRCCsota6BUEkPf9JWpTZoj4v52Lt3eKDCG9AsaM=",
        "owner": "NixOS",
        "repo": "nixpkgs",
        "rev": "8a815af4280f3e0d5ff740faa7d489e2b9e36829",
        "type": "github"
      },
      "original": {
        "id": "nixpkgs",
        "type": "indirect"
      }
    },
    "nixpkgs_2": {
      "locked": {
        "lastModified": 1626280718,
        "narHash": "sha256-LYACRCCsota6BUEkPf9JWpTZoj4v52Lt3eKDCG9AsaM=",
        "owner": "nixos",
        "repo": "nixpkgs",
        "rev": "8a815af4280f3e0d5ff740faa7d489e2b9e36829",
        "type": "github"
      },
      "original": {
        "owner": "nixos",
        "repo": "nixpkgs",
        "type": "github"
      }
    },
    "nixpkgs_3": {
      "locked": {
        "lastModified": 1619531122,
        "narHash": "sha256-ovm5bo6PkZzNKh2YGXbRKYIjega0EjiEP0YDwyeXEYU=",
        "owner": "NixOS",
        "repo": "nixpkgs",
        "rev": "bb80d578e8ad3cb5a607f468ac00cc546d0396dc",
        "type": "github"
      },
      "original": {
        "id": "nixpkgs",
        "type": "indirect"
      }
    },
    "pre-commit-hooks": {
      "inputs": {
        "flake-utils": "flake-utils",
        "nixpkgs": "nixpkgs_3"
      },
      "locked": {
        "lastModified": 1624971177,
        "narHash": "sha256-Amf/nBj1E77RmbSSmV+hg6YOpR+rddCbbVgo5C7BS0I=",
        "owner": "cachix",
        "repo": "pre-commit-hooks.nix",
        "rev": "397f0713d007250a2c7a745e555fa16c5dc8cadb",
        "type": "github"
      },
      "original": {
        "owner": "cachix",
        "repo": "pre-commit-hooks.nix",
        "type": "github"
      }
    },
    "root": {
      "inputs": {
<<<<<<< HEAD
        "naersk-lib": "naersk-lib",
        "nixpkgs": "nixpkgs_2",
        "pre-commit-hooks": "pre-commit-hooks",
=======
>>>>>>> 639e17d9
        "utils": "utils"
      }
    },
    "utils": {
      "inputs": {
        "flake-utils": "flake-utils",
        "naersk": "naersk",
        "nixpkgs": "nixpkgs_2"
      },
      "locked": {
        "lastModified": 1626252346,
        "narHash": "sha256-Atvn4gWBv2O7aMJWl9l8b3jMU84w5uwShizZu0WlWRs=",
        "owner": "yatima-inc",
        "repo": "nix-utils",
        "rev": "0fde737c9c6d04533e70febf5b7b57fdd561a604",
        "type": "github"
      },
      "original": {
        "owner": "yatima-inc",
        "repo": "nix-utils",
        "type": "github"
      }
    }
  },
  "root": "root",
  "version": 7
}<|MERGE_RESOLUTION|>--- conflicted
+++ resolved
@@ -2,19 +2,11 @@
   "nodes": {
     "flake-utils": {
       "locked": {
-<<<<<<< HEAD
-        "lastModified": 1619345332,
-        "narHash": "sha256-qHnQkEp1uklKTpx3MvKtY6xzgcqXDsz5nLilbbuL+3A=",
-        "owner": "numtide",
-        "repo": "flake-utils",
-        "rev": "2ebf2558e5bf978c7fb8ea927dfaed8fefab2e28",
-=======
         "lastModified": 1623875721,
         "narHash": "sha256-A8BU7bjS5GirpAUv4QA+QnJ4CceLHkcXdRp4xITDB0s=",
         "owner": "numtide",
         "repo": "flake-utils",
         "rev": "f7e004a55b120c02ecb6219596820fcd32ca8772",
->>>>>>> 639e17d9
         "type": "github"
       },
       "original": {
@@ -23,11 +15,7 @@
         "type": "github"
       }
     },
-<<<<<<< HEAD
-    "naersk-lib": {
-=======
     "naersk": {
->>>>>>> 639e17d9
       "inputs": {
         "nixpkgs": "nixpkgs"
       },
@@ -74,47 +62,8 @@
         "type": "github"
       }
     },
-    "nixpkgs_3": {
-      "locked": {
-        "lastModified": 1619531122,
-        "narHash": "sha256-ovm5bo6PkZzNKh2YGXbRKYIjega0EjiEP0YDwyeXEYU=",
-        "owner": "NixOS",
-        "repo": "nixpkgs",
-        "rev": "bb80d578e8ad3cb5a607f468ac00cc546d0396dc",
-        "type": "github"
-      },
-      "original": {
-        "id": "nixpkgs",
-        "type": "indirect"
-      }
-    },
-    "pre-commit-hooks": {
-      "inputs": {
-        "flake-utils": "flake-utils",
-        "nixpkgs": "nixpkgs_3"
-      },
-      "locked": {
-        "lastModified": 1624971177,
-        "narHash": "sha256-Amf/nBj1E77RmbSSmV+hg6YOpR+rddCbbVgo5C7BS0I=",
-        "owner": "cachix",
-        "repo": "pre-commit-hooks.nix",
-        "rev": "397f0713d007250a2c7a745e555fa16c5dc8cadb",
-        "type": "github"
-      },
-      "original": {
-        "owner": "cachix",
-        "repo": "pre-commit-hooks.nix",
-        "type": "github"
-      }
-    },
     "root": {
       "inputs": {
-<<<<<<< HEAD
-        "naersk-lib": "naersk-lib",
-        "nixpkgs": "nixpkgs_2",
-        "pre-commit-hooks": "pre-commit-hooks",
-=======
->>>>>>> 639e17d9
         "utils": "utils"
       }
     },
