use crate::file;
use multiaddr::Multiaddr;
use std::rc::Rc;
use yatima_core::{
  anon,
  defs::{
    Def,
    Defs,
  },
  package::{
    Entry,
    Index,
    Package,
  },
};
use sp_cid::Cid;
use sp_ipld::Ipld;
use crate::graph::PackageGraph;

/// This trait describes the interactions with
/// externally stored IPLD structures.
pub trait Store: std::fmt::Debug {
  /// Get an IPLD from and Multiaddr
  fn get_by_multiaddr(&self, multiaddr: Multiaddr) -> Result<Ipld, String>;

  /// Load a package in a environment agnostic way
  fn load_by_name(&self, path: Vec<&str>) -> Result<Ipld, String>;

  /// Put an IPLD expression into the store
  fn put(&self, expr: Ipld) -> Cid;

  /// Get an IPLD expression from the store
  fn get(&self, link: Cid) -> Option<Ipld>;
}

/// Load all the package defs from the store
pub fn load_package_defs(
  store: Rc<dyn Store>,
  package: Rc<Package>,
<<<<<<< HEAD
) -> Result<Rc<Defs>, String> {
  let Index(def_refs) = &package.index;
  let mut defs = Defs::new();
=======
) -> Result<Defs, String> {
  let Index(def_refs) = &package.index;
  let imports = &package.imports;
  let mut defs = Defs::new();
  for import in imports {
    if let Some(package_ipld) = store.get(import.cid.clone()) {
      let imported_package = Package::from_ipld(&package_ipld)
        .map_err(|e| format!("{:?}", e))?;
      let imported_defs = load_package_defs(store.clone(), Rc::new(imported_package))?;
      defs = defs.merge(imported_defs, &import);
    }
    else {
      return Err(format!("Failed to load {} at {}", import.name, import.cid));
    }
  }
>>>>>>> 6350bd66
  for (name, cid) in def_refs {
    if let Some(entry_ipld) = store.get(cid.clone()) {
      let entry =
        Entry::from_ipld(&entry_ipld).map_err(|e| format!("{:?}", e))?;
      if let Some(type_anon_ipld) = store.get(entry.type_anon) {
        let type_anon = anon::Anon::from_ipld(&type_anon_ipld)
          .map_err(|e| format!("{:?}", e))?;
        if let Some(term_anon_ipld) = store.get(entry.term_anon) {
          let term_anon = anon::Anon::from_ipld(&term_anon_ipld)
            .map_err(|e| format!("{:?}", e))?;
          defs.insert(
            name.clone(),
            Def::unembed(entry, type_anon, term_anon)
              .map_err(|e| format!("{:?}", e))?,
          );
        }
        else {
          return Err(format!("Failed to term_anon at {}", &entry.term_anon));
        }
      }
      else {
        return Err(format!("Failed to type_anon at {}", &entry.type_anon));
      }
    }
    else {
      return Err(format!("Failed to load {} at {}", name, package.cid()));
    }
  }
<<<<<<< HEAD
  Ok(Rc::new(defs))
=======
  Ok(defs)
>>>>>>> 6350bd66
}

/// Show the contents of a link
pub fn show(
  store: Rc<dyn Store>,
  cid: Cid,
  typ_: String,
  var_index: bool,
) -> Result<String, String> {
  if let Some(ipld) = store.get(cid) {
    match typ_.as_str() {
      "package" => {
        let pack = Package::from_ipld(&ipld)?;
<<<<<<< HEAD
        Ok(format!("{:?}", pack))
      }
      "entry" => {
        let entry = Entry::from_ipld(&ipld)?;
        let mut s = format!("{:?}\n", entry);
        let def = file::parse::entry_to_def(entry, store).expect("valid def");
        s += format!("{}", def.pretty("#^".to_string(), var_index)).as_str();

=======
        Ok(format!("{}", pack))
      }
      "graph" => {
        let pack = Package::from_ipld(&ipld)?;
        let mut graph = PackageGraph::new();
        graph.add_package(|cid| store.get(cid).and_then(|ref ipld| Package::from_ipld(ipld).ok()), pack);
        Ok(format!("{}", graph.to_dot()))
      }
      "entry" => {
        let entry = Entry::from_ipld(&ipld)?;
        println!("{}", entry);
        let mut s = format!("{}\n", entry);
        let def = file::parse::entry_to_def(entry, store).expect("valid def");
        s += format!("{}", def.pretty("#^".to_string(), var_index)).as_str();
>>>>>>> 6350bd66
        Ok(s)
      }
      "anon" => {
        let pack = anon::Anon::from_ipld(&ipld)?;
        Ok(format!("{:?}", pack))
      }
      _ => Ok(format!("{:?}", ipld)),
    }
  }
  else {
    Err(format!("cannot find {}", cid))
  }
}<|MERGE_RESOLUTION|>--- conflicted
+++ resolved
@@ -37,11 +37,6 @@
 pub fn load_package_defs(
   store: Rc<dyn Store>,
   package: Rc<Package>,
-<<<<<<< HEAD
-) -> Result<Rc<Defs>, String> {
-  let Index(def_refs) = &package.index;
-  let mut defs = Defs::new();
-=======
 ) -> Result<Defs, String> {
   let Index(def_refs) = &package.index;
   let imports = &package.imports;
@@ -57,7 +52,6 @@
       return Err(format!("Failed to load {} at {}", import.name, import.cid));
     }
   }
->>>>>>> 6350bd66
   for (name, cid) in def_refs {
     if let Some(entry_ipld) = store.get(cid.clone()) {
       let entry =
@@ -86,11 +80,7 @@
       return Err(format!("Failed to load {} at {}", name, package.cid()));
     }
   }
-<<<<<<< HEAD
-  Ok(Rc::new(defs))
-=======
   Ok(defs)
->>>>>>> 6350bd66
 }
 
 /// Show the contents of a link
@@ -104,16 +94,6 @@
     match typ_.as_str() {
       "package" => {
         let pack = Package::from_ipld(&ipld)?;
-<<<<<<< HEAD
-        Ok(format!("{:?}", pack))
-      }
-      "entry" => {
-        let entry = Entry::from_ipld(&ipld)?;
-        let mut s = format!("{:?}\n", entry);
-        let def = file::parse::entry_to_def(entry, store).expect("valid def");
-        s += format!("{}", def.pretty("#^".to_string(), var_index)).as_str();
-
-=======
         Ok(format!("{}", pack))
       }
       "graph" => {
@@ -128,7 +108,6 @@
         let mut s = format!("{}\n", entry);
         let def = file::parse::entry_to_def(entry, store).expect("valid def");
         s += format!("{}", def.pretty("#^".to_string(), var_index)).as_str();
->>>>>>> 6350bd66
         Ok(s)
       }
       "anon" => {
