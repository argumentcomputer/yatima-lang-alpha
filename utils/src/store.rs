use crate::{
<<<<<<< HEAD
=======
  debug,
>>>>>>> 62142193
  file,
  graph::PackageGraph,
};
use multiaddr::Multiaddr;
use sp_cid::Cid;
use sp_ipld::Ipld;
<<<<<<< HEAD
use std::rc::Rc;
=======
use std::{
  collections::HashMap,
  rc::Rc,
  sync::{
    Arc,
    Mutex,
  },
};
>>>>>>> 62142193
use yatima_core::{
  anon,
  defs::{
    Def,
    Defs,
  },
  package::{
    Entry,
    Index,
    Package,
  },
};
<<<<<<< HEAD
=======

/// For dealing with wasm situations where only callbacks are possible.
pub enum CallbackResult<T> {
  Sync(T),
  Callback,
}

/// Monitors the execution of several callbacks.
pub struct CallbackMonitor<T> {
  pub result: Option<T>,
  callback_status: HashMap<String, CallbackStatus>,
  final_callback: Option<Box<dyn FnOnce(T)>>,
  executed: bool,
}

/// Status of the callback|
pub struct CallbackStatus {
  /// Parent id if recursive
  pub parent_id: Option<String>,
  /// Whether it has children callbacks that needs to complete
  pub recursive: bool,
  /// Updated when the callback has completed
  pub completed: bool,
}

impl CallbackStatus {
  pub fn new(recursive: bool, parent_id: Option<String>) -> Self {
    CallbackStatus { recursive, parent_id, completed: false }
  }
}

/// Convenience struct for callbacks. To be consumed
pub struct Callback<T, R> {
  /// The function pointer to call once
  pub f: Box<dyn FnOnce(T)>,
  /// The callback monitor to register and notify status
  pub monitor: Arc<Mutex<CallbackMonitor<R>>>,
  /// A unique id for this callback
  pub id: String,
  /// Initial callback status
  pub status: CallbackStatus,
}

impl<T> CallbackMonitor<T> {
  pub fn new<U: Default>(final_callback: Option<Box<dyn FnOnce(U)>>) -> CallbackMonitor<U> {
    let result = Some(Default::default());
    let callback_status: HashMap<String, CallbackStatus> = Default::default();
    CallbackMonitor { result, callback_status, final_callback, executed: false }
  }

  /// Tell the monitor to wait until notified by this callback id
  pub fn register_callback(&mut self, id: String, status: CallbackStatus) {
    self.callback_status.insert(id, status);
  }

  /// Let the monitor know that a callback has completed.
  pub fn notify(&mut self, id: String) {
    let mons = &mut self.callback_status;
    debug!("Notified by {}", &id);
    if let Some(c_status) = mons.get_mut(&id) {
      c_status.completed = true;
    }
    let mut leaves = mons.values();
    if leaves.all(|s| s.completed) {
      debug!("final_callback");
      if let Some(fc) = self.final_callback.take() {
        if let Some(result) = self.result.take() {
          fc(result);
          self.executed = true;
        }
        else {
          debug!("result already consumed!");
        }
      }
      else {
        debug!("final_callback already run!");
      }
    }
  }

  pub fn update_result(&mut self, f: Box<dyn FnOnce(&mut T)>) {
    if let Some(res) = &mut self.result {
      f(res);
    }
  }
}
>>>>>>> 62142193

/// This trait describes the interactions with
/// externally stored IPLD structures.
pub trait Store: std::fmt::Debug {
  /// Get an IPLD from and Multiaddr
  fn get_by_multiaddr(&self, multiaddr: Multiaddr) -> Result<Ipld, String>;

  /// Load a package in a environment agnostic way
  fn load_by_name(&self, path: Vec<&str>) -> Result<Ipld, String>;

  /// Load a package in a environment agnostic way
  /// Necessary to circumvent the async limitations of wasm.
  fn load_by_name_with_callback(&self, path: Vec<&str>, callback: Callback<Ipld, Defs>);

  /// Put an IPLD expression into the store
  fn put(&self, expr: Ipld) -> Cid;

  /// Get an IPLD expression from the store
  fn get(&self, link: Cid) -> Option<Ipld>;

  /// Get an IPLD expression from the store and call the callback
  /// asynchronously. Necessary to circumvent the async limitations of wasm.
  fn get_with_callback(&self, link: Cid, callback: Callback<Ipld, Defs>);

  /// If this platform requires using callbacks to handle async requests.
  fn needs_callback(&self) -> bool;
}

/// Load all the package defs from the store.
pub fn load_package_defs(
  store: Rc<dyn Store>,
  package: Rc<Package>,
  monitor_opt: Option<Arc<Mutex<CallbackMonitor<Defs>>>>,
) -> Result<CallbackResult<Defs>, String> {
  let Index(def_refs) = &package.index;
  let imports = &package.imports;
<<<<<<< HEAD
  let mut defs = Defs::new();
  for import in imports {
    if let Some(package_ipld) = store.get(import.cid.clone()) {
      let imported_package =
        Package::from_ipld(&package_ipld).map_err(|e| format!("{:?}", e))?;
      let imported_defs =
        load_package_defs(store.clone(), Rc::new(imported_package))?;
      defs = defs.merge(imported_defs, &import);
=======
  if let Some(monitor) = monitor_opt {
    for import in imports {
      let store_c = store.clone();
      let monitor_c = monitor.clone();
      let import_id = import.cid.to_string();
      store.get_with_callback(import.cid.clone(), Callback {
        f: Box::new(move |package_ipld| {
          let imported_package =
            Package::from_ipld(&package_ipld).map_err(|e| format!("{:?}", e)).unwrap();
          load_package_defs(store_c, Rc::new(imported_package), Some(monitor_c)).unwrap();
        }),
        monitor: monitor.clone(),
        id: import_id,
        status: CallbackStatus::new(true, None),
      });
>>>>>>> 62142193
    }
    for (name, cid) in def_refs {
      let name = name.clone();
      let store_c1 = store.clone();
      let entry_id = cid.clone().to_string();
      let entry_id_1 = entry_id.clone();
      let entry_id_2 = entry_id.clone();
      let monitor_c = monitor.clone();
      let monitor_c1 = monitor.clone();
      let monitor_c2 = monitor.clone();
      store.get_with_callback(cid.clone(), Callback {
        f: Box::new(move |entry_ipld| {
          let entry = Entry::from_ipld(&entry_ipld).map_err(|e| format!("{:?}", e)).unwrap();
          let store_c2 = store_c1.clone();
          let type_anon_id = entry.type_anon.to_string();
          store_c1.get_with_callback(entry.type_anon, Callback {
            f: Box::new(move |type_anon_ipld| {
              let type_anon =
                anon::Anon::from_ipld(&type_anon_ipld).map_err(|e| format!("{:?}", e)).unwrap();
              let term_anon_id = entry.term_anon.to_string();
              store_c2.get_with_callback(entry.term_anon, Callback {
                f: Box::new(move |term_anon_ipld| {
                  let term_anon = anon::Anon::from_ipld(&term_anon_ipld)
                    .map_err(|e| format!("{:?}", e))
                    .unwrap();
                  let mut mon = monitor_c2.lock().unwrap();
                  mon.update_result(Box::new(|defs: &mut Defs| {
                    defs.insert(
                      name,
                      Def::unembed(entry, type_anon, term_anon)
                        .map_err(|e| format!("{:?}", e))
                        .unwrap(),
                    );
                  }));
                }),
                monitor: monitor_c1,
                id: term_anon_id,
                status: CallbackStatus::new(false, Some(entry_id_2)),
              });
            }),
            monitor: monitor_c,
            id: type_anon_id,
            status: CallbackStatus::new(true, Some(entry_id_1)),
          });
        }),
        monitor: monitor.clone(),
        id: entry_id.clone(),
        status: CallbackStatus::new(true, None),
      });
    }
    Ok(CallbackResult::Callback)
  }
  else {
    let mut defs = Defs::new();
    for import in imports {
      if let Some(package_ipld) = store.get(import.cid.clone()) {
        let imported_package =
          Package::from_ipld(&package_ipld).map_err(|e| format!("{:?}", e))?;
        if let CallbackResult::Sync(imported_defs) =
          load_package_defs(store.clone(), Rc::new(imported_package), None)?
        {
          defs = defs.merge(imported_defs, &import);
        }
        else {
          panic!("Illegal callback response");
        }
      }
      else {
        return Err(format!("Failed to load {} at {}", import.name, import.cid));
      }
    }
    for (name, cid) in def_refs {
      if let Some(entry_ipld) = store.get(cid.clone()) {
        let entry = Entry::from_ipld(&entry_ipld).map_err(|e| format!("{:?}", e))?;
        if let Some(type_anon_ipld) = store.get(entry.type_anon) {
          let type_anon =
            anon::Anon::from_ipld(&type_anon_ipld).map_err(|e| format!("{:?}", e))?;
          if let Some(term_anon_ipld) = store.get(entry.term_anon) {
            let term_anon =
              anon::Anon::from_ipld(&term_anon_ipld).map_err(|e| format!("{:?}", e))?;
            defs.insert(
              name.clone(),
              Def::unembed(entry, type_anon, term_anon).map_err(|e| format!("{:?}", e))?,
            );
          }
          else {
            return Err(format!("Failed to term_anon at {}", &entry.term_anon));
          }
        }
        else {
          return Err(format!("Failed to type_anon at {}", &entry.type_anon));
        }
      }
      else {
        return Err(format!("Failed to load {} at {}", name, package.cid()));
      }
    }
    Ok(CallbackResult::Sync(defs))
  }
}

/// Show the contents of a link
pub fn show(
  store: Rc<dyn Store>,
  cid: Cid,
  typ_: String,
  var_index: bool,
) -> Result<String, String> {
  if let Some(ipld) = store.get(cid) {
    match typ_.as_str() {
      "package" => {
        let pack = Package::from_ipld(&ipld)?;
        Ok(format!("{}", pack))
      }
      "graph" => {
        let pack = Package::from_ipld(&ipld)?;
        let mut graph = PackageGraph::new();
        graph.add_package(
<<<<<<< HEAD
          |cid| {
            store.get(cid).and_then(|ref ipld| Package::from_ipld(ipld).ok())
          },
=======
          |cid| store.get(cid).and_then(|ref ipld| Package::from_ipld(ipld).ok()),
>>>>>>> 62142193
          pack,
        );
        Ok(format!("{}", graph.to_dot()))
      }
      "entry" => {
        let entry = Entry::from_ipld(&ipld)?;
        println!("{}", entry);
        let mut s = format!("{}\n", entry);
        let def = file::parse::entry_to_def(entry, store).expect("valid def");
        s += format!("{}", def.pretty("#^".to_string(), var_index)).as_str();
        Ok(s)
      }
      "anon" => {
        let pack = anon::Anon::from_ipld(&ipld)?;
        Ok(format!("{:?}", pack))
      }
      _ => Ok(format!("{:?}", ipld)),
    }
  }
  else {
    Err(format!("cannot find {}", cid))
  }
}<|MERGE_RESOLUTION|>--- conflicted
+++ resolved
@@ -1,17 +1,11 @@
 use crate::{
-<<<<<<< HEAD
-=======
   debug,
->>>>>>> 62142193
   file,
   graph::PackageGraph,
 };
 use multiaddr::Multiaddr;
 use sp_cid::Cid;
 use sp_ipld::Ipld;
-<<<<<<< HEAD
-use std::rc::Rc;
-=======
 use std::{
   collections::HashMap,
   rc::Rc,
@@ -20,7 +14,6 @@
     Mutex,
   },
 };
->>>>>>> 62142193
 use yatima_core::{
   anon,
   defs::{
@@ -33,8 +26,6 @@
     Package,
   },
 };
-<<<<<<< HEAD
-=======
 
 /// For dealing with wasm situations where only callbacks are possible.
 pub enum CallbackResult<T> {
@@ -121,7 +112,6 @@
     }
   }
 }
->>>>>>> 62142193
 
 /// This trait describes the interactions with
 /// externally stored IPLD structures.
@@ -158,16 +148,6 @@
 ) -> Result<CallbackResult<Defs>, String> {
   let Index(def_refs) = &package.index;
   let imports = &package.imports;
-<<<<<<< HEAD
-  let mut defs = Defs::new();
-  for import in imports {
-    if let Some(package_ipld) = store.get(import.cid.clone()) {
-      let imported_package =
-        Package::from_ipld(&package_ipld).map_err(|e| format!("{:?}", e))?;
-      let imported_defs =
-        load_package_defs(store.clone(), Rc::new(imported_package))?;
-      defs = defs.merge(imported_defs, &import);
-=======
   if let Some(monitor) = monitor_opt {
     for import in imports {
       let store_c = store.clone();
@@ -183,7 +163,6 @@
         id: import_id,
         status: CallbackStatus::new(true, None),
       });
->>>>>>> 62142193
     }
     for (name, cid) in def_refs {
       let name = name.clone();
@@ -302,13 +281,7 @@
         let pack = Package::from_ipld(&ipld)?;
         let mut graph = PackageGraph::new();
         graph.add_package(
-<<<<<<< HEAD
-          |cid| {
-            store.get(cid).and_then(|ref ipld| Package::from_ipld(ipld).ok())
-          },
-=======
           |cid| store.get(cid).and_then(|ref ipld| Package::from_ipld(ipld).ok()),
->>>>>>> 62142193
           pack,
         );
         Ok(format!("{}", graph.to_dot()))
