--- conflicted
+++ resolved
@@ -1,7 +1,6 @@
-<<<<<<< HEAD
 use crate::file;
-use libipld::{
-  cid::Cid,
+use cid::Cid;
+use sp_ipld::{
   ipld::Ipld,
 };
 use multiaddr::Multiaddr;
@@ -86,14 +85,4 @@
   else {
     Err(format!("cannot find {}", cid))
   }
-=======
-use cid::Cid;
-use sp_ipld::Ipld;
-
-/// This trait describes the interations with
-/// externaly stored IPLD structures.
-pub trait Store: std::fmt::Debug {
-  fn put(&self, expr: Ipld) -> Cid;
-  fn get(&self, link: Cid) -> Option<Ipld>;
->>>>>>> 8661216b
 }