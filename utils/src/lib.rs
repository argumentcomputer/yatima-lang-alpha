--- conflicted
+++ resolved
@@ -1,9 +1,4 @@
 pub mod file;
 pub mod repl;
-<<<<<<< HEAD
 pub mod store;
-pub mod file;
-pub mod graph;
-=======
-pub mod store;
->>>>>>> 0fd0c249
+pub mod graph;