--- conflicted
+++ resolved
@@ -113,7 +113,8 @@
                 }
               }
               Command::Show { typ_, link } => {
-                match store::show(store, link, typ_) {
+                let var_index = true;
+                match store::show(store, link, typ_, var_index) {
                   Ok(s) => {
                     self.println(format!("{}", s));
                     Ok(())
@@ -189,14 +190,9 @@
               }
               Command::Browse => {
                 for (n, d) in env.defs.named_defs() {
-<<<<<<< HEAD
-                  self.println(format!("{}", d.pretty(n.to_string())))
-                };
-                Ok(())
-=======
                   self.println(format!("{}", d.pretty(n.to_string(), false)))
                 }
->>>>>>> 89fb64df
+                Ok(())
               }
               Command::Quit => {
                 self.println(format!("Goodbye."));
