--- conflicted
+++ resolved
@@ -103,38 +103,6 @@
                   store.get(cid).ok_or(format!("Failed to get cid {}", cid))
                 }
               }
-<<<<<<< HEAD
-              Command::Eval(term) => {
-                let mut dag = DAG::from_term(&term);
-                if env.type_system {
-                  let res = infer_term(&env.defs, *term, false);
-                  match res {
-                    Ok(typ) => {
-                      dag.norm(&env.defs, false);
-                      self.println(format!("{}", dag));
-                      self.println(format!(": {}", typ));
-                    }
-                    Err(e) => self.println(format!("Type Error: {}", e)),
-                  }
-                }
-                else {
-                  dag.norm(&env.defs, false);
-                  self.println(format!("{}", dag));
-                }
-              }
-              Command::Type(term) => {
-                let res = infer_term(&env.defs, *term, false);
-                match res {
-                  Ok(term) => self.println(format!("{}", term)),
-                  Err(e) => self.println(format!("Error: {}", e)),
-                }
-              }
-              Command::Define(boxed) => {
-                let (n, def, _) = *boxed;
-                let mut tmp_defs = env.defs.clone();
-                tmp_defs.insert(n.clone(), def);
-                let res = check_def(&tmp_defs, &n, false);
-=======
               .map_err(|e| log!("{}", e))?;
 
               if let Ok((_package, ds)) = file::check_all_in_ipld(ipld, store) {
@@ -183,11 +151,10 @@
             Command::Eval(term) => {
               let mut dag = DAG::from_term(&term);
               if env.type_system {
-                let res = infer_term(&env.defs, *term);
->>>>>>> 73dbd232
+                let res = infer_term(&env.defs, *term, false);
                 match res {
                   Ok(typ) => {
-                    dag.norm(&env.defs);
+                    dag.norm(&env.defs, false);
                     self.println(format!("{}", dag));
                     self.println(format!(": {}", typ));
                     Ok(())
@@ -199,13 +166,13 @@
                 }
               }
               else {
-                dag.norm(&env.defs);
+                dag.norm(&env.defs, false);
                 self.println(format!("{}", dag));
                 Ok(())
               }
             }
             Command::Type(term) => {
-              let res = infer_term(&env.defs, *term);
+              let res = infer_term(&env.defs, *term, false);
               match res {
                 Ok(term) => self.println(format!("{}", term)),
                 Err(e) => self.println(format!("Error: {}", e)),
@@ -217,7 +184,7 @@
               let mut tmp_defs = env.defs.clone();
               tmp_defs.insert(n.clone(), def);
               let re = Rc::new(tmp_defs);
-              let res = check_def(re.clone(), &n);
+              let res = check_def(re.clone(), &n, false);
               match res {
                 Ok(res) => {
                   env.defs.flat_merge_mut(re);
