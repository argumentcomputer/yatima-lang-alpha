use petgraph::{
  dot::{
    Config,
    Dot,
  },
  graph::{
    DefaultIx,
    DiGraph,
    NodeIndex,
  },
};
use sp_cid::Cid;

use core::ptr::NonNull;
use std::{
  collections::HashMap,
  fmt,
};
use yatima_core::{
  dag::*,
  dll::DLL,
  literal::{
    LitType,
    Literal,
  },
  name::Name,
  package::Package,
  prim::Op,
  uses::Uses,
};
<<<<<<< HEAD
=======
use core::ptr::NonNull;
use std::collections::{
  HashMap,
  HashSet,
};

use std::fmt;
>>>>>>> 6350bd66

#[derive(Debug, Clone, Default)]
pub struct PackageGraph {
  inner: DiGraph<Name, String>,
}

impl PackageGraph {
  pub fn new() -> Self { Self::default() }

  pub fn add_package<F>(&mut self, resolver: F, package: Package) -> bool
  where F: FnMut(Cid) -> Option<Package> + Clone {
    if let Some((nodes, edges)) = self.traverse_package(resolver, package) {
      let mut map = HashMap::new();
      for name in nodes {
        let node = self.inner.add_node(name.clone());
        map.insert(name.clone(), node);
      }
      for t in
        edges.iter().map(|(f, t)| (map.get(f).cloned(), map.get(t).cloned()))
      {
        if let (Some(from), Some(to)) = t {
          self.inner.add_edge(from, to, String::new());
        }
        else {
          return false;
        }
      }
      true
    }
    else {
      false
    }
  }

  pub fn to_dot<'a>(&'a self) -> Dot<'a, &'a DiGraph<Name, String>> {
    Dot::with_config(&self.inner, &[Config::EdgeNoLabel])
  }

  fn traverse_package<F>(
    &self,
    resolver: F,
    package: Package,
  ) -> Option<(HashSet<Name>, HashSet<(Name, Name)>)>
  where
    F: FnMut(Cid) -> Option<Package> + Clone,
  {
    let mut nodes = HashSet::new();
    let mut edges = HashSet::new();
    nodes.insert(package.name.clone());
    for import in
      package.imports.iter().flat_map(|import| resolver.clone()(import.cid))
    {
      if let Some((new_nodes, new_edges)) =
        self.traverse_package(resolver.clone(), package.clone())
      {
        nodes = nodes.union(&new_nodes).cloned().collect();
        edges = edges.union(&new_edges).cloned().collect();
        edges.insert((import.name.clone(), package.name.clone()));
      }
      else {
        return None;
      }
    }
    Some((nodes, edges))
  }
}

pub struct DagGraph {
  inner: DiGraph<DagNode, DagEdge>,
}

impl DagGraph {
  pub fn from_dag(dag: &DAG) -> Self {
    let mut graph = Self { inner: DiGraph::new() };
    graph.from_dag_ptr(&dag.head, &mut HashMap::new());
    graph
  }

  pub fn from_dag_ptr(
    &mut self,
    node: &DAGPtr,
    map: &mut HashMap<DAGPtr, NodeIndex<DefaultIx>>,
  ) -> NodeIndex<DefaultIx> {
    match node {
      DAGPtr::Var(link) => {
        let Var { nam, dep, rec, binder, parents, .. } =
          unsafe { link.as_ref() };
        if let Some(ix) = map.get(node) {
          *ix
        }
        else {
          let ix = self.inner.add_node(DagNode::Var {
            name: nam.clone(),
            dep: *dep,
            rec: *rec,
          });
          map.insert(*node, ix);
          match binder {
            BinderPtr::Free => {
              self.inner.add_edge(ix, ix, DagEdge::BindFree);
            }
            BinderPtr::Lam(link) => {
              let bind_ix = self.from_dag_ptr(&DAGPtr::Lam(*link), map);
              self.inner.add_edge(ix, bind_ix, DagEdge::BindLam);
            }
            BinderPtr::Slf(link) => {
              let bind_ix = self.from_dag_ptr(&DAGPtr::Slf(*link), map);
              self.inner.add_edge(ix, bind_ix, DagEdge::BindSlf);
            }
            BinderPtr::Fix(link) => {
              let bind_ix = self.from_dag_ptr(&DAGPtr::Fix(*link), map);
              self.inner.add_edge(ix, bind_ix, DagEdge::BindFix);
            }
          }
          self.add_parent_edges(ix, map, *parents);
          ix
        }
      }
      DAGPtr::Lam(link) => {
        if let Some(ix) = map.get(node) {
          *ix
        }
        else {
          let Lam { var, bod, parents, .. } = unsafe { &mut *link.as_ptr() };
          let ix = self.inner.add_node(DagNode::Lam { name: var.nam.clone() });
          map.insert(*node, ix);
          self.add_parent_edges(ix, map, *parents);
          let bod_ix = self.from_dag_ptr(bod, map);
          self.inner.add_edge(ix, bod_ix, DagEdge::Downlink);
          ix
        }
      }
      DAGPtr::Slf(link) => {
        if let Some(ix) = map.get(node) {
          *ix
        }
        else {
          let Slf { var, bod, parents, .. } = unsafe { &mut *link.as_ptr() };
          let ix = self.inner.add_node(DagNode::Slf { name: var.nam.clone() });
          map.insert(*node, ix);
          self.add_parent_edges(ix, map, *parents);
          let bod_ix = self.from_dag_ptr(bod, map);
          self.inner.add_edge(ix, bod_ix, DagEdge::Downlink);
          ix
        }
      }
      DAGPtr::Fix(link) => {
        if let Some(ix) = map.get(node) {
          *ix
        }
        else {
          let Fix { var, bod, parents, .. } = unsafe { &mut *link.as_ptr() };
          let ix = self.inner.add_node(DagNode::Fix { name: var.nam.clone() });
          map.insert(*node, ix);
          self.add_parent_edges(ix, map, *parents);
          let bod_ix = self.from_dag_ptr(bod, map);
          self.inner.add_edge(ix, bod_ix, DagEdge::Downlink);
          ix
        }
      }
      DAGPtr::Cse(link) => {
        if let Some(ix) = map.get(node) {
          *ix
        }
        else {
          let Cse { bod, parents, .. } = unsafe { &mut *link.as_ptr() };
          let ix = self.inner.add_node(DagNode::Cse);
          map.insert(*node, ix);
          self.add_parent_edges(ix, map, *parents);
          let bod_ix = self.from_dag_ptr(bod, map);
          self.inner.add_edge(ix, bod_ix, DagEdge::Downlink);
          ix
        }
      }
      DAGPtr::Dat(link) => {
        if let Some(ix) = map.get(node) {
          *ix
        }
        else {
          let Dat { bod, parents, .. } = unsafe { &mut *link.as_ptr() };
          let ix = self.inner.add_node(DagNode::Dat);
          map.insert(*node, ix);
          self.add_parent_edges(ix, map, *parents);
          let bod_ix = self.from_dag_ptr(bod, map);
          self.inner.add_edge(ix, bod_ix, DagEdge::Downlink);
          ix
        }
      }
      DAGPtr::App(link) => {
        if let Some(ix) = map.get(node) {
          *ix
        }
        else {
          let App { fun, arg, parents, .. } = unsafe { &mut *link.as_ptr() };
          let ix = self.inner.add_node(DagNode::App);
          map.insert(*node, ix);
          self.add_parent_edges(ix, map, *parents);
          let fun_ix = self.from_dag_ptr(fun, map);
          self.inner.add_edge(ix, fun_ix, DagEdge::Downlink);
          let arg_ix = self.from_dag_ptr(arg, map);
          self.inner.add_edge(ix, arg_ix, DagEdge::Downlink);
          ix
        }
      }
      DAGPtr::Ann(link) => {
        if let Some(ix) = map.get(node) {
          *ix
        }
        else {
          let Ann { typ, exp, parents, .. } = unsafe { &mut *link.as_ptr() };
          let ix = self.inner.add_node(DagNode::Ann);
          map.insert(*node, ix);
          self.add_parent_edges(ix, map, *parents);
          let typ_ix = self.from_dag_ptr(typ, map);
          self.inner.add_edge(ix, typ_ix, DagEdge::Downlink);
          let exp_ix = self.from_dag_ptr(exp, map);
          self.inner.add_edge(ix, exp_ix, DagEdge::Downlink);
          ix
        }
      }
      DAGPtr::All(link) => {
        if let Some(ix) = map.get(node) {
          *ix
        }
        else {
          let All { uses, dom, img, parents, .. } =
            unsafe { &mut *link.as_ptr() };
          let ix = self.inner.add_node(DagNode::All { uses: *uses });
          map.insert(*node, ix);
          self.add_parent_edges(ix, map, *parents);
          let dom_ix = self.from_dag_ptr(dom, map);
          self.inner.add_edge(ix, dom_ix, DagEdge::Downlink);
          let img_ix = self.from_dag_ptr(&DAGPtr::Lam(*img), map);
          self.inner.add_edge(ix, img_ix, DagEdge::Downlink);
          ix
        }
      }
      DAGPtr::Let(link) => {
        if let Some(ix) = map.get(node) {
          *ix
        }
        else {
          let Let { uses, typ, exp, bod, parents, .. } =
            unsafe { &mut *link.as_ptr() };
          let ix = self.inner.add_node(DagNode::Let { uses: *uses });
          map.insert(*node, ix);
          self.add_parent_edges(ix, map, *parents);
          let typ_ix = self.from_dag_ptr(typ, map);
          self.inner.add_edge(ix, typ_ix, DagEdge::Downlink);
          let exp_ix = self.from_dag_ptr(exp, map);
          self.inner.add_edge(ix, exp_ix, DagEdge::Downlink);
          let bod_ix = self.from_dag_ptr(&DAGPtr::Lam(*bod), map);
          self.inner.add_edge(ix, bod_ix, DagEdge::Downlink);
          ix
        }
      }
      DAGPtr::Typ(link) => {
        if let Some(ix) = map.get(node) {
          *ix
        }
        else {
          let Typ { parents, .. } = unsafe { &mut *link.as_ptr() };
          let ix = self.inner.add_node(DagNode::Typ);
          map.insert(*node, ix);
          self.add_parent_edges(ix, map, *parents);
          ix
        }
      }
      DAGPtr::Lit(link) => {
        if let Some(ix) = map.get(node) {
          *ix
        }
        else {
          let Lit { lit, parents, .. } = unsafe { &mut *link.as_ptr() };
          let ix = self.inner.add_node(DagNode::Lit { lit: lit.clone() });
          map.insert(*node, ix);
          self.add_parent_edges(ix, map, *parents);
          ix
        }
      }
      DAGPtr::LTy(link) => {
        if let Some(ix) = map.get(node) {
          *ix
        }
        else {
          let LTy { lty, parents, .. } = unsafe { &mut *link.as_ptr() };
          let ix = self.inner.add_node(DagNode::LTy { lty: *lty });
          map.insert(*node, ix);
          self.add_parent_edges(ix, map, *parents);
          ix
        }
      }
      DAGPtr::Opr(link) => {
        if let Some(ix) = map.get(node) {
          *ix
        }
        else {
          let Opr { opr, parents, .. } = unsafe { &mut *link.as_ptr() };
          let ix = self.inner.add_node(DagNode::Opr { opr: *opr });
          map.insert(*node, ix);
          self.add_parent_edges(ix, map, *parents);
          ix
        }
      }
      DAGPtr::Ref(link) => {
        if let Some(ix) = map.get(node) {
          *ix
        }
        else {
          let Ref { nam, exp, ast, rec, parents, .. } =
            unsafe { &mut *link.as_ptr() };
          let ix = self.inner.add_node(DagNode::Ref {
            name: nam.clone(),
            exp: *exp,
            ast: *ast,
            rec: *rec,
          });
          map.insert(*node, ix);
          self.add_parent_edges(ix, map, *parents);
          ix
        }
      }
    }
  }

  pub fn add_parent_edges(
    &mut self,
    ix: NodeIndex<DefaultIx>,
    map: &mut HashMap<DAGPtr, NodeIndex<DefaultIx>>,
    parents: Option<NonNull<Parents>>,
  ) {
    for p in DLL::iter_option(parents) {
      match *p {
        ParentPtr::Root => {
          self.inner.add_edge(ix, ix, DagEdge::Root);
        }
        ParentPtr::LamBod(link) => {
          let p_ix = self.from_dag_ptr(&DAGPtr::Lam(link), map);
          self.inner.add_edge(ix, p_ix, DagEdge::LamBod);
        }
        ParentPtr::SlfBod(link) => {
          let p_ix = self.from_dag_ptr(&DAGPtr::Slf(link), map);
          self.inner.add_edge(ix, p_ix, DagEdge::SlfBod);
        }
        ParentPtr::FixBod(link) => {
          let p_ix = self.from_dag_ptr(&DAGPtr::Fix(link), map);
          self.inner.add_edge(ix, p_ix, DagEdge::FixBod);
        }
        ParentPtr::DatBod(link) => {
          let p_ix = self.from_dag_ptr(&DAGPtr::Dat(link), map);
          self.inner.add_edge(ix, p_ix, DagEdge::DatBod);
        }
        ParentPtr::CseBod(link) => {
          let p_ix = self.from_dag_ptr(&DAGPtr::Cse(link), map);
          self.inner.add_edge(ix, p_ix, DagEdge::CseBod);
        }
        ParentPtr::AppFun(link) => {
          let p_ix = self.from_dag_ptr(&DAGPtr::App(link), map);
          self.inner.add_edge(ix, p_ix, DagEdge::AppFun);
        }
        ParentPtr::AppArg(link) => {
          let p_ix = self.from_dag_ptr(&DAGPtr::App(link), map);
          self.inner.add_edge(ix, p_ix, DagEdge::AppArg);
        }
        ParentPtr::AllDom(link) => {
          let p_ix = self.from_dag_ptr(&DAGPtr::All(link), map);
          self.inner.add_edge(ix, p_ix, DagEdge::AllDom);
        }
        ParentPtr::AllImg(link) => {
          let p_ix = self.from_dag_ptr(&DAGPtr::All(link), map);
          self.inner.add_edge(ix, p_ix, DagEdge::AllImg);
        }
        ParentPtr::AnnTyp(link) => {
          let p_ix = self.from_dag_ptr(&DAGPtr::Ann(link), map);
          self.inner.add_edge(ix, p_ix, DagEdge::AnnTyp);
        }
        ParentPtr::AnnExp(link) => {
          let p_ix = self.from_dag_ptr(&DAGPtr::Ann(link), map);
          self.inner.add_edge(ix, p_ix, DagEdge::AnnExp);
        }
        ParentPtr::LetTyp(link) => {
          let p_ix = self.from_dag_ptr(&DAGPtr::Let(link), map);
          self.inner.add_edge(ix, p_ix, DagEdge::LetTyp);
        }
        ParentPtr::LetExp(link) => {
          let p_ix = self.from_dag_ptr(&DAGPtr::Let(link), map);
          self.inner.add_edge(ix, p_ix, DagEdge::LetExp);
        }
        ParentPtr::LetBod(link) => {
          let p_ix = self.from_dag_ptr(&DAGPtr::Let(link), map);
          self.inner.add_edge(ix, p_ix, DagEdge::LetBod);
        }
      }
    }
  }

  pub fn to_dot(&self) -> Dot<&DiGraph<DagNode, DagEdge>> {
    Dot::with_attr_getters(
      &self.inner,
      &[],
      &|_, e| match e.weight() {
        DagEdge::Root => ", weight = 2] {{rankdir = TB}} [".to_string(),
        DagEdge::Downlink => ", weight = 2".to_string(),
        DagEdge::Copy => ", weight = 0".to_string(),
        DagEdge::BindFree
        | DagEdge::BindLam
        | DagEdge::BindSlf
        | DagEdge::BindFix => ", weight = 0".to_string(),
        DagEdge::LamBod
        | DagEdge::SlfBod
        | DagEdge::FixBod
        | DagEdge::DatBod
        | DagEdge::CseBod
        | DagEdge::AppFun
        | DagEdge::AppArg
        | DagEdge::AllDom
        | DagEdge::AllImg
        | DagEdge::AnnTyp
        | DagEdge::AnnExp
        | DagEdge::LetTyp
        | DagEdge::LetExp
        | DagEdge::LetBod => ", weight = 1".to_string(),
      },
      &|_, n| match n.1 {
        DagNode::Var { .. } | DagNode::Ref { .. } => {
          format!("] {{rank = max; {}}} [", n.0.index())
        }
        _ => "".to_string(),
      },
    )
  }
}

pub enum DagNode {
  Var { name: Name, rec: bool, dep: u64 },
  Lam { name: Name },
  App,
  All { uses: Uses },
  Slf { name: Name },
  Fix { name: Name },
  Dat,
  Cse,
  Ref { name: Name, rec: bool, exp: Cid, ast: Cid },
  Let { uses: Uses },
  Typ,
  Ann,
  Lit { lit: Literal },
  LTy { lty: LitType },
  Opr { opr: Op },
}

impl fmt::Display for DagNode {
  fn fmt(&self, f: &mut fmt::Formatter<'_>) -> fmt::Result {
    match self {
      Self::Var { name, rec: false, .. } => write!(f, "{}", name),
      Self::Var { name, .. } => write!(f, "^{}", name),
      Self::Lam { name } => write!(f, "λ {}", name),
      Self::All { uses: Uses::None } => write!(f, "∀0"),
      Self::All { uses: Uses::Once } => write!(f, "∀1"),
      Self::All { uses: Uses::Affi } => write!(f, "∀&"),
      Self::All { uses: Uses::Many } => write!(f, "∀ω"),
      Self::Slf { name } => write!(f, "@{}", name),
      Self::Fix { name } => write!(f, "μ{}", name),
      Self::Dat => write!(f, "data"),
      Self::Cse => write!(f, "case"),
      Self::Ref { name, rec: false, .. } => write!(f, "#{}", name),
      Self::Ref { name, rec: true, .. } => write!(f, "#^{}", name),
      Self::Let { uses: Uses::None } => write!(f, "let0"),
      Self::Let { uses: Uses::Once } => write!(f, "let1"),
      Self::Let { uses: Uses::Affi } => write!(f, "let&"),
      Self::Let { uses: Uses::Many } => write!(f, "letω"),
      Self::Typ => write!(f, "Type"),
      Self::Ann => write!(f, "::"),
      Self::App => write!(f, "( )"),
      Self::Lit { lit } => write!(f, "{}", lit),
      Self::LTy { lty } => write!(f, "{}", lty),
      Self::Opr { opr } => write!(f, "{}", opr),
    }
  }
}

#[derive(Debug)]
pub enum DagEdge {
  Root,
  Copy,
  Downlink,
  LamBod,
  SlfBod,
  FixBod,
  DatBod,
  CseBod,
  AppFun,
  AppArg,
  AllDom,
  AllImg,
  AnnTyp,
  AnnExp,
  LetTyp,
  LetExp,
  LetBod,
  BindFree,
  BindLam,
  BindSlf,
  BindFix,
}

impl fmt::Display for DagEdge {
  fn fmt(&self, f: &mut fmt::Formatter<'_>) -> fmt::Result {
    match self {
      Self::Root => write!(f, "Root"),
      Self::Copy => write!(f, "Copy"),
      Self::Downlink => write!(f, ""),
      Self::LamBod => write!(f, "LamBod"),
      Self::SlfBod => write!(f, "SlfBod"),
      Self::FixBod => write!(f, "FixBod"),
      Self::DatBod => write!(f, "DatBod"),
      Self::CseBod => write!(f, "CseBod"),
      Self::AppFun => write!(f, "AppFun"),
      Self::AppArg => write!(f, "AppArg"),
      Self::AllDom => write!(f, "AllDom"),
      Self::AllImg => write!(f, "AllImg"),
      Self::AnnTyp => write!(f, "AnnTyp"),
      Self::AnnExp => write!(f, "AnnExp"),
      Self::LetTyp => write!(f, "LetTyp"),
      Self::LetExp => write!(f, "LetExp"),
      Self::LetBod => write!(f, "LetBod"),
      Self::BindFree => write!(f, "BindFree"),
      Self::BindLam => write!(f, "BindLam"),
      Self::BindSlf => write!(f, "BindSlf"),
      Self::BindFix => write!(f, "BindFix"),
    }
  }
}

<<<<<<< HEAD
pub type Graph = DiGraph<Node, Edge>;

pub fn from_dag(dag: &DAG) -> Graph {
  let mut graph = Graph::new();
  let mut map: HashMap<DAGPtr, NodeIndex<DefaultIx>> = HashMap::new();
  from_dag_ptr(&dag.head, &mut map, &mut graph);
  graph
}

pub fn add_parent_edges(
  ix: NodeIndex<DefaultIx>,
  map: &mut HashMap<DAGPtr, NodeIndex<DefaultIx>>,
  graph: &mut Graph,
  parents: Option<NonNull<Parents>>,
) {
  for p in DLL::iter_option(parents) {
    match *p {
      ParentPtr::Root => {
        graph.add_edge(ix, ix, Edge::Root);
      }
      ParentPtr::LamBod(link) => {
        let p_ix = from_dag_ptr(&DAGPtr::Lam(link), map, graph);
        graph.add_edge(ix, p_ix, Edge::LamBod);
      }
      ParentPtr::SlfBod(link) => {
        let p_ix = from_dag_ptr(&DAGPtr::Slf(link), map, graph);
        graph.add_edge(ix, p_ix, Edge::SlfBod);
      }
      ParentPtr::FixBod(link) => {
        let p_ix = from_dag_ptr(&DAGPtr::Fix(link), map, graph);
        graph.add_edge(ix, p_ix, Edge::FixBod);
      }
      ParentPtr::DatBod(link) => {
        let p_ix = from_dag_ptr(&DAGPtr::Dat(link), map, graph);
        graph.add_edge(ix, p_ix, Edge::DatBod);
      }
      ParentPtr::CseBod(link) => {
        let p_ix = from_dag_ptr(&DAGPtr::Cse(link), map, graph);
        graph.add_edge(ix, p_ix, Edge::CseBod);
      }
      ParentPtr::AppFun(link) => {
        let p_ix = from_dag_ptr(&DAGPtr::App(link), map, graph);
        graph.add_edge(ix, p_ix, Edge::AppFun);
      }
      ParentPtr::AppArg(link) => {
        let p_ix = from_dag_ptr(&DAGPtr::App(link), map, graph);
        graph.add_edge(ix, p_ix, Edge::AppArg);
      }
      ParentPtr::AllDom(link) => {
        let p_ix = from_dag_ptr(&DAGPtr::All(link), map, graph);
        graph.add_edge(ix, p_ix, Edge::AllDom);
      }
      ParentPtr::AllImg(link) => {
        let p_ix = from_dag_ptr(&DAGPtr::All(link), map, graph);
        graph.add_edge(ix, p_ix, Edge::AllImg);
      }
      ParentPtr::AnnTyp(link) => {
        let p_ix = from_dag_ptr(&DAGPtr::Ann(link), map, graph);
        graph.add_edge(ix, p_ix, Edge::AnnTyp);
      }
      ParentPtr::AnnExp(link) => {
        let p_ix = from_dag_ptr(&DAGPtr::Ann(link), map, graph);
        graph.add_edge(ix, p_ix, Edge::AnnExp);
      }
      ParentPtr::LetTyp(link) => {
        let p_ix = from_dag_ptr(&DAGPtr::Let(link), map, graph);
        graph.add_edge(ix, p_ix, Edge::LetTyp);
      }
      ParentPtr::LetExp(link) => {
        let p_ix = from_dag_ptr(&DAGPtr::Let(link), map, graph);
        graph.add_edge(ix, p_ix, Edge::LetExp);
      }
      ParentPtr::LetBod(link) => {
        let p_ix = from_dag_ptr(&DAGPtr::Let(link), map, graph);
        graph.add_edge(ix, p_ix, Edge::LetBod);
      }
    }
  }
}

pub fn from_dag_ptr(
  node: &DAGPtr,
  map: &mut HashMap<DAGPtr, NodeIndex<DefaultIx>>,
  graph: &mut Graph,
) -> NodeIndex<DefaultIx> {
  match node {
    DAGPtr::Var(link) => {
      let Var { nam, dep, rec, binder, parents, .. } = unsafe { link.as_ref() };
      if let Some(ix) = map.get(node) {
        *ix
      }
      else {
        let ix = graph.add_node(Node::Var { name: nam.clone(), dep: *dep, rec: *rec });
        map.insert(*node, ix);
        match binder {
          BinderPtr::Free => {
            graph.add_edge(ix, ix, Edge::BindFree);
          }
          BinderPtr::Lam(link) => {
            let bind_ix = from_dag_ptr(&DAGPtr::Lam(*link), map, graph);
            graph.add_edge(ix, bind_ix, Edge::BindLam);
          }
          BinderPtr::Slf(link) => {
            let bind_ix = from_dag_ptr(&DAGPtr::Slf(*link), map, graph);
            graph.add_edge(ix, bind_ix, Edge::BindSlf);
          }
          BinderPtr::Fix(link) => {
            let bind_ix = from_dag_ptr(&DAGPtr::Fix(*link), map, graph);
            graph.add_edge(ix, bind_ix, Edge::BindFix);
          }
        }
        add_parent_edges(ix, map, graph, *parents);
        ix
      }
    }
    DAGPtr::Lam(link) => {
      if let Some(ix) = map.get(node) {
        *ix
      }
      else {
        let Lam { var, bod, parents, .. } = unsafe { &mut *link.as_ptr() };
        let ix = graph.add_node(Node::Lam { name: var.nam.clone() });
        map.insert(*node, ix);
        add_parent_edges(ix, map, graph, *parents);
        let bod_ix = from_dag_ptr(bod, map, graph);
        graph.add_edge(ix, bod_ix, Edge::Downlink);
        ix
      }
    }
    DAGPtr::Slf(link) => {
      if let Some(ix) = map.get(node) {
        *ix
      }
      else {
        let Slf { var, bod, parents, .. } = unsafe { &mut *link.as_ptr() };
        let ix = graph.add_node(Node::Slf { name: var.nam.clone() });
        map.insert(*node, ix);
        add_parent_edges(ix, map, graph, *parents);
        let bod_ix = from_dag_ptr(bod, map, graph);
        graph.add_edge(ix, bod_ix, Edge::Downlink);
        ix
      }
    }
    DAGPtr::Fix(link) => {
      if let Some(ix) = map.get(node) {
        *ix
      }
      else {
        let Fix { var, bod, parents, .. } = unsafe { &mut *link.as_ptr() };
        let ix = graph.add_node(Node::Fix { name: var.nam.clone() });
        map.insert(*node, ix);
        add_parent_edges(ix, map, graph, *parents);
        let bod_ix = from_dag_ptr(bod, map, graph);
        graph.add_edge(ix, bod_ix, Edge::Downlink);
        ix
      }
    }
    DAGPtr::Cse(link) => {
      if let Some(ix) = map.get(node) {
        *ix
      }
      else {
        let Cse { bod, parents, .. } = unsafe { &mut *link.as_ptr() };
        let ix = graph.add_node(Node::Cse);
        map.insert(*node, ix);
        add_parent_edges(ix, map, graph, *parents);
        let bod_ix = from_dag_ptr(bod, map, graph);
        graph.add_edge(ix, bod_ix, Edge::Downlink);
        ix
      }
    }
    DAGPtr::Dat(link) => {
      if let Some(ix) = map.get(node) {
        *ix
      }
      else {
        let Dat { bod, parents, .. } = unsafe { &mut *link.as_ptr() };
        let ix = graph.add_node(Node::Dat);
        map.insert(*node, ix);
        add_parent_edges(ix, map, graph, *parents);
        let bod_ix = from_dag_ptr(bod, map, graph);
        graph.add_edge(ix, bod_ix, Edge::Downlink);
        ix
      }
    }
    DAGPtr::App(link) => {
      if let Some(ix) = map.get(node) {
        *ix
      }
      else {
        let App { fun, arg, parents, .. } = unsafe { &mut *link.as_ptr() };
        let ix = graph.add_node(Node::App);
        map.insert(*node, ix);
        add_parent_edges(ix, map, graph, *parents);
        let fun_ix = from_dag_ptr(fun, map, graph);
        graph.add_edge(ix, fun_ix, Edge::Downlink);
        let arg_ix = from_dag_ptr(arg, map, graph);
        graph.add_edge(ix, arg_ix, Edge::Downlink);
        ix
      }
    }
    DAGPtr::Ann(link) => {
      if let Some(ix) = map.get(node) {
        *ix
      }
      else {
        let Ann { typ, exp, parents, .. } = unsafe { &mut *link.as_ptr() };
        let ix = graph.add_node(Node::Ann);
        map.insert(*node, ix);
        add_parent_edges(ix, map, graph, *parents);
        let typ_ix = from_dag_ptr(typ, map, graph);
        graph.add_edge(ix, typ_ix, Edge::Downlink);
        let exp_ix = from_dag_ptr(exp, map, graph);
        graph.add_edge(ix, exp_ix, Edge::Downlink);
        ix
      }
    }
    DAGPtr::All(link) => {
      if let Some(ix) = map.get(node) {
        *ix
      }
      else {
        let All { uses, dom, img, parents, .. } = unsafe { &mut *link.as_ptr() };
        let ix = graph.add_node(Node::All { uses: *uses });
        map.insert(*node, ix);
        add_parent_edges(ix, map, graph, *parents);
        let dom_ix = from_dag_ptr(dom, map, graph);
        graph.add_edge(ix, dom_ix, Edge::Downlink);
        let img_ix = from_dag_ptr(&DAGPtr::Lam(*img), map, graph);
        graph.add_edge(ix, img_ix, Edge::Downlink);
        ix
      }
    }
    DAGPtr::Let(link) => {
      if let Some(ix) = map.get(node) {
        *ix
      }
      else {
        let Let { uses, typ, exp, bod, parents, .. } = unsafe { &mut *link.as_ptr() };
        let ix = graph.add_node(Node::Let { uses: *uses });
        map.insert(*node, ix);
        add_parent_edges(ix, map, graph, *parents);
        let typ_ix = from_dag_ptr(typ, map, graph);
        graph.add_edge(ix, typ_ix, Edge::Downlink);
        let exp_ix = from_dag_ptr(exp, map, graph);
        graph.add_edge(ix, exp_ix, Edge::Downlink);
        let bod_ix = from_dag_ptr(&DAGPtr::Lam(*bod), map, graph);
        graph.add_edge(ix, bod_ix, Edge::Downlink);
        ix
      }
    }
    DAGPtr::Typ(link) => {
      if let Some(ix) = map.get(node) {
        *ix
      }
      else {
        let Typ { parents, .. } = unsafe { &mut *link.as_ptr() };
        let ix = graph.add_node(Node::Typ);
        map.insert(*node, ix);
        add_parent_edges(ix, map, graph, *parents);
        ix
      }
    }
    DAGPtr::Lit(link) => {
      if let Some(ix) = map.get(node) {
        *ix
      }
      else {
        let Lit { lit, parents, .. } = unsafe { &mut *link.as_ptr() };
        let ix = graph.add_node(Node::Lit { lit: lit.clone() });
        map.insert(*node, ix);
        add_parent_edges(ix, map, graph, *parents);
        ix
      }
    }
    DAGPtr::LTy(link) => {
      if let Some(ix) = map.get(node) {
        *ix
      }
      else {
        let LTy { lty, parents, .. } = unsafe { &mut *link.as_ptr() };
        let ix = graph.add_node(Node::LTy { lty: *lty });
        map.insert(*node, ix);
        add_parent_edges(ix, map, graph, *parents);
        ix
      }
    }
    DAGPtr::Opr(link) => {
      if let Some(ix) = map.get(node) {
        *ix
      }
      else {
        let Opr { opr, parents, .. } = unsafe { &mut *link.as_ptr() };
        let ix = graph.add_node(Node::Opr { opr: opr.clone() });
        map.insert(*node, ix);
        add_parent_edges(ix, map, graph, *parents);
        ix
      }
    }
    DAGPtr::Ref(link) => {
      if let Some(ix) = map.get(node) {
        *ix
      }
      else {
        let Ref { nam, exp, ast, rec, parents, .. } = unsafe { &mut *link.as_ptr() };
        let ix = graph.add_node(Node::Ref { name: nam.clone(), exp: *exp, ast: *ast, rec: *rec });
        map.insert(*node, ix);
        add_parent_edges(ix, map, graph, *parents);
        ix
      }
    }
  }
}

pub fn to_dot<'a>(graph: &'a Graph) -> Dot<'a, &'a Graph> {
  Dot::with_attr_getters(
    graph,
    &[],
    &|_, e| match e.weight() {
      Edge::Root => format!(", weight = 2] {{rankdir = TB}} ["),
      Edge::Downlink => format!(", weight = 2"),
      Edge::Copy => format!(", weight = 0"),
      Edge::BindFree | Edge::BindLam | Edge::BindSlf | Edge::BindFix => format!(", weight = 0"),
      Edge::LamBod
      | Edge::SlfBod
      | Edge::FixBod
      | Edge::DatBod
      | Edge::CseBod
      | Edge::AppFun
      | Edge::AppArg
      | Edge::AllDom
      | Edge::AllImg
      | Edge::AnnTyp
      | Edge::AnnExp
      | Edge::LetTyp
      | Edge::LetExp
      | Edge::LetBod => format!(", weight = 1"),
    },
    &|_, n| match n.1 {
      Node::Var { .. } | Node::Ref { .. } => {
        format!("] {{rank = max; {}}} [", n.0.index())
      }
      _ => "".to_string(),
    },
  )
}

=======
>>>>>>> 6350bd66
#[cfg(test)]
mod test {
  use super::*;
  use yatima_core::eval::test::parse;

  #[test]
  fn test() {
<<<<<<< HEAD
    let graph =
      from_dag(&parse("λ f g x y => let x: Type = ∀ (A: Type) -> A; f x (g x)").unwrap().1);
    println!("{}", to_dot(&graph));
=======
    let graph = DagGraph::from_dag(
      &parse("λ f g x y => let x: Type = ∀ (A: Type) -> A; f x (g x)")
        .unwrap()
        .1,
    );
    println!("{}", graph.to_dot());
>>>>>>> 6350bd66
    // assert_eq!(true, false)
  }
}<|MERGE_RESOLUTION|>--- conflicted
+++ resolved
@@ -1,3 +1,4 @@
+use sp_cid::Cid;
 use petgraph::{
   dot::{
     Config,
@@ -9,13 +10,7 @@
     NodeIndex,
   },
 };
-use sp_cid::Cid;
-
-use core::ptr::NonNull;
-use std::{
-  collections::HashMap,
-  fmt,
-};
+
 use yatima_core::{
   dag::*,
   dll::DLL,
@@ -28,8 +23,6 @@
   prim::Op,
   uses::Uses,
 };
-<<<<<<< HEAD
-=======
 use core::ptr::NonNull;
 use std::collections::{
   HashMap,
@@ -37,7 +30,6 @@
 };
 
 use std::fmt;
->>>>>>> 6350bd66
 
 #[derive(Debug, Clone, Default)]
 pub struct PackageGraph {
@@ -572,356 +564,6 @@
   }
 }
 
-<<<<<<< HEAD
-pub type Graph = DiGraph<Node, Edge>;
-
-pub fn from_dag(dag: &DAG) -> Graph {
-  let mut graph = Graph::new();
-  let mut map: HashMap<DAGPtr, NodeIndex<DefaultIx>> = HashMap::new();
-  from_dag_ptr(&dag.head, &mut map, &mut graph);
-  graph
-}
-
-pub fn add_parent_edges(
-  ix: NodeIndex<DefaultIx>,
-  map: &mut HashMap<DAGPtr, NodeIndex<DefaultIx>>,
-  graph: &mut Graph,
-  parents: Option<NonNull<Parents>>,
-) {
-  for p in DLL::iter_option(parents) {
-    match *p {
-      ParentPtr::Root => {
-        graph.add_edge(ix, ix, Edge::Root);
-      }
-      ParentPtr::LamBod(link) => {
-        let p_ix = from_dag_ptr(&DAGPtr::Lam(link), map, graph);
-        graph.add_edge(ix, p_ix, Edge::LamBod);
-      }
-      ParentPtr::SlfBod(link) => {
-        let p_ix = from_dag_ptr(&DAGPtr::Slf(link), map, graph);
-        graph.add_edge(ix, p_ix, Edge::SlfBod);
-      }
-      ParentPtr::FixBod(link) => {
-        let p_ix = from_dag_ptr(&DAGPtr::Fix(link), map, graph);
-        graph.add_edge(ix, p_ix, Edge::FixBod);
-      }
-      ParentPtr::DatBod(link) => {
-        let p_ix = from_dag_ptr(&DAGPtr::Dat(link), map, graph);
-        graph.add_edge(ix, p_ix, Edge::DatBod);
-      }
-      ParentPtr::CseBod(link) => {
-        let p_ix = from_dag_ptr(&DAGPtr::Cse(link), map, graph);
-        graph.add_edge(ix, p_ix, Edge::CseBod);
-      }
-      ParentPtr::AppFun(link) => {
-        let p_ix = from_dag_ptr(&DAGPtr::App(link), map, graph);
-        graph.add_edge(ix, p_ix, Edge::AppFun);
-      }
-      ParentPtr::AppArg(link) => {
-        let p_ix = from_dag_ptr(&DAGPtr::App(link), map, graph);
-        graph.add_edge(ix, p_ix, Edge::AppArg);
-      }
-      ParentPtr::AllDom(link) => {
-        let p_ix = from_dag_ptr(&DAGPtr::All(link), map, graph);
-        graph.add_edge(ix, p_ix, Edge::AllDom);
-      }
-      ParentPtr::AllImg(link) => {
-        let p_ix = from_dag_ptr(&DAGPtr::All(link), map, graph);
-        graph.add_edge(ix, p_ix, Edge::AllImg);
-      }
-      ParentPtr::AnnTyp(link) => {
-        let p_ix = from_dag_ptr(&DAGPtr::Ann(link), map, graph);
-        graph.add_edge(ix, p_ix, Edge::AnnTyp);
-      }
-      ParentPtr::AnnExp(link) => {
-        let p_ix = from_dag_ptr(&DAGPtr::Ann(link), map, graph);
-        graph.add_edge(ix, p_ix, Edge::AnnExp);
-      }
-      ParentPtr::LetTyp(link) => {
-        let p_ix = from_dag_ptr(&DAGPtr::Let(link), map, graph);
-        graph.add_edge(ix, p_ix, Edge::LetTyp);
-      }
-      ParentPtr::LetExp(link) => {
-        let p_ix = from_dag_ptr(&DAGPtr::Let(link), map, graph);
-        graph.add_edge(ix, p_ix, Edge::LetExp);
-      }
-      ParentPtr::LetBod(link) => {
-        let p_ix = from_dag_ptr(&DAGPtr::Let(link), map, graph);
-        graph.add_edge(ix, p_ix, Edge::LetBod);
-      }
-    }
-  }
-}
-
-pub fn from_dag_ptr(
-  node: &DAGPtr,
-  map: &mut HashMap<DAGPtr, NodeIndex<DefaultIx>>,
-  graph: &mut Graph,
-) -> NodeIndex<DefaultIx> {
-  match node {
-    DAGPtr::Var(link) => {
-      let Var { nam, dep, rec, binder, parents, .. } = unsafe { link.as_ref() };
-      if let Some(ix) = map.get(node) {
-        *ix
-      }
-      else {
-        let ix = graph.add_node(Node::Var { name: nam.clone(), dep: *dep, rec: *rec });
-        map.insert(*node, ix);
-        match binder {
-          BinderPtr::Free => {
-            graph.add_edge(ix, ix, Edge::BindFree);
-          }
-          BinderPtr::Lam(link) => {
-            let bind_ix = from_dag_ptr(&DAGPtr::Lam(*link), map, graph);
-            graph.add_edge(ix, bind_ix, Edge::BindLam);
-          }
-          BinderPtr::Slf(link) => {
-            let bind_ix = from_dag_ptr(&DAGPtr::Slf(*link), map, graph);
-            graph.add_edge(ix, bind_ix, Edge::BindSlf);
-          }
-          BinderPtr::Fix(link) => {
-            let bind_ix = from_dag_ptr(&DAGPtr::Fix(*link), map, graph);
-            graph.add_edge(ix, bind_ix, Edge::BindFix);
-          }
-        }
-        add_parent_edges(ix, map, graph, *parents);
-        ix
-      }
-    }
-    DAGPtr::Lam(link) => {
-      if let Some(ix) = map.get(node) {
-        *ix
-      }
-      else {
-        let Lam { var, bod, parents, .. } = unsafe { &mut *link.as_ptr() };
-        let ix = graph.add_node(Node::Lam { name: var.nam.clone() });
-        map.insert(*node, ix);
-        add_parent_edges(ix, map, graph, *parents);
-        let bod_ix = from_dag_ptr(bod, map, graph);
-        graph.add_edge(ix, bod_ix, Edge::Downlink);
-        ix
-      }
-    }
-    DAGPtr::Slf(link) => {
-      if let Some(ix) = map.get(node) {
-        *ix
-      }
-      else {
-        let Slf { var, bod, parents, .. } = unsafe { &mut *link.as_ptr() };
-        let ix = graph.add_node(Node::Slf { name: var.nam.clone() });
-        map.insert(*node, ix);
-        add_parent_edges(ix, map, graph, *parents);
-        let bod_ix = from_dag_ptr(bod, map, graph);
-        graph.add_edge(ix, bod_ix, Edge::Downlink);
-        ix
-      }
-    }
-    DAGPtr::Fix(link) => {
-      if let Some(ix) = map.get(node) {
-        *ix
-      }
-      else {
-        let Fix { var, bod, parents, .. } = unsafe { &mut *link.as_ptr() };
-        let ix = graph.add_node(Node::Fix { name: var.nam.clone() });
-        map.insert(*node, ix);
-        add_parent_edges(ix, map, graph, *parents);
-        let bod_ix = from_dag_ptr(bod, map, graph);
-        graph.add_edge(ix, bod_ix, Edge::Downlink);
-        ix
-      }
-    }
-    DAGPtr::Cse(link) => {
-      if let Some(ix) = map.get(node) {
-        *ix
-      }
-      else {
-        let Cse { bod, parents, .. } = unsafe { &mut *link.as_ptr() };
-        let ix = graph.add_node(Node::Cse);
-        map.insert(*node, ix);
-        add_parent_edges(ix, map, graph, *parents);
-        let bod_ix = from_dag_ptr(bod, map, graph);
-        graph.add_edge(ix, bod_ix, Edge::Downlink);
-        ix
-      }
-    }
-    DAGPtr::Dat(link) => {
-      if let Some(ix) = map.get(node) {
-        *ix
-      }
-      else {
-        let Dat { bod, parents, .. } = unsafe { &mut *link.as_ptr() };
-        let ix = graph.add_node(Node::Dat);
-        map.insert(*node, ix);
-        add_parent_edges(ix, map, graph, *parents);
-        let bod_ix = from_dag_ptr(bod, map, graph);
-        graph.add_edge(ix, bod_ix, Edge::Downlink);
-        ix
-      }
-    }
-    DAGPtr::App(link) => {
-      if let Some(ix) = map.get(node) {
-        *ix
-      }
-      else {
-        let App { fun, arg, parents, .. } = unsafe { &mut *link.as_ptr() };
-        let ix = graph.add_node(Node::App);
-        map.insert(*node, ix);
-        add_parent_edges(ix, map, graph, *parents);
-        let fun_ix = from_dag_ptr(fun, map, graph);
-        graph.add_edge(ix, fun_ix, Edge::Downlink);
-        let arg_ix = from_dag_ptr(arg, map, graph);
-        graph.add_edge(ix, arg_ix, Edge::Downlink);
-        ix
-      }
-    }
-    DAGPtr::Ann(link) => {
-      if let Some(ix) = map.get(node) {
-        *ix
-      }
-      else {
-        let Ann { typ, exp, parents, .. } = unsafe { &mut *link.as_ptr() };
-        let ix = graph.add_node(Node::Ann);
-        map.insert(*node, ix);
-        add_parent_edges(ix, map, graph, *parents);
-        let typ_ix = from_dag_ptr(typ, map, graph);
-        graph.add_edge(ix, typ_ix, Edge::Downlink);
-        let exp_ix = from_dag_ptr(exp, map, graph);
-        graph.add_edge(ix, exp_ix, Edge::Downlink);
-        ix
-      }
-    }
-    DAGPtr::All(link) => {
-      if let Some(ix) = map.get(node) {
-        *ix
-      }
-      else {
-        let All { uses, dom, img, parents, .. } = unsafe { &mut *link.as_ptr() };
-        let ix = graph.add_node(Node::All { uses: *uses });
-        map.insert(*node, ix);
-        add_parent_edges(ix, map, graph, *parents);
-        let dom_ix = from_dag_ptr(dom, map, graph);
-        graph.add_edge(ix, dom_ix, Edge::Downlink);
-        let img_ix = from_dag_ptr(&DAGPtr::Lam(*img), map, graph);
-        graph.add_edge(ix, img_ix, Edge::Downlink);
-        ix
-      }
-    }
-    DAGPtr::Let(link) => {
-      if let Some(ix) = map.get(node) {
-        *ix
-      }
-      else {
-        let Let { uses, typ, exp, bod, parents, .. } = unsafe { &mut *link.as_ptr() };
-        let ix = graph.add_node(Node::Let { uses: *uses });
-        map.insert(*node, ix);
-        add_parent_edges(ix, map, graph, *parents);
-        let typ_ix = from_dag_ptr(typ, map, graph);
-        graph.add_edge(ix, typ_ix, Edge::Downlink);
-        let exp_ix = from_dag_ptr(exp, map, graph);
-        graph.add_edge(ix, exp_ix, Edge::Downlink);
-        let bod_ix = from_dag_ptr(&DAGPtr::Lam(*bod), map, graph);
-        graph.add_edge(ix, bod_ix, Edge::Downlink);
-        ix
-      }
-    }
-    DAGPtr::Typ(link) => {
-      if let Some(ix) = map.get(node) {
-        *ix
-      }
-      else {
-        let Typ { parents, .. } = unsafe { &mut *link.as_ptr() };
-        let ix = graph.add_node(Node::Typ);
-        map.insert(*node, ix);
-        add_parent_edges(ix, map, graph, *parents);
-        ix
-      }
-    }
-    DAGPtr::Lit(link) => {
-      if let Some(ix) = map.get(node) {
-        *ix
-      }
-      else {
-        let Lit { lit, parents, .. } = unsafe { &mut *link.as_ptr() };
-        let ix = graph.add_node(Node::Lit { lit: lit.clone() });
-        map.insert(*node, ix);
-        add_parent_edges(ix, map, graph, *parents);
-        ix
-      }
-    }
-    DAGPtr::LTy(link) => {
-      if let Some(ix) = map.get(node) {
-        *ix
-      }
-      else {
-        let LTy { lty, parents, .. } = unsafe { &mut *link.as_ptr() };
-        let ix = graph.add_node(Node::LTy { lty: *lty });
-        map.insert(*node, ix);
-        add_parent_edges(ix, map, graph, *parents);
-        ix
-      }
-    }
-    DAGPtr::Opr(link) => {
-      if let Some(ix) = map.get(node) {
-        *ix
-      }
-      else {
-        let Opr { opr, parents, .. } = unsafe { &mut *link.as_ptr() };
-        let ix = graph.add_node(Node::Opr { opr: opr.clone() });
-        map.insert(*node, ix);
-        add_parent_edges(ix, map, graph, *parents);
-        ix
-      }
-    }
-    DAGPtr::Ref(link) => {
-      if let Some(ix) = map.get(node) {
-        *ix
-      }
-      else {
-        let Ref { nam, exp, ast, rec, parents, .. } = unsafe { &mut *link.as_ptr() };
-        let ix = graph.add_node(Node::Ref { name: nam.clone(), exp: *exp, ast: *ast, rec: *rec });
-        map.insert(*node, ix);
-        add_parent_edges(ix, map, graph, *parents);
-        ix
-      }
-    }
-  }
-}
-
-pub fn to_dot<'a>(graph: &'a Graph) -> Dot<'a, &'a Graph> {
-  Dot::with_attr_getters(
-    graph,
-    &[],
-    &|_, e| match e.weight() {
-      Edge::Root => format!(", weight = 2] {{rankdir = TB}} ["),
-      Edge::Downlink => format!(", weight = 2"),
-      Edge::Copy => format!(", weight = 0"),
-      Edge::BindFree | Edge::BindLam | Edge::BindSlf | Edge::BindFix => format!(", weight = 0"),
-      Edge::LamBod
-      | Edge::SlfBod
-      | Edge::FixBod
-      | Edge::DatBod
-      | Edge::CseBod
-      | Edge::AppFun
-      | Edge::AppArg
-      | Edge::AllDom
-      | Edge::AllImg
-      | Edge::AnnTyp
-      | Edge::AnnExp
-      | Edge::LetTyp
-      | Edge::LetExp
-      | Edge::LetBod => format!(", weight = 1"),
-    },
-    &|_, n| match n.1 {
-      Node::Var { .. } | Node::Ref { .. } => {
-        format!("] {{rank = max; {}}} [", n.0.index())
-      }
-      _ => "".to_string(),
-    },
-  )
-}
-
-=======
->>>>>>> 6350bd66
 #[cfg(test)]
 mod test {
   use super::*;
@@ -929,18 +571,12 @@
 
   #[test]
   fn test() {
-<<<<<<< HEAD
-    let graph =
-      from_dag(&parse("λ f g x y => let x: Type = ∀ (A: Type) -> A; f x (g x)").unwrap().1);
-    println!("{}", to_dot(&graph));
-=======
     let graph = DagGraph::from_dag(
       &parse("λ f g x y => let x: Type = ∀ (A: Type) -> A; f x (g x)")
         .unwrap()
         .1,
     );
     println!("{}", graph.to_dot());
->>>>>>> 6350bd66
     // assert_eq!(true, false)
   }
 }