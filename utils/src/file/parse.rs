--- conflicted
+++ resolved
@@ -39,15 +39,8 @@
   position::Pos,
 };
 
-<<<<<<< HEAD
-use libipld::{
-  cid::Cid,
-  ipld::Ipld,
-};
-=======
 use cid::Cid;
 use sp_ipld::Ipld;
->>>>>>> 212dcc40
 
 use nom::{
   bytes::complete::tag,
