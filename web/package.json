--- conflicted
+++ resolved
@@ -11,7 +11,6 @@
     "start": "PATH=$(npm bin):$PATH webpack serve",
     "build:release": "PATH=$(npm bin):$PATH webpack --config webpack.config.js --env=release",
     "start:release": "PATH=$(npm bin):$PATH webpack serve --env=release"
-
   },
   "keywords": [
     "webassembly",
@@ -28,7 +27,6 @@
     "xterm-addon-web-links": "^0.3.0"
   },
   "devDependencies": {
-<<<<<<< HEAD
     "@wasm-tool/wasm-pack-plugin": "^1.5.0",
     "chokidar": ">= 3.5.2",
     "copy-webpack-plugin": "^9.0.1",
@@ -39,15 +37,6 @@
     "style-loader": "^1.2.1",
     "webpack": "^5.50.0",
     "webpack-cli": "^4.7.2",
-=======
-    "copy-webpack-plugin": "^5.0.0",
-    "css-loader": "^5.2.6",
-    "file-loader": "^6.0.0",
-    "postcss": ">=8.2.10",
-    "style-loader": "^1.2.1",
-    "webpack": "^4.29.3",
-    "webpack-cli": "^3.1.0",
->>>>>>> 7eb6fc41
     "webpack-dev-server": "^3.11.2"
   }
 }