--- conflicted
+++ resolved
@@ -12,13 +12,9 @@
 [dependencies]
 yatima_core = { path = "../core" }
 yatima_utils = { path = "../utils" }
-<<<<<<< HEAD
-libipld = { default-features = false, features = ["dag-cbor"], version = "0.11.0" }
 multiaddr = "*"
-=======
 cid = "0.6.1"
 sp-ipld = { path = "../sp_ipld" }
->>>>>>> 8661216b
 wasm-bindgen = { version = "0.2.72", features = ["serde-serialize"]  }
 js-sys = "0.3.49"
 base64 = "0.13.0"
