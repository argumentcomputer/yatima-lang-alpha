[package]
name = "yatima-web"
version = "0.1.0"
edition = "2018"

[lib]
crate-type = ["cdylib", "rlib"]

[features]
default = ["console_error_panic_hook"]

[dependencies]
<<<<<<< HEAD
yatima_core = { path = "../core" }
yatima_utils = { path = "../utils" }
multiaddr = "*"
cid = "0.6.1"
sp-ipld = { path = "../sp_ipld" }
=======
yatima-core = { path = "../core" }
yatima-utils = { path = "../utils" }
sp-cid = { git = "https://github.com/yatima-inc/sp-cid", branch = "master" }
sp-ipld = { git = "https://github.com/yatima-inc/sp-ipld", branch = "master" }
>>>>>>> 63cb40c9
wasm-bindgen = { version = "0.2.72", features = ["serde-serialize"]  }
js-sys = "0.3.49"
base64 = "0.13.0"
wasm-bindgen-futures = "0.4.22"
xterm-js-rs = { version = "0.1.1", features = ["xterm-addon-fit", "xterm-addon-search", "xterm-addon-web-links"] }
console_error_panic_hook = { version = "0.1.6", optional = true }

[dependencies.web-sys]
version = "0.3.49"
features = [
  'Document',
  'Element',
  'HtmlElement',
  'Node',
  'Headers',
  'Request',
  'RequestInit',
  'RequestMode',
  'Response',
  'Window',
  'Storage',
  'console',
]

[dev-dependencies]
wasm-bindgen-test = "0.3.12"
#Also do you know how to pipe cargo commands into a file, grep etc? The usual bash commands don't work on it<|MERGE_RESOLUTION|>--- conflicted
+++ resolved
@@ -10,18 +10,12 @@
 default = ["console_error_panic_hook"]
 
 [dependencies]
-<<<<<<< HEAD
-yatima_core = { path = "../core" }
-yatima_utils = { path = "../utils" }
-multiaddr = "*"
-cid = "0.6.1"
-sp-ipld = { path = "../sp_ipld" }
-=======
 yatima-core = { path = "../core" }
 yatima-utils = { path = "../utils" }
-sp-cid = { git = "https://github.com/yatima-inc/sp-cid", branch = "master" }
-sp-ipld = { git = "https://github.com/yatima-inc/sp-ipld", branch = "master" }
->>>>>>> 63cb40c9
+sp-cid = { git = "https://github.com/yatima-inc/sp-cid", branch = "main" }
+sp-ipld = { git = "https://github.com/yatima-inc/sp-ipld", branch = "main" }
+bytecursor = { git = "https://github.com/yatima-inc/bytecursor", branch = "main"  }
+multiaddr = "*"
 wasm-bindgen = { version = "0.2.72", features = ["serde-serialize"]  }
 js-sys = "0.3.49"
 base64 = "0.13.0"
