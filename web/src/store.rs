--- conflicted
+++ resolved
@@ -10,34 +10,23 @@
   Codec,
   Ipld,
 };
-<<<<<<< HEAD
-use wasm_bindgen::prelude::*;
-=======
->>>>>>> 62142193
 use web_sys::{
   self,
   Storage,
   Window,
 };
-<<<<<<< HEAD
-=======
 use yatima_core::{
   defs::Defs,
   parse::parse_cid,
 };
->>>>>>> 62142193
 use yatima_utils::{
   debug,
   ipfs::IpfsApi,
   log,
-<<<<<<< HEAD
-  store::Store,
-=======
   store::{
     Callback,
     Store,
   },
->>>>>>> 62142193
 };
 
 #[derive(Debug, Clone)]
@@ -81,18 +70,12 @@
     //   .map_err(|e| format!("Failed to load multiaddr {}: {}", addr, e))?;
     // log!("{:?}", s);
 
-<<<<<<< HEAD
-    Err("nn".to_owned())
-=======
     Err("Not implemented".to_owned())
->>>>>>> 62142193
   }
 
   fn load_by_name(&self, _path: Vec<&str>) -> Result<Ipld, String> {
     Err("Not implemented".to_owned())
   }
-<<<<<<< HEAD
-=======
 
   fn load_by_name_with_callback(&self, path: Vec<&str>, callback: Callback<Ipld, Defs>) {
     debug!("load_by_name: {:?}", path);
@@ -119,7 +102,6 @@
       log!("Only CIDs supported");
     }
   }
->>>>>>> 62142193
 
   fn get(&self, link: Cid) -> Option<Ipld> {
     match self.storage.get(&link.to_string()) {
