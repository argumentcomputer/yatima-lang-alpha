use std::{
  collections::VecDeque,
<<<<<<< HEAD
  path::PathBuf,
  rc::Rc,
  sync::{
    Arc,
    Mutex,
  },
};
use yatima_utils::{
  file::parse::{
    self,
    PackageEnv,
  },
  log,
  logging::log,
  repl::{
    error::ReplError,
    Repl,
    ReplEnv,
  },
=======
  convert::TryInto,
  path::PathBuf,
  rc::Rc,
  sync::{Arc, Mutex},
};
use unicode_segmentation::{GraphemeCursor, UnicodeSegmentation};
use wasm_bindgen::{prelude::*, JsCast};
use xterm_js_rs::{
  addons::{fit::FitAddon, search::SearchAddon, web_links::WebLinksAddon},
  Terminal, TerminalOptions, Theme,
  FontWeight,
};
use yatima_utils::{
  file::parse::{self, PackageEnv},
  log,
  logging::log,
  repl::{error::ReplError, LineResult, Repl, ReplEnv},
>>>>>>> 7eb6fc41
  store::Store,
};
// use wasm_bindgen_futures::JsFuture;
use crate::{
  store::WebStore,
<<<<<<< HEAD
  utils::{self,},
};
use wasm_bindgen::{
  prelude::*,
  JsCast,
};
use xterm_js_rs::{
  addons::{
    fit::FitAddon,
    search::SearchAddon,
    web_links::WebLinksAddon,
  },
  OnKeyEvent,
  Terminal,
  TerminalOptions,
  Theme,
=======
  terminal_sequences::terminal_sequences,
  utils::{self},
>>>>>>> 7eb6fc41
};

// Assumes this has no tab graphemes.
const PROMPT: &str = "⅄ ";
const TAB_WIDTH: usize = 2;

fn prompt(term: &Terminal) {
  term.writeln("");
  term.write(PROMPT);
}

<<<<<<< HEAD
// Keyboard keys
// https://notes.burke.libbey.me/ansi-escape-codes/
const KEY_ENTER: u32 = 13;
const KEY_BACKSPACE: u32 = 8;
const KEY_LEFT_ARROW: u32 = 37;
const KEY_RIGHT_ARROW: u32 = 39;
const KEY_UP_ARROW: u32 = 38;
const KEY_DOWN_ARROW: u32 = 40;
const KEY_C: u32 = 67;
// const KEY_V: u32 = 86;
const KEY_L: u32 = 76;

const CLEAR_LINE: &str = "\x1b[2K";
const CURSOR_LEFT: &str = "\x1b[D";
const CURSOR_RIGHT: &str = "\x1b[C";
const CURSOR_UP: &str = "\x1b[A";
const CURSOR_DOWN: &str = "\x1b[B";
const BACKSPACE: &str = "\x1b[H";
const RETURN: &str = "\x1b[M";
const LINEFEED: &str = "\x1b[J";
const DELETE: &str = "\x1b[3";

fn set_column(term: &Terminal, col: u32) {
  term.write(&format!("\x1b[{}G", col));
=======
fn clear_line(term: &Terminal) {
  term.write(&terminal_sequences::erase_in_line(2));
  term.write(&terminal_sequences::cursor_horizontal_absolute(0));
  term.write(PROMPT);
>>>>>>> 7eb6fc41
}

fn insert_mode(term: &Terminal) {
  term.write(&terminal_sequences::set_mode(vec![4]));
}

<<<<<<< HEAD
pub struct WebRepl {
  terminal: Terminal,
  env: Arc<Mutex<ReplEnv>>,
  shell_state: Arc<Mutex<ShellState>>,
  store: Rc<WebStore>,
  history: VecDeque<String>,
}

#[derive(Debug, Clone)]
pub struct ShellState {
=======
fn replace_mode(term: &Terminal) {
  term.write(&terminal_sequences::reset_mode(vec![4]));
}

#[derive(Debug, Clone)]
struct ShellState {
  cursor: GraphemeCursor,
>>>>>>> 7eb6fc41
  line: String,
  history_index: usize,
}

impl Default for ShellState {
  fn default() -> Self {
<<<<<<< HEAD
    ShellState { line: String::new(), cursor_col: 0, history_index: 0 }
=======
    ShellState {
      cursor: GraphemeCursor::new(0, 0, true),
      line: String::new(),
      history_index: 0,
    }
>>>>>>> 7eb6fc41
  }
}

struct WebRepl {
  terminal: Terminal,
  env: Arc<Mutex<ReplEnv>>,
  shell_state: Arc<Mutex<ShellState>>,
  store: Rc<WebStore>,
  history: VecDeque<String>,
}

impl Repl for WebRepl {
  fn readline(&mut self, _prompt: &str) -> Result<String, ReplError> {
    Ok(self.shell_state.lock().unwrap().clone().line)
  }

  fn get_env(&self) -> Arc<Mutex<ReplEnv>> {
    self.env.clone()
  }

  fn get_store(&self) -> Rc<dyn Store> {
    self.store.clone()
  }

<<<<<<< HEAD
  fn println(&self, s: String) -> Result<(), String> {
=======
  fn println(&self, s: String) {
>>>>>>> 7eb6fc41
    // The term needs \r to move the cursor back to the start of the line
    let m = s.replace(terminal_sequences::LF, &(terminal_sequences::LF.to_owned() + terminal_sequences::CR));
    self.terminal.writeln(m.as_str());
    Ok(())
  }

  fn load_history(&mut self) {
    let window =
      web_sys::window().expect("should have a window in this context");
    let storage =
      window.local_storage().expect("should have local storage").unwrap();
    if let Ok(Some(text)) = storage.get("history.txt") {
      let split: Vec<&str> = text.split(terminal_sequences::LF).collect();
      for s in split {
        self.history.push_front(s.to_owned());
      }
      // Blank line is the current line
      self.history.push_front("".to_owned());
      log("History loaded");
    } else {
      log("Could not load history");
    }
  }

  fn add_history_entry(&mut self, s: &str) {
    self.history.push_front(s.to_owned());
  }

  fn save_history(&mut self) {
    let window =
      web_sys::window().expect("should have a window in this context");
    let storage =
      window.local_storage().expect("should have local storage").unwrap();

    let v: Vec<String> = self.history.clone().into();
    let history = v.join(terminal_sequences::LF);
    if let Ok(()) = storage.set("history.txt", &history) {
      log("History saved");
    } else {
      log("Could not save history");
    }
  }
}

// Solarized colors
// const BASE03: &str = "#002b36";
// const BASE02: &str = "#073642";
// const BASE01: &str = "#586e75";
const BASE00: &str = "#657b83";
// const BASE0:  &str = "#839496";
const BASE1:  &str = "#93a1a1";
const BASE2:  &str = "#eee8d5";
const BASE3:  &str = "#fdf6e3";
const YELLOW: &str = "#b58900";
// const ORANGE: &str = "#cb4b16";
const RED:    &str = "#dc322f";
const MAGENTA:&str = "#d33682";
// const VIOLET: &str = "#6c71c4";
const BLUE:   &str = "#268bd2";
const CYAN:   &str = "#2aa198";
const GREEN:  &str = "#859900";

fn solarized_light_theme() -> Theme {
  let theme = Theme::new();
  theme
    .with_foreground(BASE00)
    .with_background(BASE3)
    .with_bright_yellow(BASE00)
    .with_bright_cyan(BASE1)
    .with_white(BASE2)
    .with_bright_white(BASE3)
    .with_yellow(YELLOW)
    .with_red(RED)
    .with_magenta(MAGENTA)
    .with_blue(BLUE)
    .with_cyan(CYAN)
    .with_green(GREEN);
  theme
}

fn terminal_options() -> TerminalOptions {
  let terminal_options = TerminalOptions::new();
  terminal_options
    .with_rows(50)
    .with_cursor_blink(true)
    .with_cursor_width(10)
    .with_font_size(18)
    .with_draw_bold_text_in_bright_colors(true)
    .with_right_click_selects_word(true)
    .with_theme(&solarized_light_theme())
    .with_font_family("InconsolataLGCRegular")
    .with_font_weight(FontWeight::Normal)
    .with_tab_stop_width(TAB_WIDTH.try_into().unwrap());
  terminal_options
}

impl WebRepl {
  pub fn new() -> Self {
    let terminal: Terminal = Terminal::new(
      &terminal_options()
    );

    let elem = web_sys::window()
      .unwrap()
      .document()
      .unwrap()
      .get_element_by_id("terminal")
      .unwrap();

    terminal.writeln("Yatima REPL");
    terminal.open(elem.dyn_into().unwrap());
    prompt(&terminal);

    let shell_state = Arc::new(Mutex::new(ShellState::default()));

    let fit_addon = FitAddon::new();
    terminal
      .load_addon(fit_addon.clone().dyn_into::<FitAddon>().unwrap().into());
    let search_addon = SearchAddon::new();
    terminal.load_addon(
      search_addon.clone().dyn_into::<SearchAddon>().unwrap().into(),
    );
    let web_links_addon = WebLinksAddon::new(None, None, None);
    terminal.load_addon(
      web_links_addon.clone().dyn_into::<WebLinksAddon>().unwrap().into(),
    );

    fit_addon.fit();
    terminal.focus();
    let store = Rc::new(WebStore::new());
    let env = Arc::new(Mutex::new(ReplEnv::default()));
    insert_mode(&terminal);
    WebRepl { terminal, env, shell_state, store, history: VecDeque::new() }
  }

  pub fn get_terminal(&self) -> Terminal {
    self.terminal.clone().dyn_into().unwrap()
  }

  fn update_shell_state(&mut self, new_state: ShellState) {
    let mut shell_state = self.shell_state.lock().unwrap();
    *shell_state = new_state;
  }

  pub fn read_shell_state(&self) -> ShellState {
    let shell_state = self.shell_state.lock().unwrap();
    shell_state.clone()
  }

  // TODO: (properly) handle newline graphemes in handling of left, right, ^left, ^right, home, end, delete and backspace keys.
  pub fn handle_data(&mut self, data: String) {
    log("");
    let mut ss = self.read_shell_state();
    let term: Terminal = self.get_terminal();
<<<<<<< HEAD
    let event = e.dom_event();
    match event.key_code() {
      KEY_ENTER => {
        if !line.is_empty() {
          term.writeln("");
          match self.handle_line(Ok(line.clone())) {
            Ok(_) => term.writeln("Ok"),
            Err(e) => term.writeln(&format!("Error: {}", e)),
=======
    match data.as_str() {
      // Move one grapheme forwards.
      terminal_sequences::RIGHT => {
        if let (true, Ok(Some(next_boundary))) = (
          ss.cursor.cur_cursor() < ss.line.len(),
          ss.cursor.clone().next_boundary(&ss.line, 0),
        ) {
          match &ss.line[ss.cursor.cur_cursor()..next_boundary] {
            terminal_sequences::HT => {
              term.write(&terminal_sequences::cursor_forwards(TAB_WIDTH));
            }
            _ => {
              term.write(&terminal_sequences::cursor_forwards(1));
            }
>>>>>>> 7eb6fc41
          }
          ss.cursor.set_cursor(next_boundary);
        }
      }
      // Move one grapheme backwards.
      terminal_sequences::LEFT => {
        if let (true, Ok(Some(prev_boundary))) = (
          ss.cursor.cur_cursor() > 0,
          ss.cursor.clone().prev_boundary(&ss.line, 0),
        ) {
          match &ss.line[prev_boundary..ss.cursor.cur_cursor()] {
            terminal_sequences::HT => {
              term.write(&terminal_sequences::cursor_backwards(TAB_WIDTH));
            }
            _ => {
              term.write(&terminal_sequences::cursor_backwards(1));
            }
          }
          ss.cursor.set_cursor(prev_boundary);
        }
      }
      // Move one word boundary backwards.
      terminal_sequences::CTRL_LEFT => {
        if ss.cursor.cur_cursor() > 0 {
          let mut word_bound_index =
            ss.line.split_word_bound_indices().rev().peekable();
          while let Some(&(prev_boundary, _)) = word_bound_index.peek() {
            if prev_boundary < ss.cursor.cur_cursor() {
              if &ss.line[prev_boundary..ss.cursor.cur_cursor()]
                == terminal_sequences::HT
              {
                term.write(&terminal_sequences::cursor_backwards(TAB_WIDTH));
              } else {
                term.write(&terminal_sequences::cursor_backwards(
                  ss.cursor.cur_cursor() - prev_boundary,
                ));
              }
              ss.cursor.set_cursor(prev_boundary);
              break;
            } else {
              word_bound_index.next();
            }
          }
        }
      }
      // Move one word boundary forwards.
      terminal_sequences::CTRL_RIGHT => {
        if ss.cursor.cur_cursor() < ss.line.len() {
          let mut word_bound_index =
            ss.line.split_word_bound_indices().peekable();
          while let Some(&(next_boundary, _)) = word_bound_index.peek() {
            if next_boundary > ss.cursor.cur_cursor() {
              if &ss.line[ss.cursor.cur_cursor()..next_boundary]
                == terminal_sequences::HT
              {
                term.write(&terminal_sequences::cursor_forwards(TAB_WIDTH));
              } else {
                term.write(&terminal_sequences::cursor_forwards(
                  next_boundary - ss.cursor.cur_cursor(),
                ));
              }
              ss.cursor.set_cursor(next_boundary);
              break;
            } else {
              word_bound_index.next();
            }
          }
          if word_bound_index.peek().is_none() {
            term.write(&terminal_sequences::cursor_forwards(
              UnicodeSegmentation::graphemes(
                &ss.line[ss.cursor.cur_cursor()..ss.line.len()],
                true,
              )
              .count(),
            ));
            ss.cursor.set_cursor(ss.line.len());
          }
        }
      }
      // Move to start of line.
      terminal_sequences::HOME => {
        if ss.cursor.cur_cursor() > 0 {
          term.write(&terminal_sequences::cursor_horizontal_absolute(0));
          term.write(&terminal_sequences::cursor_forwards(
            UnicodeSegmentation::graphemes(PROMPT, true).count(),
          ));
          ss.cursor.set_cursor(0);
        }
      }
<<<<<<< HEAD
    }
    self.save_history();
    self.update_shell_state(ShellState { cursor_col, line, history_index });
  }

  pub fn read_shell_state(&self) -> ShellState {
    let shell_state = self.shell_state.lock().unwrap();
    shell_state.clone()
  }

  fn update_shell_state(&mut self, new_state: ShellState) {
    let mut shell_state = self.shell_state.lock().unwrap();
    *shell_state = new_state;
  }

  pub fn handle_data(&mut self, data: String) {
    let mut ss = self.read_shell_state();
    let term: Terminal = self.get_terminal();
    log!("line: {:X?}", &ss.line);
    log!("data: {:X?}", &data);

    match data.as_str() {
      CURSOR_RIGHT => {
        if ss.cursor_col < ss.line.len() {
          term.write(CURSOR_RIGHT);
          ss.cursor_col += 1;
        }
      }
      CURSOR_LEFT => {
        if ss.cursor_col > 0 {
          term.write(CURSOR_LEFT);
          ss.cursor_col -= 1;
        }
      }
      CURSOR_UP => {
=======
      // Move to end of line.
      terminal_sequences::END => {
        if ss.cursor.cur_cursor() < ss.line.len() {
          let (tabs, non_tabs) = UnicodeSegmentation::graphemes(
            &ss.line[ss.cursor.cur_cursor()..ss.line.len()],
            true,
          )
          .fold((0, 0), |acc, grapheme| {
            if grapheme == terminal_sequences::HT {
              (acc.0 + 1, acc.1)
            } else {
              (acc.0, acc.1 + 1)
            }
          });
          term.write(&terminal_sequences::cursor_forwards(
            (tabs * TAB_WIDTH) + non_tabs,
          ));
          ss.cursor.set_cursor(ss.line.len());
        }
      }
      // Load previous saved line.
      terminal_sequences::UP => {
>>>>>>> 7eb6fc41
        if ss.history_index < self.history.len() - 1 {
          ss.history_index += 1;
          if let Some(l) = self.history.get(ss.history_index) {
            ss.line = l.clone();
            clear_line(&term);
            term.write(&ss.line);
            ss.cursor = GraphemeCursor::new(ss.line.len(), ss.line.len(), true);
          }
        }
<<<<<<< HEAD
      }
      CURSOR_DOWN => {
=======
        self.save_history();
      }
      // Load next saved line.
      terminal_sequences::DOWN => {
>>>>>>> 7eb6fc41
        if ss.history_index > 0 {
          ss.history_index -= 1;
          if let Some(l) = self.history.get(ss.history_index) {
            ss.line = l.clone();
            clear_line(&term);
            term.write(&ss.line);
            ss.cursor = GraphemeCursor::new(ss.line.len(), ss.line.len(), true);
          }
        }
        self.save_history();
      }
      // Delete previous grapheme.
      terminal_sequences::BS | "\u{7f}" => {
        // Backspace should only work if the cursor is on a grapheme boundary > the first grapheme boundary (which should be the beginning of the line).
        if let (true, Ok(true), Ok(Some(prev_boundary))) = (
          ss.cursor.cur_cursor() > 0,
          ss.cursor.is_boundary(&ss.line, 0),
          ss.cursor.clone().prev_boundary(&ss.line, 0),
        ) {
          match &ss.line[prev_boundary..ss.cursor.cur_cursor()] {
            terminal_sequences::HT => {
              term.write(&terminal_sequences::cursor_backwards(TAB_WIDTH));
              term.write(&terminal_sequences::delete_characters(TAB_WIDTH));
            }
            _ => {
              term.write(&terminal_sequences::cursor_backwards(1));
              term.write(&terminal_sequences::delete_characters(1));
            }
          }
          ss.line.replace_range(prev_boundary..ss.cursor.cur_cursor(), "");
          ss.cursor = GraphemeCursor::new(prev_boundary, ss.line.len(), true);
          self.save_history();
        }
      }
<<<<<<< HEAD
      RETURN | LINEFEED | "\n" | "\r" => {
=======
      // Evaluate and save line.
      terminal_sequences::CR => {
>>>>>>> 7eb6fc41
        if !ss.line.is_empty() {
          self.println("".to_owned()).unwrap();
          match self.handle_line(Ok(ss.line.clone())) {
<<<<<<< HEAD
            Ok(_) => term.writeln("Ok"),
            Err(e) => term.writeln(&format!("Error: {}", e)),
=======
            Ok(LineResult::Success) => term.writeln("Ok"),
            Ok(LineResult::Quit) => term.writeln("Quit"),
            Err(()) => term.writeln("Error"),
>>>>>>> 7eb6fc41
          }
          ss.line.clear();
          ss.cursor = GraphemeCursor::new(0, 0, true);
          ss.history_index = 0;
        }
        prompt(&term);
        self.save_history();
      }
      // Delete current grapheme.
      terminal_sequences::DELETE => {
        // Delete should only work if the cursor is on a grapheme boundary < the last grapheme boundary (which should be the end of the line).
        if let (true, Ok(true), Ok(Some(next_boundary))) = (
          ss.cursor.cur_cursor() < ss.line.len(),
          ss.cursor.is_boundary(&ss.line, 0),
          ss.cursor.clone().next_boundary(&ss.line, 0),
        ) {
          match &ss.line[ss.cursor.cur_cursor()..next_boundary] {
            terminal_sequences::HT => {
              term.write(&terminal_sequences::delete_characters(TAB_WIDTH));
            }
            _ => {
              term.write(&terminal_sequences::delete_characters(1));
            }
          }
          ss.line.replace_range(ss.cursor.cur_cursor()..next_boundary, "");
          ss.cursor =
            GraphemeCursor::new(ss.cursor.cur_cursor(), ss.line.len(), true);
          self.save_history();
        }
      }
<<<<<<< HEAD
      _ if data.starts_with("\x1b") => {
        log("ESC");
      }
      _ => {
=======
      // Cancel current evaluation.
      terminal_sequences::CTRL_C => {
>>>>>>> 7eb6fc41
        term.write(&data);
        ss.line.clear();
        clear_line(&term);
        ss.cursor = GraphemeCursor::new(0, 0, true);
        self.save_history();
      }
      // Clear line.
      terminal_sequences::CTRL_L => {
        ss.line.clear();
        clear_line(&term);
        ss.cursor = GraphemeCursor::new(0, 0, true);
        self.save_history();
      }
      _ => {
        if &data == terminal_sequences::HT {
          term.write(&" ".repeat(TAB_WIDTH));
        } else {
          term.write(&data);
        }
        ss.line.insert_str(ss.cursor.cur_cursor(), &data);
        ss.cursor = GraphemeCursor::new(
          ss.cursor.cur_cursor() + data.len(),
          ss.line.len(),
          true,
        );
        self.history.pop_front();
        self.history.push_front(ss.line.clone());
        self.save_history();
      }
    }
    log!("cursor: {:X?}", ss.cursor.cur_cursor());
    log!("line: {:X?}", ss.line);
    log!("line.len: {:X?}", ss.line.len());
    log!("data: {:X?}", data);
    log!("data.len: {:X?}", data.len());
    log!("is_boundary: {:X?}", ss.cursor.is_boundary(&ss.line, 0));
    log!("prev_boundary: {:X?}", ss.cursor.clone().prev_boundary(&ss.line, 0));
    log!("next_boundary: {:X?}", ss.cursor.clone().next_boundary(&ss.line, 0));
    self.update_shell_state(ss);
  }
}

#[wasm_bindgen(start)]
pub fn main() -> Result<(), JsValue> {
  utils::set_panic_hook();

  let repl_p = Arc::new(Mutex::new(WebRepl::new()));
  let mut repl = repl_p.lock().unwrap();
  repl.load_history();

  let terminal: Terminal = repl.terminal.clone().dyn_into().unwrap();

<<<<<<< HEAD
  let repl_p1 = repl_p.clone();
  let callback = Closure::wrap(Box::new(move |e: OnKeyEvent| {
    let mut repl = repl_p1.lock().unwrap();
    repl.handle_event(e)
  }) as Box<dyn FnMut(_)>);

  // terminal.on_key(callback.as_ref().unchecked_ref());

  callback.forget();

=======
>>>>>>> 7eb6fc41
  let repl_p2 = repl_p.clone();
  let data_callback = Closure::wrap(Box::new(move |data: String| {
    let mut repl = repl_p2.lock().unwrap();
    repl.handle_data(data);
  }) as Box<dyn FnMut(_)>);

  terminal.on_data(data_callback.as_ref().unchecked_ref());

  data_callback.forget();

  Ok(())
}

#[wasm_bindgen]
pub fn parse_source(source: &str) -> Result<JsValue, JsValue> {
  let store = Rc::new(WebStore::new());
  let env = PackageEnv::new(PathBuf::new(), PathBuf::new(), store.clone());
  let (cid, p, _) = parse::parse_text(&source, env)?;
  log(&format!("parsed {} {:#?}", cid, p));
  Ok("ok".into())
}<|MERGE_RESOLUTION|>--- conflicted
+++ resolved
@@ -1,26 +1,5 @@
 use std::{
   collections::VecDeque,
-<<<<<<< HEAD
-  path::PathBuf,
-  rc::Rc,
-  sync::{
-    Arc,
-    Mutex,
-  },
-};
-use yatima_utils::{
-  file::parse::{
-    self,
-    PackageEnv,
-  },
-  log,
-  logging::log,
-  repl::{
-    error::ReplError,
-    Repl,
-    ReplEnv,
-  },
-=======
   convert::TryInto,
   path::PathBuf,
   rc::Rc,
@@ -38,33 +17,13 @@
   log,
   logging::log,
   repl::{error::ReplError, LineResult, Repl, ReplEnv},
->>>>>>> 7eb6fc41
   store::Store,
 };
 // use wasm_bindgen_futures::JsFuture;
 use crate::{
   store::WebStore,
-<<<<<<< HEAD
-  utils::{self,},
-};
-use wasm_bindgen::{
-  prelude::*,
-  JsCast,
-};
-use xterm_js_rs::{
-  addons::{
-    fit::FitAddon,
-    search::SearchAddon,
-    web_links::WebLinksAddon,
-  },
-  OnKeyEvent,
-  Terminal,
-  TerminalOptions,
-  Theme,
-=======
   terminal_sequences::terminal_sequences,
   utils::{self},
->>>>>>> 7eb6fc41
 };
 
 // Assumes this has no tab graphemes.
@@ -76,44 +35,37 @@
   term.write(PROMPT);
 }
 
-<<<<<<< HEAD
-// Keyboard keys
-// https://notes.burke.libbey.me/ansi-escape-codes/
-const KEY_ENTER: u32 = 13;
-const KEY_BACKSPACE: u32 = 8;
-const KEY_LEFT_ARROW: u32 = 37;
-const KEY_RIGHT_ARROW: u32 = 39;
-const KEY_UP_ARROW: u32 = 38;
-const KEY_DOWN_ARROW: u32 = 40;
-const KEY_C: u32 = 67;
-// const KEY_V: u32 = 86;
-const KEY_L: u32 = 76;
-
-const CLEAR_LINE: &str = "\x1b[2K";
-const CURSOR_LEFT: &str = "\x1b[D";
-const CURSOR_RIGHT: &str = "\x1b[C";
-const CURSOR_UP: &str = "\x1b[A";
-const CURSOR_DOWN: &str = "\x1b[B";
-const BACKSPACE: &str = "\x1b[H";
-const RETURN: &str = "\x1b[M";
-const LINEFEED: &str = "\x1b[J";
-const DELETE: &str = "\x1b[3";
-
-fn set_column(term: &Terminal, col: u32) {
-  term.write(&format!("\x1b[{}G", col));
-=======
 fn clear_line(term: &Terminal) {
   term.write(&terminal_sequences::erase_in_line(2));
   term.write(&terminal_sequences::cursor_horizontal_absolute(0));
   term.write(PROMPT);
->>>>>>> 7eb6fc41
 }
 
 fn insert_mode(term: &Terminal) {
   term.write(&terminal_sequences::set_mode(vec![4]));
 }
 
-<<<<<<< HEAD
+fn replace_mode(term: &Terminal) {
+  term.write(&terminal_sequences::reset_mode(vec![4]));
+}
+
+#[derive(Debug, Clone)]
+pub struct ShellState {
+  cursor: GraphemeCursor,
+  line: String,
+  history_index: usize,
+}
+
+impl Default for ShellState {
+  fn default() -> Self {
+    ShellState {
+      cursor: GraphemeCursor::new(0, 0, true),
+      line: String::new(),
+      history_index: 0,
+    }
+  }
+}
+
 pub struct WebRepl {
   terminal: Terminal,
   env: Arc<Mutex<ReplEnv>>,
@@ -122,43 +74,6 @@
   history: VecDeque<String>,
 }
 
-#[derive(Debug, Clone)]
-pub struct ShellState {
-=======
-fn replace_mode(term: &Terminal) {
-  term.write(&terminal_sequences::reset_mode(vec![4]));
-}
-
-#[derive(Debug, Clone)]
-struct ShellState {
-  cursor: GraphemeCursor,
->>>>>>> 7eb6fc41
-  line: String,
-  history_index: usize,
-}
-
-impl Default for ShellState {
-  fn default() -> Self {
-<<<<<<< HEAD
-    ShellState { line: String::new(), cursor_col: 0, history_index: 0 }
-=======
-    ShellState {
-      cursor: GraphemeCursor::new(0, 0, true),
-      line: String::new(),
-      history_index: 0,
-    }
->>>>>>> 7eb6fc41
-  }
-}
-
-struct WebRepl {
-  terminal: Terminal,
-  env: Arc<Mutex<ReplEnv>>,
-  shell_state: Arc<Mutex<ShellState>>,
-  store: Rc<WebStore>,
-  history: VecDeque<String>,
-}
-
 impl Repl for WebRepl {
   fn readline(&mut self, _prompt: &str) -> Result<String, ReplError> {
     Ok(self.shell_state.lock().unwrap().clone().line)
@@ -172,11 +87,7 @@
     self.store.clone()
   }
 
-<<<<<<< HEAD
   fn println(&self, s: String) -> Result<(), String> {
-=======
-  fn println(&self, s: String) {
->>>>>>> 7eb6fc41
     // The term needs \r to move the cursor back to the start of the line
     let m = s.replace(terminal_sequences::LF, &(terminal_sequences::LF.to_owned() + terminal_sequences::CR));
     self.terminal.writeln(m.as_str());
@@ -328,19 +239,8 @@
 
   // TODO: (properly) handle newline graphemes in handling of left, right, ^left, ^right, home, end, delete and backspace keys.
   pub fn handle_data(&mut self, data: String) {
-    log("");
     let mut ss = self.read_shell_state();
     let term: Terminal = self.get_terminal();
-<<<<<<< HEAD
-    let event = e.dom_event();
-    match event.key_code() {
-      KEY_ENTER => {
-        if !line.is_empty() {
-          term.writeln("");
-          match self.handle_line(Ok(line.clone())) {
-            Ok(_) => term.writeln("Ok"),
-            Err(e) => term.writeln(&format!("Error: {}", e)),
-=======
     match data.as_str() {
       // Move one grapheme forwards.
       terminal_sequences::RIGHT => {
@@ -355,7 +255,6 @@
             _ => {
               term.write(&terminal_sequences::cursor_forwards(1));
             }
->>>>>>> 7eb6fc41
           }
           ss.cursor.set_cursor(next_boundary);
         }
@@ -445,43 +344,6 @@
           ss.cursor.set_cursor(0);
         }
       }
-<<<<<<< HEAD
-    }
-    self.save_history();
-    self.update_shell_state(ShellState { cursor_col, line, history_index });
-  }
-
-  pub fn read_shell_state(&self) -> ShellState {
-    let shell_state = self.shell_state.lock().unwrap();
-    shell_state.clone()
-  }
-
-  fn update_shell_state(&mut self, new_state: ShellState) {
-    let mut shell_state = self.shell_state.lock().unwrap();
-    *shell_state = new_state;
-  }
-
-  pub fn handle_data(&mut self, data: String) {
-    let mut ss = self.read_shell_state();
-    let term: Terminal = self.get_terminal();
-    log!("line: {:X?}", &ss.line);
-    log!("data: {:X?}", &data);
-
-    match data.as_str() {
-      CURSOR_RIGHT => {
-        if ss.cursor_col < ss.line.len() {
-          term.write(CURSOR_RIGHT);
-          ss.cursor_col += 1;
-        }
-      }
-      CURSOR_LEFT => {
-        if ss.cursor_col > 0 {
-          term.write(CURSOR_LEFT);
-          ss.cursor_col -= 1;
-        }
-      }
-      CURSOR_UP => {
-=======
       // Move to end of line.
       terminal_sequences::END => {
         if ss.cursor.cur_cursor() < ss.line.len() {
@@ -504,7 +366,6 @@
       }
       // Load previous saved line.
       terminal_sequences::UP => {
->>>>>>> 7eb6fc41
         if ss.history_index < self.history.len() - 1 {
           ss.history_index += 1;
           if let Some(l) = self.history.get(ss.history_index) {
@@ -514,15 +375,10 @@
             ss.cursor = GraphemeCursor::new(ss.line.len(), ss.line.len(), true);
           }
         }
-<<<<<<< HEAD
-      }
-      CURSOR_DOWN => {
-=======
         self.save_history();
       }
       // Load next saved line.
       terminal_sequences::DOWN => {
->>>>>>> 7eb6fc41
         if ss.history_index > 0 {
           ss.history_index -= 1;
           if let Some(l) = self.history.get(ss.history_index) {
@@ -557,23 +413,14 @@
           self.save_history();
         }
       }
-<<<<<<< HEAD
-      RETURN | LINEFEED | "\n" | "\r" => {
-=======
       // Evaluate and save line.
       terminal_sequences::CR => {
->>>>>>> 7eb6fc41
         if !ss.line.is_empty() {
           self.println("".to_owned()).unwrap();
           match self.handle_line(Ok(ss.line.clone())) {
-<<<<<<< HEAD
-            Ok(_) => term.writeln("Ok"),
-            Err(e) => term.writeln(&format!("Error: {}", e)),
-=======
             Ok(LineResult::Success) => term.writeln("Ok"),
             Ok(LineResult::Quit) => term.writeln("Quit"),
-            Err(()) => term.writeln("Error"),
->>>>>>> 7eb6fc41
+            Err(e) => term.writeln(&format!("Error: {}", e)),
           }
           ss.line.clear();
           ss.cursor = GraphemeCursor::new(0, 0, true);
@@ -604,15 +451,8 @@
           self.save_history();
         }
       }
-<<<<<<< HEAD
-      _ if data.starts_with("\x1b") => {
-        log("ESC");
-      }
-      _ => {
-=======
       // Cancel current evaluation.
       terminal_sequences::CTRL_C => {
->>>>>>> 7eb6fc41
         term.write(&data);
         ss.line.clear();
         clear_line(&term);
@@ -664,20 +504,6 @@
   repl.load_history();
 
   let terminal: Terminal = repl.terminal.clone().dyn_into().unwrap();
-
-<<<<<<< HEAD
-  let repl_p1 = repl_p.clone();
-  let callback = Closure::wrap(Box::new(move |e: OnKeyEvent| {
-    let mut repl = repl_p1.lock().unwrap();
-    repl.handle_event(e)
-  }) as Box<dyn FnMut(_)>);
-
-  // terminal.on_key(callback.as_ref().unchecked_ref());
-
-  callback.forget();
-
-=======
->>>>>>> 7eb6fc41
   let repl_p2 = repl_p.clone();
   let data_callback = Closure::wrap(Box::new(move |data: String| {
     let mut repl = repl_p2.lock().unwrap();
