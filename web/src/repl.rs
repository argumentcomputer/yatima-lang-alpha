--- conflicted
+++ resolved
@@ -1,25 +1,10 @@
 use std::{
-<<<<<<< HEAD
   collections::VecDeque,
   path::PathBuf,
   rc::Rc,
   sync::{Arc, Mutex},
 };
 use unicode_segmentation::GraphemeCursor;
-use yatima_utils::{
-  file::parse::{self, PackageEnv},
-  log,
-  logging::log,
-  repl::{error::ReplError, Repl, ReplEnv},
-=======
-  path::PathBuf,
-  rc::Rc,
-  sync::{
-    Arc,
-    Mutex,
-  },
-  collections::VecDeque,
-};
 use yatima_utils::{
   log,
   logging::log,
@@ -31,42 +16,26 @@
     error::ReplError,
     Repl,
     ReplEnv,
+    LineResult,
   },
->>>>>>> 6350bd66
   store::Store,
 };
 // use wasm_bindgen_futures::JsFuture;
 use crate::{
   store::WebStore,
-<<<<<<< HEAD
   terminal_sequences::terminal_sequences,
-  utils::{self},
-=======
   utils::{
     self,
   },
 };
-use wasm_bindgen::{
-  prelude::*,
-  JsCast,
->>>>>>> 6350bd66
-};
 use wasm_bindgen::{prelude::*, JsCast};
 use xterm_js_rs::{
-<<<<<<< HEAD
-  addons::{fit::FitAddon, search::SearchAddon, web_links::WebLinksAddon},
   Terminal, TerminalOptions, Theme,
-=======
   addons::{
     fit::FitAddon,
     search::SearchAddon,
     web_links::WebLinksAddon,
   },
-  OnKeyEvent,
-  Terminal,
-  TerminalOptions,
-  Theme,
->>>>>>> 6350bd66
 };
 
 const PROMPT: &str = "⅄ ";
@@ -76,7 +45,6 @@
   term.write(PROMPT);
 }
 
-<<<<<<< HEAD
 fn clear_line(term: &Terminal) {
   term.write(&terminal_sequences::erase_in_line(2));
   term.write(&terminal_sequences::cursor_horizontal_absolute(0));
@@ -106,38 +74,6 @@
       cursor: GraphemeCursor::new(0, 0, true),
     }
   }
-=======
-// Keyboard keys
-// https://notes.burke.libbey.me/ansi-escape-codes/
-const KEY_ENTER: u32 = 13;
-const KEY_BACKSPACE: u32 = 8;
-const KEY_LEFT_ARROW: u32 = 37;
-const KEY_RIGHT_ARROW: u32 = 39;
-const KEY_UP_ARROW: u32 = 38;
-const KEY_DOWN_ARROW: u32 = 40;
-const KEY_C: u32 = 67;
-// const KEY_V: u32 = 86;
-const KEY_L: u32 = 76;
-
-const CLEAR_LINE: &str = "\x1b[2K";
-const CURSOR_LEFT: &str = "\x1b[D";
-const CURSOR_RIGHT: &str = "\x1b[C";
-const CURSOR_UP: &str = "\x1b[A";
-const CURSOR_DOWN: &str = "\x1b[B";
-const BACKSPACE: &str = "\x1b[H";
-const RETURN: &str = "\x1b[M";
-const LINEFEED: &str = "\x1b[J";
-const DELETE: &str = "\x1b[3";
-
-
-fn set_column(term: &Terminal, col: u32) {
-  term.write(&format!("\x1b[{}G", col));
-}
-
-fn clear_line(term: &Terminal) {
-  term.write(CLEAR_LINE);
-  set_column(&term, 0);
->>>>>>> 6350bd66
 }
 
 struct WebRepl {
@@ -148,32 +84,11 @@
   history: VecDeque<String>,
 }
 
-<<<<<<< HEAD
-=======
-#[derive(Debug, Clone)]
-struct ShellState {
-  line: String,
-  cursor_col: usize,
-  history_index: usize,
-}
-
-impl Default for ShellState {
-  fn default() -> Self {
-    ShellState {
-      line: String::new(),
-      cursor_col: 0,
-      history_index: 0,
-    }
-  }
-}
-
->>>>>>> 6350bd66
 impl Repl for WebRepl {
   fn readline(&mut self, _prompt: &str) -> Result<String, ReplError> {
     Ok(self.shell_state.lock().unwrap().clone().line)
   }
 
-<<<<<<< HEAD
   fn get_env(&self) -> Arc<Mutex<ReplEnv>> {
     self.env.clone()
   }
@@ -185,15 +100,6 @@
   fn println(&self, s: String) {
     // The term needs \r to move the cursor back to the start of the line
     let m = s.replace(terminal_sequences::LF, terminal_sequences::CR);
-=======
-  fn get_env(&self) -> Arc<Mutex<ReplEnv>> { self.env.clone() }
-
-  fn get_store(&self) -> Rc<dyn Store> { self.store.clone() }
-
-  fn println(&self, s: String) { 
-    // The term needs \r to move the cursor back to the start of the line
-    let m = s.replace("\n", "\r");
->>>>>>> 6350bd66
     self.terminal.writeln(m.as_str());
   }
 
@@ -203,34 +109,21 @@
     let storage =
       window.local_storage().expect("should have local storage").unwrap();
     if let Ok(Some(text)) = storage.get("history.txt") {
-<<<<<<< HEAD
       let split: Vec<&str> = text.split(terminal_sequences::LF).collect();
-=======
-      let split: Vec<&str> = text.split("\n").collect();
->>>>>>> 6350bd66
       for s in split {
         self.history.push_front(s.to_owned());
       }
       // Blank line is the current line
       self.history.push_front("".to_owned());
       log("History loaded");
-<<<<<<< HEAD
     } else {
-=======
-    }
-    else {
->>>>>>> 6350bd66
       log("Could not load history");
     }
   }
 
-<<<<<<< HEAD
   fn add_history_entry(&mut self, s: &str) {
     self.history.push_front(s.to_owned());
   }
-=======
-  fn add_history_entry(&mut self, s: &str) { self.history.push_front(s.to_owned()); }
->>>>>>> 6350bd66
 
   fn save_history(&mut self) {
     let window =
@@ -239,18 +132,10 @@
       window.local_storage().expect("should have local storage").unwrap();
 
     let v: Vec<String> = self.history.clone().into();
-<<<<<<< HEAD
     let history = v.join(terminal_sequences::LF);
     if let Ok(()) = storage.set("history.txt", &history) {
       log("History saved");
     } else {
-=======
-    let history = v.join("\n");
-    if let Ok(()) = storage.set("history.txt", &history) {
-      log("History saved");
-    }
-    else {
->>>>>>> 6350bd66
       log("Could not save history");
     }
   }
@@ -305,16 +190,8 @@
     terminal.focus();
     let store = Rc::new(WebStore::new());
     let env = Arc::new(Mutex::new(ReplEnv::default()));
-<<<<<<< HEAD
     insert_mode(&terminal);
     WebRepl { terminal, env, shell_state, store, history: VecDeque::new() }
-=======
-    WebRepl { terminal, env, shell_state, store, history: VecDeque::new() }
-  }
-
-  pub fn get_terminal(&self) -> Terminal {
-    self.terminal.clone().dyn_into().unwrap()
->>>>>>> 6350bd66
   }
 
   pub fn get_terminal(&self) -> Terminal {
@@ -328,7 +205,6 @@
 
   pub fn read_shell_state(&self) -> ShellState {
     let shell_state = self.shell_state.lock().unwrap();
-<<<<<<< HEAD
     shell_state.clone()
   }
 
@@ -343,27 +219,6 @@
             term.write(&terminal_sequences::cursor_forwards(1));
             ss.cursor.set_cursor(next);
           }
-=======
-    let mut cursor_col = shell_state.cursor_col.clone();
-    let mut history_index = shell_state.history_index.clone();
-    let mut line = shell_state.line.clone();
-
-    // We are done reading from the shell_state
-    drop(shell_state);
-    let term: Terminal = self.get_terminal();
-    let event = e.dom_event();
-    match event.key_code() {
-      KEY_ENTER => {
-        if !line.is_empty() {
-          term.writeln("");
-          match self.handle_line(Ok(line.clone())) {
-            Ok(_) => term.writeln("Ok"),
-            Err(()) => term.writeln("Error"),
-          }
-          line.clear();
-          cursor_col = 0;
-          history_index = 0;
->>>>>>> 6350bd66
         }
       }
       terminal_sequences::LEFT => {
@@ -423,53 +278,20 @@
           }
         }
       }
-<<<<<<< HEAD
       terminal_sequences::CR => {
         if !ss.line.is_empty() {
           self.println("".to_owned());
           match self.handle_line(Ok(ss.line.clone())) {
-            Ok(()) => term.writeln("Ok"),
+            Ok(LineResult::Success) => term.writeln("Ok"),
+            Ok(LineResult::Quit) => term.writeln("Quit"),
             Err(()) => term.writeln("Error"),
           }
           ss.line.clear();
           ss.cursor = GraphemeCursor::new(0, 0, true);
           ss.history_index = 0;
         }
-=======
-      KEY_UP_ARROW => {
-        if history_index < self.history.len() - 1 {
-          history_index += 1;
-          if let Some(l) = self.history.get(history_index) {
-            line = l.clone();
-            clear_line(&term);
-            term.write(PROMPT);
-            term.write(&line);
-            cursor_col = line.len();
-          }
-        }
-      }
-      KEY_DOWN_ARROW => {
-        if history_index > 0 {
-          history_index -= 1;
-          if let Some(l) = self.history.get(history_index) {
-            line = l.clone();
-            clear_line(&term);
-            term.write(PROMPT);
-            term.write(&line);
-            cursor_col = line.len();
-          }
-        }
-      }
-      KEY_L if event.ctrl_key() => term.clear(),
-      KEY_C if event.ctrl_key() && event.shift_key() => {
         prompt(&term);
-        line.clear();
-      }
-      KEY_C if event.ctrl_key() => {
->>>>>>> 6350bd66
-        prompt(&term);
-      }
-<<<<<<< HEAD
+      }
       terminal_sequences::DELETE => {
         log("delete");
         // Delete should only work if the cursor is on a grapheme boundary < the last grapheme boundary (which should be the end of the line).
@@ -492,16 +314,6 @@
               true,
             );
           }
-=======
-      _ => {
-        if !event.alt_key()
-          && !event.alt_key()
-          && !event.ctrl_key()
-          && !event.meta_key()
-        {
-          // let s = &event.key();
-          // self.write(s);
->>>>>>> 6350bd66
         }
       }
       _ if data.starts_with(terminal_sequences::ESC) => {
@@ -519,7 +331,6 @@
         self.history.push_front(ss.line.clone());
       }
     }
-<<<<<<< HEAD
     log!("cursor: {:X?}", ss.cursor.cur_cursor());
     log!("line: {:X?}", ss.line);
     log!("line.len: {:X?}", ss.line.len());
@@ -528,105 +339,7 @@
     log!("is_boundary: {:X?}", ss.cursor.is_boundary(&ss.line, 0));
     log!("prev_boundary: {:X?}", ss.cursor.clone().prev_boundary(&ss.line, 0));
     log!("next_boundary: {:X?}", ss.cursor.clone().next_boundary(&ss.line, 0));
-=======
     self.save_history();
-    self.update_shell_state(ShellState { cursor_col, line, history_index });
-  }
-
-  pub fn read_shell_state(&self) -> ShellState {
-
-    let shell_state = self.shell_state.lock().unwrap();
-    shell_state.clone()
-  }
-
-  fn update_shell_state(&mut self, new_state: ShellState) {
-    let mut shell_state = self.shell_state.lock().unwrap();
-    *shell_state = new_state;
-  }
-
-  pub fn handle_data(&mut self, data: String) {
-    let mut ss = self.read_shell_state();
-    let term: Terminal = self.get_terminal();
-    log!("line: {:X?}", &ss.line);
-    log!("data: {:X?}", &data);
-
-    match data.as_str() {
-      CURSOR_RIGHT => {
-        if ss.cursor_col < ss.line.len() {
-          term.write(CURSOR_RIGHT);
-          ss.cursor_col += 1;
-        }
-      }
-      CURSOR_LEFT => {
-        if ss.cursor_col > 0 {
-          term.write(CURSOR_LEFT);
-          ss.cursor_col -= 1;
-        }
-      } 
-      CURSOR_UP => {
-        if ss.history_index < self.history.len() - 1 {
-          ss.history_index += 1;
-          if let Some(l) = self.history.get(ss.history_index) {
-            ss.line = l.clone();
-            clear_line(&term);
-            term.write(PROMPT);
-            term.write(&ss.line);
-            ss.cursor_col = ss.line.len();
-          }
-        }
-      } 
-      CURSOR_DOWN => {
-        if ss.history_index > 0 {
-          ss.history_index -= 1;
-          if let Some(l) = self.history.get(ss.history_index) {
-            ss.line = l.clone();
-            clear_line(&term);
-            term.write(PROMPT);
-            term.write(&ss.line);
-            ss.cursor_col = ss.line.len();
-          }
-        }
-      }
-      BACKSPACE | "\u{7f}" => {
-        log("backspace");
-        if ss.cursor_col > 0 {
-          term.write("\u{0008} \u{0008}");
-          ss.line.pop();
-          ss.cursor_col -= 1;
-        }
-      } 
-      RETURN | LINEFEED | "\n" | "\r" => {
-        if !ss.line.is_empty() {
-          self.println("".to_owned());
-          match self.handle_line(Ok(ss.line.clone())) {
-            Ok(_) => term.writeln("Ok"),
-            Err(()) => term.writeln("Error"),
-          }
-          ss.line.clear();
-          ss.cursor_col = 0;
-          ss.history_index = 0;
-        }
-        prompt(&term);
-      }
-      DELETE => {
-        if ss.cursor_col > 0 {
-          term.write("\u{7f}");
-          ss.line.pop();
-          ss.cursor_col -= 1;
-        }
-      }
-      _ if data.starts_with("\x1b") => {
-        log("ESC");
-      } 
-      _ => {
-        term.write(&data);
-        ss.line.push_str(&data);
-        ss.cursor_col += data.len();
-        self.history.pop_front();
-        self.history.push_front(ss.line.clone());
-      }
-    }
->>>>>>> 6350bd66
     self.update_shell_state(ss);
   }
 }
@@ -641,37 +354,11 @@
 
   let terminal: Terminal = repl.terminal.clone().dyn_into().unwrap();
 
-<<<<<<< HEAD
   let repl_p2 = repl_p.clone();
   let data_callback = Closure::wrap(Box::new(move |data: String| {
     let mut repl = repl_p2.lock().unwrap();
     repl.handle_data(data);
   }) as Box<dyn FnMut(_)>);
-
-  terminal.on_data(data_callback.as_ref().unchecked_ref());
-=======
-  let repl_p1 = repl_p.clone();
-  let callback =
-    Closure::wrap(
-      Box::new(move |e: OnKeyEvent| {
-        let mut repl = repl_p1.lock().unwrap();
-        repl.handle_event(e)
-      }) as Box<dyn FnMut(_)>
-    );
-
-  // terminal.on_key(callback.as_ref().unchecked_ref());
->>>>>>> 6350bd66
-
-  data_callback.forget();
-
-  let repl_p2 = repl_p.clone();
-  let data_callback =
-    Closure::wrap(
-      Box::new(move |data: String| {
-        let mut repl = repl_p2.lock().unwrap();
-        repl.handle_data(data);
-      }) as Box<dyn FnMut(_)>
-    );
 
   terminal.on_data(data_callback.as_ref().unchecked_ref());
 
