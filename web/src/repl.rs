--- conflicted
+++ resolved
@@ -5,12 +5,8 @@
     Arc,
     Mutex,
   },
-<<<<<<< HEAD
   collections::VecDeque,
-=======
->>>>>>> 8661216b
 };
-use yatima_core::defs::Defs;
 use yatima_utils::{
   log,
   logging::log,
@@ -21,10 +17,7 @@
   repl::{
     error::ReplError,
     Repl,
-<<<<<<< HEAD
-=======
     ReplEnv,
->>>>>>> 8661216b
   },
   store::Store,
 };
@@ -51,30 +44,6 @@
   TerminalOptions,
   Theme,
 };
-<<<<<<< HEAD
-=======
-use wasm_bindgen::{
-  prelude::*,
-  JsCast,
-};
-use xterm_js_rs::{
-  addons::fit::FitAddon,
-  OnKeyEvent,
-  Terminal,
-  TerminalOptions,
-  Theme,
-};
-
-#[wasm_bindgen]
-extern "C" {
-  #[wasm_bindgen(js_namespace = console)]
-  fn log(s: &str);
-}
-
-#[cfg(feature = "wee_alloc")]
-#[global_allocator]
-static ALLOC: wee_alloc::WeeAlloc = wee_alloc::WeeAlloc::INIT;
->>>>>>> 8661216b
 
 const PROMPT: &str = "⅄ ";
 
@@ -145,7 +114,7 @@
     Ok(self.shell_state.lock().unwrap().clone().line)
   }
 
-  fn get_defs(&self) -> Arc<Mutex<Defs>> { self.defs.clone() }
+  fn get_env(&self) -> Arc<Mutex<ReplEnv>> { self.env.clone() }
 
   fn get_store(&self) -> Rc<dyn Store> { self.store.clone() }
 
@@ -195,10 +164,6 @@
 
 impl WebRepl {
   pub fn new() -> Self {
-<<<<<<< HEAD
-    let defs = Arc::new(Mutex::new(Defs::new()));
-=======
->>>>>>> 8661216b
     let terminal: Terminal = Terminal::new(
       TerminalOptions::new()
         .with_rows(50)
@@ -230,7 +195,6 @@
 
     let shell_state = Arc::new(Mutex::new(ShellState::default()));
 
-<<<<<<< HEAD
     let fit_addon = FitAddon::new();
     terminal
       .load_addon(fit_addon.clone().dyn_into::<FitAddon>().unwrap().into());
@@ -246,20 +210,12 @@
     fit_addon.fit();
     terminal.focus();
     let store = Rc::new(WebStore::new());
-    WebRepl { terminal, defs, shell_state, store, history: VecDeque::new() }
+    let env = Arc::new(Mutex::new(ReplEnv::default()));
+    WebRepl { terminal, env, shell_state, store, history: VecDeque::new() }
   }
 
   pub fn get_terminal(&self) -> Terminal {
     self.terminal.clone().dyn_into().unwrap()
-=======
-    let addon = FitAddon::new();
-    terminal.load_addon(addon.clone().dyn_into::<FitAddon>().unwrap().into());
-    addon.fit();
-    terminal.focus();
-    let store = Rc::new(WebStore::new());
-    let env = Arc::new(Mutex::new(ReplEnv::default()));
-    WebRepl { terminal, env, shell_state, store }
->>>>>>> 8661216b
   }
 
   pub fn handle_event(&mut self, e: OnKeyEvent) {
@@ -345,7 +301,6 @@
           && !event.ctrl_key()
           && !event.meta_key()
         {
-<<<<<<< HEAD
           // let s = &event.key();
           // self.write(s);
         }
@@ -360,46 +315,17 @@
     let shell_state = self.shell_state.lock().unwrap();
     shell_state.clone()
   }
-=======
-          term.write(&event.key());
-          line.push_str(&e.key());
-          cursor_col += 1;
-        }
-      }
-    }
-    let mut shell_state = self.shell_state.lock().unwrap();
-    *shell_state = ShellState { cursor_col, line }
-  }
-}
-
-impl Repl for WebRepl {
-  fn readline(&mut self, _prompt: &str) -> Result<String, ReplError> {
-    Ok(self.shell_state.lock().unwrap().clone().line)
-  }
-
-  fn get_env(&self) -> Arc<Mutex<ReplEnv>> { self.env.clone() }
-
-  fn get_store(&self) -> Rc<dyn Store> { self.store.clone() }
-
-  fn println(&self, s: String) { self.terminal.writeln(s.as_str()); }
->>>>>>> 8661216b
 
   fn update_shell_state(&mut self, new_state: ShellState) {
     let mut shell_state = self.shell_state.lock().unwrap();
     *shell_state = new_state;
   }
 
-<<<<<<< HEAD
   pub fn handle_data(&mut self, data: String) {
     let mut ss = self.read_shell_state();
     let term: Terminal = self.get_terminal();
     log!("line: {:X?}", &ss.line);
     log!("data: {:X?}", &data);
-=======
-  fn add_history_entry(&mut self, _s: &str) {
-    // TODO
-  }
->>>>>>> 8661216b
 
     match data.as_str() {
       CURSOR_RIGHT => {
@@ -485,7 +411,6 @@
 pub fn main() -> Result<(), JsValue> {
   utils::set_panic_hook();
 
-<<<<<<< HEAD
   let repl_p = Arc::new(Mutex::new(WebRepl::new()));
   let mut repl = repl_p.lock().unwrap();
   repl.load_history();
@@ -527,42 +452,4 @@
   let env = PackageEnv::new(PathBuf::new(), PathBuf::new(), store.clone());
   let (cid, p, _d) = parse::parse_text(source.to_owned(), env);
   log(&format!("parsed {} {:#?}", cid, p));
-=======
-  let mut repl = WebRepl::new();
-
-  // let term: Terminal = terminal.clone().dyn_into().unwrap();
-  let terminal: Terminal = repl.terminal.clone().dyn_into().unwrap();
-
-  let callback =
-    Closure::wrap(
-      Box::new(move |e: OnKeyEvent| repl.handle_event(e)) as Box<dyn FnMut(_)>
-    );
-
-  terminal.on_key(callback.as_ref().unchecked_ref());
-
-  callback.forget();
-
-  Ok(())
-}
-
-#[wasm_bindgen]
-pub fn run_repl_line(_line: &str) {}
-
-#[wasm_bindgen]
-pub fn parse_source(_source: &str) {
-  // alert(&format!("Parsing:\n{}", source));
-  // let hashspace =
-  //   hashspace::Hashspace::with_hosts(vec!["localhost:8000".to_string()]);
-  // let store = FileStore {};
-  // let env = file::parse::PackageEnv::new(root, path, store);
-
-  // let (_, p, ..) = parse::parse_text(&source, env);
-  // log(&format!(
-  //   "Package parsed:\n{}",
-  //   p
-  //   // hashspace::HashspaceImplWrapper::wrap(&hashspace, &p)
-  // ));
-
-  // Ok(JsValue::from_serde(&p.to_string()).unwrap())
->>>>>>> 8661216b
 }