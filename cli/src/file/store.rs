use directories_next::ProjectDirs;

use bytecursor::ByteCursor;
use multiaddr::Multiaddr;
use sp_cid::Cid;
use sp_ipld::{
  dag_cbor::{
    cid,
    DagCborCodec,
  },
  Codec,
  Ipld,
};
use std::{
  collections::HashMap,
  fs,
  path::{
    Path,
    PathBuf,
  },
  rc::Rc,
  sync::{
    Arc,
    Mutex,
  },
};
#[cfg(not(target_arch = "wasm32"))]
use tokio::{
  runtime::Handle,
  task,
};
use yatima_core::defs::Defs;
use yatima_utils::{
  debug,
  file::parse,
  ipfs::IpfsApi,
  store::{
    Callback,
    Store,
  },
};

pub fn hashspace_directory() -> PathBuf {
  let proj_dir =
    ProjectDirs::from("io", "yatima", "hashspace").unwrap_or_else(|| {
      panic!(
        "Error: No valid $HOME directory could be retrieved from the \
        operating system. Please open an issue at \
        \"https://github.com/yatima-inc/yatima/issues\" \
        if you see this message.")
    });
  let path = proj_dir.cache_dir();
  match fs::read_dir(&path) {
    Ok(_) => (),
    Err(_) => {
      let path_name = path.to_str().unwrap_or_else(|| {
        panic!(
          "Error: hashspace path {} contains invalid Unicode. \
           Please open an issue at \
          \"https://github.com/yatima-inc/yatima/issues\" \
          if you see this message", path.to_string_lossy())
      });
      println!("Creating new hashspace at {}", path_name);
      fs::create_dir_all(path).unwrap_or_else(|_| {
        panic!(
        "Error: cannot create hashspace path {}, likely due to lacking \
         sufficient filesystem permissions. \
         Please contact your system administrator or open an issue at \
         \"https://github.com/yatima-inc/yatima/issues\"", path_name)
      });
      let mut perms = fs::metadata(path)
        .unwrap_or_else(|_| {
          panic!(
          "Error: cannot read metadata on hashspace path {}. \
            Please contact your system administrator or open an issue at \
            \"https://github.com/yatima-inc/yatima/issues\"", path_name)
        })
        .permissions();
      perms.set_readonly(false);
      fs::set_permissions(path, perms).unwrap_or_else(|_| {
        panic!(
        "Error: cannot set hashspace path {} as writeable. \
            Please contact your system administrator or open an issue at \
            \"https://github.com/yatima-inc/yatima/issues\"", path_name)
      })
    }
  }
  PathBuf::from(path)
}

pub fn fs_get(link: Cid) -> Option<Ipld> {
  let dir = hashspace_directory();
  let path = dir.as_path().join(Path::new(&link.to_string()));
  let file: Vec<u8> = fs::read(path).ok()?;
  let res: Ipld =
    DagCborCodec.decode(ByteCursor::new(file)).expect("valid cbor bytes");
  Some(res)
}

pub fn fs_put(expr: Ipld) -> Cid {
  let dir = hashspace_directory();
  let link = cid(&expr);
  let path = dir.as_path().join(Path::new(&link.to_string()));
  fs::write(path, DagCborCodec.encode(&expr).unwrap().into_inner())
    .unwrap_or_else(|_| {
      panic!(
    "Error: cannot write to hashspace path {}. \
     Please open an issue at \
     \"https://github.com/yatima-inc/yatima/issues\" \
     if you see this message",
    link)
    });
  link
}

#[derive(Debug, Clone)]
pub struct FileStoreOpts {
  /// Write to the file system
  pub use_file_store: bool,
  /// The relative root directory
  pub root: PathBuf,
}

#[derive(Debug, Clone)]
pub struct FileStore {
  pub opts: FileStoreOpts,
  /// Put and get data from the IPFS daemon
  pub ipfs_api: Option<IpfsApi>,
  /// This is used when use_file_store is false
  mem_store: Arc<Mutex<HashMap<Cid, Ipld>>>,
}

impl FileStore {
<<<<<<< HEAD
  pub fn new(opts: FileStoreOpts) -> Self {
    FileStore { opts, mem_store: Default::default() }
=======
  pub fn new(opts: FileStoreOpts, ipfs_api: Option<IpfsApi>) -> Self {
    FileStore { opts, mem_store: Default::default(), ipfs_api }
>>>>>>> 62142193
  }
}

#[cfg(not(target_arch = "wasm32"))]
impl Store for FileStore {
  fn get_by_multiaddr(&self, _addr: Multiaddr) -> Result<Ipld, String> {
    // ipfs::get(addr);
    // TODO implement
    Err("Not implemented".to_owned())
  }

  fn needs_callback(&self) -> bool { false }

  fn get_with_callback(&self, _link: Cid, _callback: Callback<Ipld, Defs>) {
    panic!("Not implemented for this platform.")
  }

  fn load_by_name_with_callback(&self, _path: Vec<&str>, _callback: Callback<Ipld, Defs>) {
    panic!("Not implemented for this platform.")
  }

  fn load_by_name(&self, path: Vec<&str>) -> Result<Ipld, String> {
    let mut fs_path = self.opts.root.clone();
    for n in path {
      fs_path.push(n);
    }
    fs_path.set_extension("ya");
    let env = parse::PackageEnv::new(
      self.opts.root.clone(),
      fs_path,
      Rc::new(self.clone()),
    );
    let (_cid, p, _ds) = parse::parse_file(env)?;
    let ipld = p.to_ipld();
    Ok(ipld)
  }

  fn get(&self, link: Cid) -> Option<Ipld> {
    if !self.opts.use_file_store {
      self.mem_store.lock().unwrap().get(&link).cloned()
    }
    else {
      fs_get(link).or_else(|| {
<<<<<<< HEAD
        if self.opts.use_ipfs_daemon {
          task::block_in_place(move || {
            Handle::current().block_on(async move {
              ipfs::dag_get(link.to_string()).await.ok()
=======
        self
          .ipfs_api
          .as_ref()
          .map(|api| {
            task::block_in_place(move || {
              Handle::current().block_on(async move { api.dag_get(link.to_string()).await.ok() })
>>>>>>> 62142193
            })
          })
          .flatten()
      })
    }
  }

  fn put(&self, expr: Ipld) -> Cid {
    self.ipfs_api.as_ref().map(|api| {
      let expr = expr.clone();
      task::block_in_place(move || {
        Handle::current().block_on(async move {
          match api.dag_put(expr).await {
            Ok(_r) => {
              // debug!("Put success {:?}\n", r)
              ()
            }
            Err(e) => debug!("Put error {:?}\n", e),
          }
        })
      });
    });
    if !self.opts.use_file_store {
      let link = cid(&expr);
      self.mem_store.lock().unwrap().insert(link, expr);
      link
    }
    else {
      fs_put(expr)
    }
  }
}

#[cfg(target_arch = "wasm32")]
impl Store for FileStore {
  fn get_by_multiaddr(&self, _addr: Multiaddr) -> Result<Ipld, String> {
    // ipfs::get(addr);
    // TODO implement
    Err("Not implemented".to_owned())
  }

  fn load_by_name(&self, path: Vec<&str>) -> Result<Ipld, String> {
    let mut fs_path = self.opts.root.clone();
    for n in path {
      fs_path.push(n);
    }
    fs_path.set_extension("ya");
    let env = parse::PackageEnv::new(self.opts.root.clone(), fs_path, Rc::new(self.clone()));
    let (_cid, p, _ds) = parse::parse_file(env)?;
    let ipld = p.to_ipld();
    Ok(ipld)
  }

  fn get(&self, link: Cid) -> Option<Ipld> {
    if !self.opts.use_file_store {
      self.mem_store.lock().unwrap().get(&link).map(|ipld| ipld.clone())
    }
    else {
      fs_get(link)
    }
  }

  fn put(&self, expr: Ipld) -> Cid {
    if !self.opts.use_file_store {
      let link = cid(&expr);
      self.mem_store.lock().unwrap().insert(link, expr);
      link
    }
    else {
      fs_put(expr)
    }
  }
}<|MERGE_RESOLUTION|>--- conflicted
+++ resolved
@@ -131,13 +131,8 @@
 }
 
 impl FileStore {
-<<<<<<< HEAD
-  pub fn new(opts: FileStoreOpts) -> Self {
-    FileStore { opts, mem_store: Default::default() }
-=======
   pub fn new(opts: FileStoreOpts, ipfs_api: Option<IpfsApi>) -> Self {
     FileStore { opts, mem_store: Default::default(), ipfs_api }
->>>>>>> 62142193
   }
 }
 
@@ -181,19 +176,12 @@
     }
     else {
       fs_get(link).or_else(|| {
-<<<<<<< HEAD
-        if self.opts.use_ipfs_daemon {
-          task::block_in_place(move || {
-            Handle::current().block_on(async move {
-              ipfs::dag_get(link.to_string()).await.ok()
-=======
         self
           .ipfs_api
           .as_ref()
           .map(|api| {
             task::block_in_place(move || {
               Handle::current().block_on(async move { api.dag_get(link.to_string()).await.ok() })
->>>>>>> 62142193
             })
           })
           .flatten()
