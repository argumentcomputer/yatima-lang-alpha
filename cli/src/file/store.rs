--- conflicted
+++ resolved
@@ -12,11 +12,6 @@
   Codec,
   Ipld,
 };
-use crate::ipfs;
-use yatima_utils::{
-  file::parse,
-};
-use multiaddr::Multiaddr;
 use std::{
   sync::{
     Arc,
@@ -28,21 +23,15 @@
     PathBuf,
   },
   rc::Rc,
-<<<<<<< HEAD
-=======
   collections::HashMap,
->>>>>>> 6350bd66
 };
 use tokio::{
   runtime::Handle,
   task,
-<<<<<<< HEAD
-=======
 };
 use yatima_utils::{
   file::parse,
   store::Store,
->>>>>>> 6350bd66
 };
 
 pub fn hashspace_directory() -> PathBuf {
@@ -96,12 +85,7 @@
   let dir = hashspace_directory();
   let path = dir.as_path().join(Path::new(&link.to_string()));
   let file: Vec<u8> = fs::read(path).ok()?;
-<<<<<<< HEAD
-  let res: Ipld =
-    DagCborCodec.decode(ByteCursor::new(file)).expect("valid cbor bytes");
-=======
   let res: Ipld = DagCborCodec.decode(ByteCursor::new(file)).expect("valid cbor bytes");
->>>>>>> 6350bd66
   Some(res)
 }
 
@@ -121,14 +105,6 @@
 }
 
 #[derive(Debug, Clone)]
-<<<<<<< HEAD
-pub struct FileStore {
-  use_ipfs_daemon: bool,
-}
-
-impl FileStore {
-  pub fn new() -> Self { FileStore { use_ipfs_daemon: false } }
-=======
 pub struct FileStoreOpts {
   /// Put and get data from the local IPFS daemon
   pub use_ipfs_daemon: bool,
@@ -147,7 +123,6 @@
 
 impl FileStore {
   pub fn new(opts: FileStoreOpts) -> Self { FileStore { opts, mem_store: Default::default() } }
->>>>>>> 6350bd66
 }
 
 impl Store for FileStore {
@@ -158,49 +133,18 @@
   }
 
   fn load_by_name(&self, path: Vec<&str>) -> Result<Ipld, String> {
-<<<<<<< HEAD
-    let root = std::env::current_dir().unwrap();
-    let mut fs_path = root.clone();
-=======
     let mut fs_path = self.opts.root.clone();
->>>>>>> 6350bd66
     for n in path {
       fs_path.push(n);
     }
     fs_path.set_extension("ya");
-<<<<<<< HEAD
-    let env = parse::PackageEnv::new(root, fs_path, Rc::new(self.clone()));
-=======
     let env = parse::PackageEnv::new(self.opts.root.clone(), fs_path, Rc::new(self.clone()));
->>>>>>> 6350bd66
     let (_cid, p, _ds) = parse::parse_file(env)?;
     let ipld = p.to_ipld();
     Ok(ipld)
   }
 
   fn get(&self, link: Cid) -> Option<Ipld> {
-<<<<<<< HEAD
-    fs_get(link).or_else(||
-      if self.use_ipfs_daemon { 
-        task::block_in_place(move || {
-          Handle::current()
-            .block_on(async move { ipfs::dag_get(link.to_string()).await.ok() })
-        })
-      } else {
-        None
-      })
-  }
-
-  fn put(&self, expr: Ipld) -> Cid { 
-      if self.use_ipfs_daemon {
-        let expr = expr.clone();
-        task::block_in_place(move || {
-          Handle::current()
-            .block_on(async move { ipfs::dag_put(expr).await.unwrap(); })
-        });   
-      }
-      fs_put(expr)
-=======
     if !self.opts.use_file_store {
       self.mem_store.lock().unwrap().get(&link).map(|ipld| ipld.clone())
     }
@@ -235,6 +179,5 @@
     else {
       fs_put(expr)
     }
->>>>>>> 6350bd66
   }
 }