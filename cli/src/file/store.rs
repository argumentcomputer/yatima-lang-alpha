use directories_next::ProjectDirs;

<<<<<<< HEAD
use crate::ipfs;
use libipld::{
  cbor::DagCborCodec,
  cid::Cid,
  codec::Codec,
  ipld::Ipld,
=======
use cid::Cid;
use sp_ipld::{
  dag_cbor::{
    cid,
    DagCborCodec,
  },
  ByteCursor,
  Codec,
  Ipld,
>>>>>>> 8661216b
};
use yatima_utils::{
  file::parse,
};
use multiaddr::Multiaddr;
use std::{
  fs,
  path::{
    Path,
    PathBuf,
  },
  rc::Rc,
};
<<<<<<< HEAD
use tokio::{
  runtime::Handle,
  task,
};
=======
>>>>>>> 8661216b
use yatima_utils::store::Store;

pub fn hashspace_directory() -> PathBuf {
  let proj_dir =
    ProjectDirs::from("io", "yatima", "hashspace").unwrap_or_else(|| {
      panic!(
        "Error: No valid $HOME directory could be retrieved from the \
        operating system. Please open an issue at \
        \"https://github.com/yatima-inc/yatima/issues\" \
        if you see this message.")
    });
  let path = proj_dir.cache_dir();
  match fs::read_dir(&path) {
    Ok(_) => (),
    Err(_) => {
      let path_name = path.to_str().unwrap_or_else(|| {
        panic!(
          "Error: hashspace path {} contains invalid Unicode. \
           Please open an issue at \
          \"https://github.com/yatima-inc/yatima/issues\" \
          if you see this message", path.to_string_lossy())
      });
      println!("Creating new hashspace at {}", path_name);
      fs::create_dir_all(path).unwrap_or_else(|_| {
        panic!(
        "Error: cannot create hashspace path {}, likely due to lacking \
         sufficient filesystem permissions. \
         Please contact your system administrator or open an issue at \
         \"https://github.com/yatima-inc/yatima/issues\"", path_name)
      });
      let mut perms = fs::metadata(path)
        .unwrap_or_else(|_| {
          panic!(
          "Error: cannot read metadata on hashspace path {}. \
            Please contact your system administrator or open an issue at \
            \"https://github.com/yatima-inc/yatima/issues\"", path_name)
        })
        .permissions();
      perms.set_readonly(false);
      fs::set_permissions(path, perms).unwrap_or_else(|_| {
        panic!(
        "Error: cannot set hashspace path {} as writeable. \
            Please contact your system administrator or open an issue at \
            \"https://github.com/yatima-inc/yatima/issues\"", path_name)
      })
    }
  }
  PathBuf::from(path)
}

pub fn fs_get(link: Cid) -> Option<Ipld> {
  let dir = hashspace_directory();
  let path = dir.as_path().join(Path::new(&link.to_string()));
  let file: Vec<u8> = fs::read(path).ok()?;
<<<<<<< HEAD
  let res: Ipld = DagCborCodec.decode(&file).expect("valid cbor bytes");
=======
  // println!("file {:?}", file);
  let res: Ipld =
    DagCborCodec.decode(ByteCursor::new(file)).expect("valid cbor bytes");
>>>>>>> 8661216b
  Some(res)
}

pub fn fs_put(expr: Ipld) -> Cid {
  let dir = hashspace_directory();
  let link = cid(&expr);
  let path = dir.as_path().join(Path::new(&link.to_string()));
  fs::write(path, DagCborCodec.encode(&expr).unwrap().into_inner())
    .unwrap_or_else(|_| {
      panic!(
    "Error: cannot write to hashspace path {}. \
     Please open an issue at \
     \"https://github.com/yatima-inc/yatima/issues\" \
     if you see this message",
    link)
    });
  link
}

#[derive(Debug, Clone)]
pub struct FileStore {
  use_ipfs_daemon: bool,
}

impl FileStore {
<<<<<<< HEAD
  pub fn new() -> Self { FileStore { use_ipfs_daemon: true } }
}

impl Store for FileStore {
  fn get_by_multiaddr(&self, _addr: Multiaddr) -> Result<Ipld, String> {
    // ipfs::get(addr);
    // TODO implement
    Err("Not implemented".to_owned())
  }

  fn load_by_name(&self, path: Vec<&str>) -> Result<Ipld, String> {
    let root = std::env::current_dir().unwrap();
    let mut fs_path = root.clone();
    for n in path {
      fs_path.push(n);
    }
    fs_path.set_extension("ya");
    let env = parse::PackageEnv::new(root, fs_path, Rc::new(self.clone()));
    let (_cid, p, _ds) = parse::parse_file(env);
    let ipld = p.to_ipld();
    Ok(ipld)
  }

  fn get(&self, link: Cid) -> Option<Ipld> {
    fs_get(link).or_else(|| {
      task::block_in_place(move || {
        Handle::current()
          .block_on(async move { ipfs::dag_get(link.to_string()).await.ok() })
      })
    })
  }

  fn put(&self, expr: Ipld) -> Cid { fs_put(expr) }
=======
  pub fn new() -> Self { FileStore {} }
}

impl Store for FileStore {
  fn get(&self, link: Cid) -> Option<Ipld> { get(link) }

  fn put(&self, expr: Ipld) -> Cid { put(expr) }
>>>>>>> 8661216b
}<|MERGE_RESOLUTION|>--- conflicted
+++ resolved
@@ -1,13 +1,5 @@
 use directories_next::ProjectDirs;
 
-<<<<<<< HEAD
-use crate::ipfs;
-use libipld::{
-  cbor::DagCborCodec,
-  cid::Cid,
-  codec::Codec,
-  ipld::Ipld,
-=======
 use cid::Cid;
 use sp_ipld::{
   dag_cbor::{
@@ -17,8 +9,8 @@
   ByteCursor,
   Codec,
   Ipld,
->>>>>>> 8661216b
 };
+use crate::ipfs;
 use yatima_utils::{
   file::parse,
 };
@@ -31,13 +23,10 @@
   },
   rc::Rc,
 };
-<<<<<<< HEAD
 use tokio::{
   runtime::Handle,
   task,
 };
-=======
->>>>>>> 8661216b
 use yatima_utils::store::Store;
 
 pub fn hashspace_directory() -> PathBuf {
@@ -92,13 +81,8 @@
   let dir = hashspace_directory();
   let path = dir.as_path().join(Path::new(&link.to_string()));
   let file: Vec<u8> = fs::read(path).ok()?;
-<<<<<<< HEAD
-  let res: Ipld = DagCborCodec.decode(&file).expect("valid cbor bytes");
-=======
-  // println!("file {:?}", file);
   let res: Ipld =
     DagCborCodec.decode(ByteCursor::new(file)).expect("valid cbor bytes");
->>>>>>> 8661216b
   Some(res)
 }
 
@@ -124,7 +108,6 @@
 }
 
 impl FileStore {
-<<<<<<< HEAD
   pub fn new() -> Self { FileStore { use_ipfs_daemon: true } }
 }
 
@@ -149,22 +132,25 @@
   }
 
   fn get(&self, link: Cid) -> Option<Ipld> {
-    fs_get(link).or_else(|| {
-      task::block_in_place(move || {
-        Handle::current()
-          .block_on(async move { ipfs::dag_get(link.to_string()).await.ok() })
+    fs_get(link).or_else(||
+      if self.use_ipfs_daemon { 
+        task::block_in_place(move || {
+          Handle::current()
+            .block_on(async move { ipfs::dag_get(link.to_string()).await.ok() })
+        })
+      } else {
+        None
       })
-    })
   }
 
-  fn put(&self, expr: Ipld) -> Cid { fs_put(expr) }
-=======
-  pub fn new() -> Self { FileStore {} }
-}
-
-impl Store for FileStore {
-  fn get(&self, link: Cid) -> Option<Ipld> { get(link) }
-
-  fn put(&self, expr: Ipld) -> Cid { put(expr) }
->>>>>>> 8661216b
+  fn put(&self, expr: Ipld) -> Cid { 
+      if self.use_ipfs_daemon {
+        let expr = expr.clone();
+        task::block_in_place(move || {
+          Handle::current()
+            .block_on(async move { ipfs::dag_put(expr).await.unwrap(); })
+        });   
+      }
+      fs_put(expr)
+  }
 }