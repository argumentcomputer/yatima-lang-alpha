--- conflicted
+++ resolved
@@ -4,21 +4,18 @@
 };
 
 use structopt::StructOpt;
+use yatima_cli::{
+  file::store::FileStore,
+  ipfs,
+  repl,
+};
+use yatima_core::name::Name;
 use yatima_utils::{
   file,
   store::{
     show,
     Store,
   },
-};
-use yatima_cli::{
-  file::store::FileStore,
-  ipfs,
-  repl,
-};
-use yatima_core::{
-  parse,
-  name::Name,
 };
 
 #[derive(Debug, StructOpt)]
@@ -57,39 +54,19 @@
       repl::main();
       Ok(())
     }
-<<<<<<< HEAD
-    Cli::Show { input, typ_ } => {
-      let (_, link) = parse::package::parse_link(parse::span::Span::new(&input))
-        .expect("Invalid links");
-      let store = Rc::new(FileStore::new());
-      match show(store, link, typ_) {
-        Ok(s) => {
-          println!("{}", s);
-          Ok(())
-        },
-        Err(s) => {
-          eprintln!("{}", s);
-          Err(std::io::Error::from(std::io::ErrorKind::NotFound))
-=======
     Cli::Show { input, typ_, var_index } => {
       use yatima_core::parse;
       let store = Rc::new(FileStore::new());
       let (_, cid) = parse::package::parse_link(parse::span::Span::new(&input))
         .expect("valid cid");
-      let ipld = store.get(cid).expect(&format!("cannot find {}", cid));
-      match typ_.as_str() {
-        "package" => {
-          let pack = yatima_core::package::Package::from_ipld(&ipld)
-            .expect("package ipld");
-          println!("{:?}", pack);
+      match show(store, cid, typ_, var_index) {
+        Ok(s) => {
+          println!("{}", s);
+          Ok(())
         }
-        "entry" => {
-          let entry =
-            yatima_core::package::Entry::from_ipld(&ipld).expect("entry ipld");
-          println!("{:?}", entry);
-          let def = file::parse::entry_to_def(entry, store).expect("valid def");
-          println!("{}", def.pretty("#^".to_string(), var_index));
->>>>>>> 89fb64df
+        Err(s) => {
+          eprintln!("{}", s);
+          Err(std::io::Error::from(std::io::ErrorKind::NotFound))
         }
       }
     }
