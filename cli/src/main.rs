--- conflicted
+++ resolved
@@ -1,7 +1,3 @@
-<<<<<<< HEAD
-use nom::Finish;
-=======
->>>>>>> 62142193
 use sp_cid::Cid;
 use sp_ipld::Ipld;
 use std::{
@@ -22,11 +18,7 @@
 use yatima_runtime::transform::StdIORuntime;
 use yatima_utils::{
   file,
-<<<<<<< HEAD
-  file::parse::parse_file,
-=======
   ipfs::IpfsApi,
->>>>>>> 62142193
   store::{
     show,
     Store,
@@ -117,20 +109,6 @@
   },
 }
 
-<<<<<<< HEAD
-fn parse_cid(
-  s: &str,
-) -> Result<
-  Cid,
-  yatima_core::parse::error::ParseError<nom_locate::LocatedSpan<&str>>,
-> {
-  let result = yatima_core::parse::package::parse_link(
-    yatima_core::parse::span::Span::new(&s),
-  )
-  .finish()
-  .map(|(_, x)| x);
-  result
-=======
 #[cfg(not(target_arch = "wasm32"))]
 #[tokio::main]
 async fn main() -> std::io::Result<()> { run_cli() }
@@ -148,7 +126,6 @@
 fn repl(_store: Rc<dyn Store>) -> std::io::Result<()> {
   eprintln!("REPL not supported on WASI yet.");
   Ok(())
->>>>>>> 62142193
 }
 
 fn run_cli() -> std::io::Result<()> {
@@ -254,15 +231,6 @@
       let defs = Rc::new(defs);
 
       let _cid = store.put(p.to_ipld());
-<<<<<<< HEAD
-      let def = defs.get(&Name::from("main")).expect(&format!(
-        "No `main` expression in package {} from file {:?}",
-        p.name, path
-      ));
-      let mut dag = yatima_core::dag::DAG::from_term(&def.to_owned().term);
-      dag.norm(&defs, false);
-      println!("{}", dag);
-=======
 
       let checked = file::check_all(p.clone(), defs, store).map_err(handle_error_string)?;
       let def = checked.get(&Name::from("main")).unwrap_or_else(|| {
@@ -271,7 +239,6 @@
       let runtime_io = Rc::new(StdIORuntime::new());
 
       yatima_runtime::run(&mut def.to_owned().term, checked, runtime_io);
->>>>>>> 62142193
       Ok(())
     }
     Command::Pin { path } => {
@@ -290,7 +257,7 @@
 fn pin(path: PathBuf, root: PathBuf, store: Rc<FileStore>) {
   let env =
     file::parse::PackageEnv::new(root.clone(), path.clone(), store.clone());
-  let info = parse_file(env).unwrap();
+  let info = file::parse::parse_file(env).unwrap();
   let pkg = info.1;
   let imports = &pkg.imports;
   for import in imports {
