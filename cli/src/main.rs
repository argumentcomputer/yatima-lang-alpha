--- conflicted
+++ resolved
@@ -1,9 +1,9 @@
-use sp_cid::Cid;
 use nom::{
   error::ParseError,
   Finish,
 };
 use nom_locate::LocatedSpan;
+use sp_cid::Cid;
 use std::{
   path::PathBuf,
   rc::Rc,
@@ -14,9 +14,7 @@
   ipfs,
   repl,
 };
-use yatima_core::{
-  name::Name,
-};
+use yatima_core::name::Name;
 use yatima_utils::{
   file,
   store::{
@@ -78,7 +76,10 @@
 
 fn parse_cid(
   s: &str,
-) -> Result<Cid, yatima_core::parse::error::ParseError<nom_locate::LocatedSpan<&str>>> {
+) -> Result<
+  Cid,
+  yatima_core::parse::error::ParseError<nom_locate::LocatedSpan<&str>>,
+> {
   let result = yatima_core::parse::package::parse_link(
     yatima_core::parse::span::Span::new(&s),
   )
@@ -100,72 +101,65 @@
       let root = std::env::current_dir()?;
       let store = Rc::new(FileStore::new());
       let env = file::parse::PackageEnv::new(root, path, store.clone());
-      let (_, pack, _) = file::parse::parse_file(env);
-      println!("{}", pack);
-      Ok(())
+      match file::parse::parse_file(env) {
+        Ok((_, pack, _)) => {
+          println!("{}", pack);
+          Ok(())
+        }
+        Err(_) => Err(std::io::Error::from(std::io::ErrorKind::NotFound)),
+      }
     }
     Cli::Show { typ: ShowType::Package { input } } => {
       let store = Rc::new(FileStore::new());
-      match store.get(input) {
-        Some(ipld) => match yatima_core::package::Package::from_ipld(&ipld) {
-          Ok(pack) => println!("{}", pack),
-          Err(_) => eprintln!("Expected package ipld"),
-        },
-        None => eprintln!("Found no result for cid"),
-      };
-      Ok(())
+      match show(store, input, "package".to_string(), false) {
+        Ok(s) => {
+          println!("{}", s);
+          Ok(())
+        }
+        Err(s) => {
+          eprintln!("{}", s);
+          Err(std::io::Error::from(std::io::ErrorKind::NotFound))
+        }
+      }
     }
     Cli::Show { typ: ShowType::Entry { input, var } } => {
       let store = Rc::new(FileStore::new());
-      match store.get(input) {
-        Some(ipld) => match yatima_core::package::Entry::from_ipld(&ipld) {
-          Ok(entry) => {
-            println!("{}", entry);
-            println!("{}", var);
-            match file::parse::entry_to_def(entry, store) {
-              Ok(def) => println!("{}", def.pretty("#^".to_string(), var)),
-              Err(_) => eprintln!("expected valid def"),
-            }
-          }
-          Err(_) => eprintln!("Expected entry ipld"),
-        },
-        None => eprintln!("Found no result for cid"),
-      };
-      Ok(())
+      match show(store, input, "entry".to_string(), var) {
+        Ok(s) => {
+          println!("{}", s);
+          Ok(())
+        }
+        Err(s) => {
+          eprintln!("{}", s);
+          Err(std::io::Error::from(std::io::ErrorKind::NotFound))
+        }
+      }
     }
     Cli::Show { typ: ShowType::Anon { input } } => {
       let store = Rc::new(FileStore::new());
-      match store.get(input) {
-        Some(ipld) => match yatima_core::anon::Anon::from_ipld(&ipld) {
-          Ok(pack) => println!("{:?}", pack),
-          Err(_) => eprintln!("Expected valid anon"),
-        },
-        None => eprintln!("Found no result for cid"),
-      };
-      Ok(())
+      match show(store, input, "anon".to_string(), false) {
+        Ok(s) => {
+          println!("{}", s);
+          Ok(())
+        }
+        Err(s) => {
+          eprintln!("{}", s);
+          Err(std::io::Error::from(std::io::ErrorKind::NotFound))
+        }
+      }
     }
     Cli::Show { typ: ShowType::Raw { input } } => {
       let store = Rc::new(FileStore::new());
-<<<<<<< HEAD
-      match store.get(input) {
-        Some(ipld) => println!("{:?}", ipld),
-        None => eprintln!("Found no result for cid"),
-      };
-      Ok(())
-=======
-      let (_, cid) = parse::package::parse_link(parse::span::Span::new(&input))
-        .expect("valid cid");
-      match show(store, cid, typ_, var_index) {
-        Ok(s) => {
-          println!("{}", s);
-          Ok(())
-        }
-        Err(s) => {
-          eprintln!("{}", s);
-          Err(std::io::Error::from(std::io::ErrorKind::NotFound))
-        }
-      }
->>>>>>> 73dbd232
+      match show(store, input, String::new(), false) {
+        Ok(s) => {
+          println!("{}", s);
+          Ok(())
+        }
+        Err(s) => {
+          eprintln!("{}", s);
+          Err(std::io::Error::from(std::io::ErrorKind::NotFound))
+        }
+      }
     }
     Cli::Parse { no_ipfs, path } => {
       let root = std::env::current_dir()?;
