use nom::{
  Finish,
};
use sp_cid::Cid;
use std::{
  path::PathBuf,
  rc::Rc,
};
use structopt::StructOpt;
use yatima_cli::{
  file::store::{
    FileStore,
    FileStoreOpts,
  },
  repl,
};
use yatima_core::{
  name::Name,
};
use yatima_utils::{
  file,
  store::{
    show,
    Store,
  },
};

#[derive(Debug, StructOpt)]
#[structopt(about = "A programming language for the decentralized web")]
struct Cli {
  /// Pin data to the local IPFS daemon
  #[structopt(short, long, help = "Turn on adding data to the IPFS daemon.")]
  use_ipfs_daemon: bool,

  #[structopt(
    long,
    help = "Turn off writing to the file system. Data will only be kept in memory."
  )]
  no_file_store: bool,

  #[structopt(long, help = "The root directory we are reading files relative to.")]
  root: Option<PathBuf>,

  /// Command to execute
  #[structopt(subcommand)]
  command: Command,
}

#[derive(Debug, StructOpt)]
#[structopt(name = "command")]
enum Command {
  Parse {
    #[structopt(parse(from_os_str))]
    path: PathBuf,
  },
  Check {
    #[structopt(parse(from_os_str))]
    path: PathBuf,
  },
  Show {
    #[structopt(subcommand)]
    typ: ShowType,
  },
  Run {
    #[structopt(parse(from_os_str))]
    path: PathBuf,
  },
  Repl,
}

#[derive(Debug, StructOpt)]
enum ShowType {
  File {
    #[structopt(parse(from_os_str))]
    path: PathBuf,
  },
  Graph {
    #[structopt(parse(try_from_str = parse_cid))]
    input: Cid,
  },
  Package {
    #[structopt(parse(try_from_str = parse_cid))]
    input: Cid,
  },
  Entry {
    #[structopt(parse(try_from_str = parse_cid))]
    input: Cid,
    #[structopt(name = "var", long, short)]
    var: bool,
  },
  Anon {
    #[structopt(parse(try_from_str = parse_cid))]
    input: Cid,
  },
  Raw {
    #[structopt(parse(try_from_str = parse_cid))]
    input: Cid,
  },
}

fn parse_cid(
  s: &str,
) -> Result<Cid, yatima_core::parse::error::ParseError<nom_locate::LocatedSpan<&str>>> {
  let result = yatima_core::parse::package::parse_link(yatima_core::parse::span::Span::new(&s))
    .finish()
    .map(|(_, x)| x);
  result
}

//   Test,
#[tokio::main]
async fn main() -> std::io::Result<()> {
  let cli = Cli::from_args();
  let root = cli.root.unwrap_or_else(|| std::env::current_dir().unwrap());
  let store = Rc::new(FileStore::new(FileStoreOpts {
    use_ipfs_daemon: cli.use_ipfs_daemon,
    use_file_store: !cli.no_file_store,
    root: root.clone(),
  }));
  match cli.command {
    Command::Repl => {
      repl::main(store);
      Ok(())
    }
<<<<<<< HEAD
    Cli::Show { input, typ_, var_index } => {
      use yatima_core::parse;
      let store = Rc::new(FileStore::new());
      let (_, cid) = parse::package::parse_link(parse::span::Span::new(&input))
        .expect("valid cid");
      match show(store, cid, typ_, var_index) {
        Ok(s) => {
          println!("{}", s);
          Ok(())
        }
        Err(s) => {
          eprintln!("{}", s);
          Err(std::io::Error::from(std::io::ErrorKind::NotFound))
        }
=======
    Command::Show { typ: ShowType::File { path } } => {
      let env = file::parse::PackageEnv::new(root, path, store.clone());
      match file::parse::parse_file(env) {
        Ok((_, pack, _)) => {
          println!("{}", pack);
          Ok(())
        }
        Err(_) => Err(std::io::Error::from(std::io::ErrorKind::NotFound)),
      }
    }
    Command::Show { typ: ShowType::Graph { input } } => {
      match show(store, input, "graph".to_string(), false) {
        Ok(s) => {
          println!("{}", s);
          Ok(())
        }
        Err(s) => {
          eprintln!("{}", s);
          Err(std::io::Error::from(std::io::ErrorKind::NotFound))
        }
      }
    }
    Command::Show { typ: ShowType::Package { input } } => {
      match show(store, input, "package".to_string(), false) {
        Ok(s) => {
          println!("{}", s);
          Ok(())
        }
        Err(s) => {
          eprintln!("{}", s);
          Err(std::io::Error::from(std::io::ErrorKind::NotFound))
        }
>>>>>>> 6350bd66
      }
    }
    Command::Show { typ: ShowType::Entry { input, var } } => {
      match show(store, input, "entry".to_string(), var) {
        Ok(s) => {
          println!("{}", s);
          Ok(())
        }
        Err(s) => {
          eprintln!("{}", s);
          Err(std::io::Error::from(std::io::ErrorKind::NotFound))
        }
      }
    }
    Command::Show { typ: ShowType::Anon { input } } => {
      match show(store, input, "anon".to_string(), false) {
        Ok(s) => {
          println!("{}", s);
          Ok(())
        }
        Err(s) => {
          eprintln!("{}", s);
          Err(std::io::Error::from(std::io::ErrorKind::NotFound))
        }
      }
    }
    Command::Show { typ: ShowType::Raw { input } } => {
      match show(store, input, String::new(), false) {
        Ok(s) => {
          println!("{}", s);
          Ok(())
        }
        Err(s) => {
          eprintln!("{}", s);
          Err(std::io::Error::from(std::io::ErrorKind::NotFound))
        }
      }
    }
    Command::Parse { path } => {
      let env = file::parse::PackageEnv::new(root, path, store.clone());
      let (cid, p, d) = file::parse::parse_file(env).map_err(|e| {
        eprintln!("{}", e);
        std::io::Error::from(std::io::ErrorKind::Other)
      })?;
      store.put(p.to_ipld());

      println!("Package parsed:\n{}", cid);
      println!("{}", d);
      Ok(())
    }
<<<<<<< HEAD
    Cli::Check { path } => {
      let store = Rc::new(FileStore::new());
      file::check_all_in_file(path, store)?;
      Ok(())
    }
    Cli::Run { path } => {
      let root = std::env::current_dir()?;
      let store = Rc::new(FileStore::new());
=======
    Command::Check { path } => {
      file::check_all_in_file(root, path, store)?;
      Ok(())
    }
    Command::Run { path } => {
>>>>>>> 6350bd66
      let env = file::parse::PackageEnv::new(root, path.clone(), store.clone());
      let (_, p, defs) = file::parse::parse_file(env).map_err(|e| {
        eprintln!("{}", e);
        std::io::Error::from(std::io::ErrorKind::Other)
      })?;

      let _cid = store.put(p.to_ipld());
      let def = defs
        .get(&Name::from("main"))
        .expect(&format!("No `main` expression in package {} from file {:?}", p.name, path));
      let mut dag = yatima_core::dag::DAG::from_term(&def.to_owned().term);
      dag.norm(&defs, false);
      println!("{}", dag);
      Ok(())
    }
  }
}

// for valgrind testing
// Command::Test => {
//  use im::HashMap;
//  use yatima::{
//    core::dag::DAG,
//    parse::span::Span,
//  };
//  pub fn parse(
//    i: &str,
//  ) -> nom::IResult<Span, DAG, crate::parse::error::ParseError<Span>>
//  {
//    let (i, tree) = crate::parse::term::parse(i)?;
//    let (i, _) = nom::character::complete::multispace0(i)?;
//    let (i, _) = nom::combinator::eof(i)?;
//    let dag = DAG::from_term(&tree);
//    Ok((i, dag))
//  }
//  fn norm_assert(input: &str, result: &str) {
//    match parse(&input) {
//      Ok((_, mut dag)) => {
//        dag.norm(&HashMap::new());
//        assert_eq!(format!("{}", dag), result)
//      }
//      Err(_) => panic!("Did not parse."),
//    }
//  }
//  norm_assert(
//    "∀ (f: ∀ (A: Type) (x: A) -> Type) -> Type",
//    "∀ (f: ∀ (A: Type) (x: A) -> Type) -> Type",
//  );
//  // norm_assert("let f (A: Type) (x: A): Type = A; f", "λ A x => A");
//}<|MERGE_RESOLUTION|>--- conflicted
+++ resolved
@@ -14,9 +14,7 @@
   },
   repl,
 };
-use yatima_core::{
-  name::Name,
-};
+use yatima_core::name::Name;
 use yatima_utils::{
   file,
   store::{
@@ -122,22 +120,6 @@
       repl::main(store);
       Ok(())
     }
-<<<<<<< HEAD
-    Cli::Show { input, typ_, var_index } => {
-      use yatima_core::parse;
-      let store = Rc::new(FileStore::new());
-      let (_, cid) = parse::package::parse_link(parse::span::Span::new(&input))
-        .expect("valid cid");
-      match show(store, cid, typ_, var_index) {
-        Ok(s) => {
-          println!("{}", s);
-          Ok(())
-        }
-        Err(s) => {
-          eprintln!("{}", s);
-          Err(std::io::Error::from(std::io::ErrorKind::NotFound))
-        }
-=======
     Command::Show { typ: ShowType::File { path } } => {
       let env = file::parse::PackageEnv::new(root, path, store.clone());
       match file::parse::parse_file(env) {
@@ -170,7 +152,6 @@
           eprintln!("{}", s);
           Err(std::io::Error::from(std::io::ErrorKind::NotFound))
         }
->>>>>>> 6350bd66
       }
     }
     Command::Show { typ: ShowType::Entry { input, var } } => {
@@ -221,22 +202,11 @@
       println!("{}", d);
       Ok(())
     }
-<<<<<<< HEAD
-    Cli::Check { path } => {
-      let store = Rc::new(FileStore::new());
-      file::check_all_in_file(path, store)?;
-      Ok(())
-    }
-    Cli::Run { path } => {
-      let root = std::env::current_dir()?;
-      let store = Rc::new(FileStore::new());
-=======
     Command::Check { path } => {
       file::check_all_in_file(root, path, store)?;
       Ok(())
     }
     Command::Run { path } => {
->>>>>>> 6350bd66
       let env = file::parse::PackageEnv::new(root, path.clone(), store.clone());
       let (_, p, defs) = file::parse::parse_file(env).map_err(|e| {
         eprintln!("{}", e);
