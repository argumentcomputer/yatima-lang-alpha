<<<<<<< HEAD
use bytecursor::ByteCursor;
use reqwest::{
  self,
  multipart,
};
use serde_json;
use sp_ipld::{
  dag_cbor::{
    cid,
    DagCborCodec,
  },
  Codec,
  Ipld,
};

pub async fn dag_put(dag: Ipld) -> Result<String, reqwest::Error> {
  let host = "http://127.0.0.1:5001";
  let url = format!(
    "{}{}?{}",
    host,
    "/api/v0/dag/put",
    "format=cbor&pin=true&input-enc=cbor&hash=blake2b-256"
  );
  let cbor = DagCborCodec.encode(&dag).unwrap().into_inner();
  let client = reqwest::Client::new();
  let form = multipart::Form::new().part("file", multipart::Part::bytes(cbor));
  let response: serde_json::Value =
    client.post(url).multipart(form).send().await?.json().await?;

  let ipfs_cid: String = response["Cid"]["/"].as_str().unwrap().to_string();
  let local_cid: String = cid(&dag).to_string();

  if ipfs_cid == local_cid {
    Ok(ipfs_cid)
  }
  else {
    panic!("CIDs are different {} != {}", ipfs_cid, local_cid);
  }
}

pub async fn dag_get(cid: String) -> Result<Ipld, reqwest::Error> {
  let host = "http://127.0.0.1:5001";
  let url = format!("{}{}?arg={}", host, "/api/v0/block/get", cid);
  let client = reqwest::Client::new();
  let response = client.post(url).send().await?.bytes().await?;
  let response = response.to_vec();
  println!("response: {:?}", response);
  let ipld =
    DagCborCodec.decode(ByteCursor::new(response)).expect("invalid ipld cbor.");

  Ok(ipld)
}

=======
>>>>>>> 62142193
#[cfg(test)]
mod tests {
  use crate::file::store::{
    FileStore,
    FileStoreOpts,
  };
  use std::{
    path::PathBuf,
    rc::Rc,
  };
<<<<<<< HEAD
  use yatima_utils::file::parse::{
    parse_text,
    PackageEnv,
=======
  use yatima_utils::{
    file::parse::{
      parse_text,
      PackageEnv,
    },
    ipfs::IpfsApi,
>>>>>>> 62142193
  };
  #[ignore]
  #[tokio::test(flavor = "multi_thread", worker_threads = 1)]
  async fn test_get_boolya() {
    let src = "
    package bool where

    def Bool: Type = #Bool

    def Bool.True: Bool = #Bool.true
    def Bool.False: Bool = #Bool.false

    def Bool.eql: ∀ (x y: Bool) -> Bool = #Bool.eql
    def Bool.lte: ∀ (x y: Bool) -> Bool = #Bool.lte
    def Bool.lth: ∀ (x y: Bool) -> Bool = #Bool.lth
    def Bool.gte: ∀ (x y: Bool) -> Bool = #Bool.gte
    def Bool.gth: ∀ (x y: Bool) -> Bool = #Bool.gth


    def Bool.and: ∀ (x y: Bool) -> Bool = #Bool.and
    def Bool.or:  ∀ (x y: Bool) -> Bool = #Bool.or
    def Bool.xor: ∀ (x y: Bool) -> Bool = #Bool.xor

    def Bool.not: ∀ (x: Bool) -> Bool = #Bool.not

    def Bool.neq (x y: Bool): Bool = Bool.not (Bool.eql x y)

<<<<<<< HEAD
    def Bool.if (A: Type) (bool : Bool) (t f: A): A = (case bool) (λ _ => A) t \
               f
    ";
    let root = std::env::current_dir().unwrap();
    let path = PathBuf::from("bool.ya");
    let store = Rc::new(FileStore::new(FileStoreOpts {
      use_ipfs_daemon: true,
      use_file_store: true,
      root: root.clone(),
    }));
=======
    def Bool.if (A: Type) (bool : Bool) (t f: A): A = 
        (case bool) (λ _ => A) t f
    ";
    let root = std::env::current_dir().unwrap();
    let path = PathBuf::from("bool.ya");
    let api = IpfsApi::new("localhost:5001".to_string());
    let store = Rc::new(
      FileStore::new(FileStoreOpts { use_file_store: true, root: root.clone() },
      Some(api.clone()),
    ));
>>>>>>> 62142193
    let env = PackageEnv::new(root, path, store);
    let (cid, p, _defs) = parse_text(src, env).unwrap();

    let ipld = api.dag_get(cid.to_string()).await.unwrap();
    assert_eq!(ipld, p.to_ipld());
  }
}<|MERGE_RESOLUTION|>--- conflicted
+++ resolved
@@ -1,4 +1,3 @@
-<<<<<<< HEAD
 use bytecursor::ByteCursor;
 use reqwest::{
   self,
@@ -14,46 +13,44 @@
   Ipld,
 };
 
-pub async fn dag_put(dag: Ipld) -> Result<String, reqwest::Error> {
-  let host = "http://127.0.0.1:5001";
-  let url = format!(
-    "{}{}?{}",
-    host,
-    "/api/v0/dag/put",
-    "format=cbor&pin=true&input-enc=cbor&hash=blake2b-256"
-  );
-  let cbor = DagCborCodec.encode(&dag).unwrap().into_inner();
-  let client = reqwest::Client::new();
-  let form = multipart::Form::new().part("file", multipart::Part::bytes(cbor));
-  let response: serde_json::Value =
-    client.post(url).multipart(form).send().await?.json().await?;
+//pub async fn dag_put(dag: Ipld) -> Result<String, reqwest::Error> {
+  //let host = "http://127.0.0.1:5001";
+  //let url = format!(
+    //"{}{}?{}",
+    //host,
+    //"/api/v0/dag/put",
+    //"format=cbor&pin=true&input-enc=cbor&hash=blake2b-256"
+  //);
+  //let cbor = DagCborCodec.encode(&dag).unwrap().into_inner();
+  //let client = reqwest::Client::new();
+  //let form = multipart::Form::new().part("file", multipart::Part::bytes(cbor));
+  //let response: serde_json::Value =
+    //client.post(url).multipart(form).send().await?.json().await?;
+//
+  //let ipfs_cid: String = response["Cid"]["/"].as_str().unwrap().to_string();
+  //let local_cid: String = cid(&dag).to_string();
+//
+  //if ipfs_cid == local_cid {
+    //Ok(ipfs_cid)
+  //}
+  //else {
+    //panic!("CIDs are different {} != {}", ipfs_cid, local_cid);
+  //}
+//}
+//
+//pub async fn dag_get(cid: String) -> Result<Ipld, reqwest::Error> {
+  //let host = "http://127.0.0.1:5001";
+  //let url = format!("{}{}?arg={}", host, "/api/v0/block/get", cid);
+  //let client = reqwest::Client::new();
+  //let response = client.post(url).send().await?.bytes().await?;
+  //let response = response.to_vec();
+  //println!("response: {:?}", response);
+  //let ipld =
+    //DagCborCodec.decode(ByteCursor::new(response)).expect("invalid ipld cbor.");
+//
+  //Ok(ipld)
+//}
 
-  let ipfs_cid: String = response["Cid"]["/"].as_str().unwrap().to_string();
-  let local_cid: String = cid(&dag).to_string();
-
-  if ipfs_cid == local_cid {
-    Ok(ipfs_cid)
-  }
-  else {
-    panic!("CIDs are different {} != {}", ipfs_cid, local_cid);
-  }
-}
-
-pub async fn dag_get(cid: String) -> Result<Ipld, reqwest::Error> {
-  let host = "http://127.0.0.1:5001";
-  let url = format!("{}{}?arg={}", host, "/api/v0/block/get", cid);
-  let client = reqwest::Client::new();
-  let response = client.post(url).send().await?.bytes().await?;
-  let response = response.to_vec();
-  println!("response: {:?}", response);
-  let ipld =
-    DagCborCodec.decode(ByteCursor::new(response)).expect("invalid ipld cbor.");
-
-  Ok(ipld)
-}
-
-=======
->>>>>>> 62142193
 #[cfg(test)]
 mod tests {
   use crate::file::store::{
@@ -64,18 +61,12 @@
     path::PathBuf,
     rc::Rc,
   };
-<<<<<<< HEAD
-  use yatima_utils::file::parse::{
-    parse_text,
-    PackageEnv,
-=======
   use yatima_utils::{
     file::parse::{
       parse_text,
       PackageEnv,
     },
     ipfs::IpfsApi,
->>>>>>> 62142193
   };
   #[ignore]
   #[tokio::test(flavor = "multi_thread", worker_threads = 1)]
@@ -103,18 +94,6 @@
 
     def Bool.neq (x y: Bool): Bool = Bool.not (Bool.eql x y)
 
-<<<<<<< HEAD
-    def Bool.if (A: Type) (bool : Bool) (t f: A): A = (case bool) (λ _ => A) t \
-               f
-    ";
-    let root = std::env::current_dir().unwrap();
-    let path = PathBuf::from("bool.ya");
-    let store = Rc::new(FileStore::new(FileStoreOpts {
-      use_ipfs_daemon: true,
-      use_file_store: true,
-      root: root.clone(),
-    }));
-=======
     def Bool.if (A: Type) (bool : Bool) (t f: A): A = 
         (case bool) (λ _ => A) t f
     ";
@@ -125,7 +104,6 @@
       FileStore::new(FileStoreOpts { use_file_store: true, root: root.clone() },
       Some(api.clone()),
     ));
->>>>>>> 62142193
     let env = PackageEnv::new(root, path, store);
     let (cid, p, _defs) = parse_text(src, env).unwrap();
 
