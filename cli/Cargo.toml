--- conflicted
+++ resolved
@@ -15,12 +15,8 @@
 cid = "0.6.1"
 multihash = "0.13.2"
 multibase = "0.9.1"
-<<<<<<< HEAD
 multiaddr = "*"
-libipld = { default-features = false, features = ["dag-cbor"], version = "0.11.0" }
-=======
 sp-ipld = { path = "../sp_ipld" }
->>>>>>> 8661216b
 im  = "15.0.0"
 structopt = "0.3.21"
 nom = "6.0.1"
@@ -39,8 +35,4 @@
 [dev-dependencies]
 quickcheck = "1.0.3"
 rand = "0.8.3"
-<<<<<<< HEAD
-quickcheck_macros = "1.0.0"
-=======
-quickcheck_macros = "1.0.0"
->>>>>>> 8661216b
+quickcheck_macros = "1.0.0"