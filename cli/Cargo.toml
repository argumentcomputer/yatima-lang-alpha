[package]
name = "yatima-cli"
description = "A dependently typed programming language for the decentralized web"
version = "0.1.0"
authors = ["John C. Burnham <john@yatima.io>", "Anders C. Sørby <anders@yatima.io>", "Gabriel Barreto <gabriel@yatima.io>", "Samuel Burnham <sam@yatima.io>"]
edition = "2018"

[[bin]]
name = "yatima"
path = "src/main.rs"

[dependencies]
yatima-core = { path = "../core", features = ["std"]}
yatima-utils = { path = "../utils"}
yatima-runtime = { path = "../runtime" }
sized-chunks = { version = "0.6.5", default-features = false }
sp-cid = "0.1"
sp-multihash = "0.1"
sp-ipld = "0.1.1"
bytecursor = "0.1"
<<<<<<< HEAD
sized-chunks = { git = "https://github.com/yatima-inc/sized-chunks", branch = "master" }
=======
>>>>>>> 62142193
multibase = "0.9.1"
multiaddr = "*"
structopt = "0.3.21"
nom = "6.0.1"
nom_locate = "3.0.2" 
bit-vec = "0.6.3"
base-x = "0.2.8"
futures = "0.3.13"
directories-next = "2.0.0"
serde = { version = "1.0", features = ["derive"] }
serde_json = { version = "1.0" }
ropey = { git = "https://github.com/yatima-inc/ropey", branch = "main" }
url = "2.2.2"

# Not wasm/wasi compatible
[target.'cfg(not(target_arch = "wasm32"))'.dependencies]
rustyline = "7.1.0"
tokio = { version = "1.5", features = ["rt", "macros", "rt-multi-thread"] }
reqwest = { version = "0.11.3", features = [ "multipart", "json" ] }

[dev-dependencies]
quickcheck = "1.0.3"
rand = "0.8.3"
quickcheck_macros = "1.0.0"<|MERGE_RESOLUTION|>--- conflicted
+++ resolved
@@ -13,15 +13,11 @@
 yatima-core = { path = "../core", features = ["std"]}
 yatima-utils = { path = "../utils"}
 yatima-runtime = { path = "../runtime" }
-sized-chunks = { version = "0.6.5", default-features = false }
-sp-cid = "0.1"
-sp-multihash = "0.1"
-sp-ipld = "0.1.1"
-bytecursor = "0.1"
-<<<<<<< HEAD
-sized-chunks = { git = "https://github.com/yatima-inc/sized-chunks", branch = "master" }
-=======
->>>>>>> 62142193
+sp-sized-chunks = { version = "0.1.0", default-features = false }
+sp-cid = "0.2"
+sp-multihash = "0.2.0"
+sp-ipld = "0.1.2"
+bytecursor = "0.1.2"
 multibase = "0.9.1"
 multiaddr = "*"
 structopt = "0.3.21"
@@ -33,7 +29,7 @@
 directories-next = "2.0.0"
 serde = { version = "1.0", features = ["derive"] }
 serde_json = { version = "1.0" }
-ropey = { git = "https://github.com/yatima-inc/ropey", branch = "main" }
+sp-ropey = { version = "0.1.0", default-features = false }
 url = "2.2.2"
 
 # Not wasm/wasi compatible
