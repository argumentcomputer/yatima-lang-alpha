--- conflicted
+++ resolved
@@ -12,24 +12,12 @@
 [dependencies]
 yatima-core = { path = "../core", features = ["std"]}
 yatima-utils = { path = "../utils"}
-<<<<<<< HEAD
 yatima-runtime = { path = "../runtime" }
-# sp-cid = { git = "https://github.com/yatima-inc/sp-cid", branch = "main"  }
-sp-cid = "0.1.0"
-# sp-multihash = { git = "https://github.com/yatima-inc/sp-multihash", branch = "main"  }
-sp-multihash = "0.1.0"
-sp-ipld = { git = "https://github.com/yatima-inc/sp-ipld", branch = "main"  }
-# bytecursor = { git = "https://github.com/yatima-inc/bytecursor", branch = "main"  }
-bytecursor = "0.1.2"
 sized-chunks = { version = "0.6.5", default-features = false }
-# sized-chunks = { git = "https://github.com/yatima-inc/sized-chunks", branch = "main", default-features = false }
-=======
 sp-cid = "0.1"
 sp-multihash = "0.1"
 sp-ipld = "0.1.1"
 bytecursor = "0.1"
-sized-chunks = "0.6.5"
->>>>>>> 3e1032db
 multibase = "0.9.1"
 multiaddr = "*"
 structopt = "0.3.21"
@@ -43,7 +31,6 @@
 serde_json = { version = "1.0" }
 ropey = { git = "https://github.com/yatima-inc/ropey", branch = "main" }
 url = "2.2.2"
-# ipfs = "0.2.1"
 
 # Not wasm/wasi compatible
 [target.'cfg(not(target_arch = "wasm32"))'.dependencies]
